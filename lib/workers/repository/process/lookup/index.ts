import { logger } from '../../../../logger';
import * as allVersioning from '../../../../versioning';
import { getRollbackUpdate, RollbackConfig } from './rollback';
import { getRangeStrategy } from '../../../../manager';
import { filterVersions, FilterConfig } from './filter';
import {
  getPkgReleases,
  supportsDigests,
  getDigest,
  Release,
  isGetPkgReleasesConfig,
} from '../../../../datasource';
import { LookupUpdate } from './common';
import { RangeConfig } from '../../../../manager/common';
import { RenovateConfig, UpdateType } from '../../../../config';
import { clone } from '../../../../util/clone';
import * as datasourceGitSubmodules from '../../../../datasource/git-submodules';
import { SkipReason } from '../../../../types';

export interface LookupWarning {
  updateType: 'warning';
  message: string;
}

export interface UpdateResult {
  sourceDirectory?: string;
  dockerRepository?: string;
  dockerRegistry?: string;
  changelogUrl?: string;
  homepage?: string;
  deprecationMessage?: string;
  sourceUrl?: string;
  skipReason: SkipReason;
  releases: Release[];

  updates: LookupUpdate[];
  warnings: LookupWarning[];
}

export interface LookupUpdateConfig
  extends RollbackConfig,
    FilterConfig,
    RangeConfig,
    RenovateConfig {
  separateMinorPatch?: boolean;
  digestOneAndOnly?: boolean;
  pinDigests?: boolean;
  rollbackPrs?: boolean;
  currentDigest?: string;
  lockedVersion?: string;
  vulnerabilityAlert?: boolean;
  separateMajorMinor?: boolean;
  separateMultipleMajor?: boolean;
}

function getType(
  config: LookupUpdateConfig,
  fromVersion: string,
  toVersion: string
): UpdateType {
  const { versioning, rangeStrategy, currentValue } = config;
  const version = allVersioning.get(versioning);
  if (rangeStrategy === 'bump' && version.matches(toVersion, currentValue)) {
    return 'bump';
  }
  if (version.getMajor(toVersion) > version.getMajor(fromVersion)) {
    return 'major';
  }
  if (version.getMinor(toVersion) > version.getMinor(fromVersion)) {
    return 'minor';
  }
  if (config.separateMinorPatch) {
    return 'patch';
  }
  if (config.patch.automerge && !config.minor.automerge) {
    return 'patch';
  }
  return 'minor';
}

function getFromVersion(
  config: LookupUpdateConfig,
  rangeStrategy: string,
  latestVersion: string,
  allVersions: string[]
): string | null {
  const { currentValue, lockedVersion, versioning } = config;
  const version = allVersioning.get(versioning);
  if (version.isVersion(currentValue)) {
    return currentValue;
  }
  if (version.isSingleVersion(currentValue)) {
    return currentValue.replace(/=/g, '').trim();
  }
  logger.trace(`currentValue ${currentValue} is range`);
  let useVersions = allVersions.filter(v => version.matches(v, currentValue));
  if (latestVersion && version.matches(latestVersion, currentValue)) {
    useVersions = useVersions.filter(
      v => !version.isGreaterThan(v, latestVersion)
    );
  }
  if (rangeStrategy === 'pin') {
    return (
      lockedVersion || version.maxSatisfyingVersion(useVersions, currentValue)
    );
  }
  if (rangeStrategy === 'bump') {
    // Use the lowest version in the current range
    return version.minSatisfyingVersion(useVersions, currentValue);
  }
  // Use the highest version in the current range
  return version.maxSatisfyingVersion(useVersions, currentValue);
}

function getBucket(config: LookupUpdateConfig, update: LookupUpdate): string {
  const { separateMajorMinor, separateMultipleMajor } = config;
  const { updateType, newMajor } = update;
  if (updateType === 'lockfileUpdate') {
    return updateType;
  }
  if (
    !separateMajorMinor ||
    config.major.automerge === true ||
    (config.automerge && config.major.automerge !== false)
  ) {
    return 'latest';
  }
  if (separateMultipleMajor && updateType === 'major') {
    return `major-${newMajor}`;
  }
  return updateType;
}

export async function lookupUpdates(
  config: LookupUpdateConfig
): Promise<UpdateResult> {
  const { depName, currentValue, lockedVersion, vulnerabilityAlert } = config;
  logger.trace({ dependency: depName, currentValue }, 'lookupUpdates');
  const version = allVersioning.get(config.versioning);
  const res: UpdateResult = { updates: [], warnings: [] } as any;

  const isValid = currentValue && version.isValid(currentValue);
  if (!isValid) {
    res.skipReason = SkipReason.InvalidValue;
  }

  // istanbul ignore if
  if (!isGetPkgReleasesConfig(config)) {
    res.skipReason = SkipReason.Unknown;
    return res;
  }

  if (isValid) {
    const dependency = clone(await getPkgReleases(config));
    if (!dependency) {
      // If dependency lookup fails then warn and return
      const result: LookupWarning = {
        updateType: 'warning',
        message: `Failed to look up dependency ${depName}`,
      };
      logger.debug(
        { dependency: depName, packageFile: config.packageFile },
        result.message
      );
      // TODO: return warnings in own field
      res.warnings.push(result);
      return res;
    }
    if (dependency.deprecationMessage) {
      logger.debug({ dependency: depName }, 'Found deprecationMessage');
      res.deprecationMessage = dependency.deprecationMessage;
    }
    res.sourceUrl =
      dependency.sourceUrl && dependency.sourceUrl.length
        ? dependency.sourceUrl
        : /* istanbul ignore next */ null;
    if (dependency.sourceDirectory) {
      res.sourceDirectory = dependency.sourceDirectory;
    }
    res.homepage = dependency.homepage;
    res.changelogUrl = dependency.changelogUrl;
    // TODO: improve this
    // istanbul ignore if
    if (dependency.dockerRegistry) {
      res.dockerRegistry = dependency.dockerRegistry;
      res.dockerRepository = dependency.dockerRepository;
    }
    const { latestVersion, releases } = dependency;
    // Filter out any results from datasource that don't comply with our versioning
    let allVersions = releases
      .map(release => release.version)
      .filter(v => version.isVersion(v));
    // istanbul ignore if
    if (allVersions.length === 0) {
      const message = `Found no results from datasource that look like a version`;
      logger.debug({ dependency: depName, result: dependency }, message);
      if (!config.currentDigest) {
        return res;
      }
    }
    if (config.followTag) {
      const taggedVersion = dependency.tags[config.followTag];
      if (!taggedVersion) {
        res.warnings.push({
          updateType: 'warning',
          message: `Can't find version with tag ${config.followTag} for ${depName}`,
        });
        return res;
      }
      allVersions = allVersions.filter(
        v =>
          v === taggedVersion ||
          (v === currentValue &&
            version.isGreaterThan(taggedVersion, currentValue))
      );
    }
    // Check that existing constraint can be satisfied
    const allSatisfyingVersions = allVersions.filter(v =>
      version.matches(v, currentValue)
    );
    if (config.rollbackPrs && !allSatisfyingVersions.length) {
      const rollback = getRollbackUpdate(config, allVersions);
      // istanbul ignore if
      if (!rollback) {
        res.warnings.push({
          updateType: 'warning',
          message: `Can't find version matching ${currentValue} for ${depName}`,
        });
        return res;
      }
      res.updates.push(rollback);
    }
    let rangeStrategy = getRangeStrategy(config);
    // istanbul ignore if
    if (rangeStrategy === 'update-lockfile' && !lockedVersion) {
      rangeStrategy = 'bump';
    }
    const nonDeprecatedVersions = releases
      .filter(release => !release.isDeprecated)
      .map(release => release.version);
    const fromVersion =
      getFromVersion(
        config,
        rangeStrategy,
        latestVersion,
        nonDeprecatedVersions
      ) || getFromVersion(config, rangeStrategy, latestVersion, allVersions);
    if (
      fromVersion &&
      rangeStrategy === 'pin' &&
      !version.isSingleVersion(currentValue)
    ) {
      res.updates.push({
        updateType: 'pin',
        isPin: true,
        newValue: version.getNewValue({
          currentValue,
          rangeStrategy,
          fromVersion,
          toVersion: fromVersion,
        }),
        newMajor: version.getMajor(fromVersion),
      });
    }
    let filterStart = fromVersion;
    if (lockedVersion && rangeStrategy === 'update-lockfile') {
      // Look for versions greater than the current locked version that still satisfy the package.json range
      filterStart = lockedVersion;
    }
    // Filter latest, unstable, etc
    let filteredVersions = filterVersions(
      config,
      filterStart,
      dependency.latestVersion,
      allVersions,
      releases
    ).filter(v =>
      // Leave only compatible versions
      version.isCompatible(v, currentValue)
    );
    if (vulnerabilityAlert) {
      filteredVersions = filteredVersions.slice(0, 1);
    }
    const buckets = {};
    for (const toVersion of filteredVersions) {
      const update: LookupUpdate = { fromVersion, toVersion } as any;
      try {
        update.newValue = version.getNewValue({
          currentValue,
          rangeStrategy,
          fromVersion,
          toVersion,
        });
      } catch (err) /* istanbul ignore next */ {
        logger.warn(
          { err, currentValue, rangeStrategy, fromVersion, toVersion },
          'getNewValue error'
        );
        update.newValue = currentValue;
      }
      if (!update.newValue || update.newValue === currentValue) {
        if (!config.lockedVersion) {
          continue; // eslint-disable-line no-continue
        }
        // istanbul ignore if
        if (rangeStrategy === 'bump') {
          logger.trace(
            { depName, currentValue, lockedVersion, toVersion },
            'Skipping bump because newValue is the same'
          );
          continue; // eslint-disable-line no-continue
        }
        update.updateType = 'lockfileUpdate';
        update.fromVersion = lockedVersion;
        update.displayFrom = lockedVersion;
        update.displayTo = toVersion;
        update.isSingleVersion = true;
      }
      update.newMajor = version.getMajor(toVersion);
      update.newMinor = version.getMinor(toVersion);
      update.updateType =
        update.updateType || getType(config, update.fromVersion, toVersion);
      update.isSingleVersion =
        update.isSingleVersion || !!version.isSingleVersion(update.newValue);
      if (!version.isVersion(update.newValue)) {
        update.isRange = true;
      }
      const updateRelease = releases.find(release =>
        version.equals(release.version, toVersion)
      );
      // TODO: think more about whether to just Object.assign this
      const releaseFields = [
        'releaseTimestamp',
        'canBeUnpublished',
        'downloadUrl',
        'checksumUrl',
        'newDigest',
      ];
      releaseFields.forEach(field => {
        if (updateRelease[field] !== undefined) {
          update[field] = updateRelease[field];
        }
      });

      const bucket = getBucket(config, update);
      if (buckets[bucket]) {
        if (
          version.isGreaterThan(update.toVersion, buckets[bucket].toVersion)
        ) {
          buckets[bucket] = update;
        }
      } else {
        buckets[bucket] = update;
      }
    }
    res.updates = res.updates.concat(Object.values(buckets));
  } else if (!currentValue) {
    res.skipReason = SkipReason.UnsupportedValue;
  } else {
    logger.debug(`Dependency ${depName} has unsupported value ${currentValue}`);
    if (!config.pinDigests && !config.currentDigest) {
      res.skipReason = SkipReason.UnsupportedValue;
    } else {
      delete res.skipReason;
    }
  }
  // Add digests if necessary
<<<<<<< HEAD
  if (await supportsDigests(config)) {
=======
  if (config.newDigest || (await supportsDigests(config))) {
>>>>>>> 5c334f44
    if (
      config.currentDigest &&
      config.datasource !== datasourceGitSubmodules.id
    ) {
      if (!config.digestOneAndOnly || !res.updates.length) {
        // digest update
        res.updates.push({
          updateType: 'digest',
          newValue: config.currentValue,
        });
      }
    } else if (config.pinDigests) {
      // Create a pin only if one doesn't already exists
      if (!res.updates.some(update => update.updateType === 'pin')) {
        // pin digest
        res.updates.push({
          updateType: 'pin',
          newValue: config.currentValue,
        });
      }
    } else if (config.datasource === datasourceGitSubmodules.id) {
      const dependency = clone(await getPkgReleases(config));
      res.updates.push({
        updateType: 'digest',
        newValue: dependency.releases[0].version,
      });
    }
    if (version.valueToVersion) {
      for (const update of res.updates || []) {
        update.newVersion = version.valueToVersion(update.newValue);
        update.fromVersion = version.valueToVersion(update.fromVersion);
        update.toVersion = version.valueToVersion(update.toVersion);
      }
    }
    // update digest for all
    for (const update of res.updates) {
      if (config.pinDigests || config.currentDigest) {
        update.newDigest =
          update.newDigest || (await getDigest(config, update.newValue));
        if (update.newDigest) {
          update.newDigestShort = update.newDigest
            .replace('sha256:', '')
            .substring(0, 7);
        } else {
          logger.debug({ newValue: update.newValue }, 'Could not getDigest');
        }
      }
    }
  }
  for (const update of res.updates) {
    const { updateType, fromVersion, toVersion } = update;
    if (['bump', 'lockfileUpdate'].includes(updateType)) {
      update[updateType === 'bump' ? 'isBump' : 'isLockfileUpdate'] = true;
      if (version.getMajor(toVersion) > version.getMajor(fromVersion)) {
        update.updateType = 'major';
      } else if (
        config.separateMinorPatch &&
        version.getMinor(toVersion) === version.getMinor(fromVersion)
      ) {
        update.updateType = 'patch';
      } else {
        update.updateType = 'minor';
      }
    }
  }
  // Strip out any non-changed ones
  res.updates = res.updates
    .filter(update => update.newDigest !== null)
    .filter(
      update =>
        update.newValue !== config.currentValue ||
        update.isLockfileUpdate ||
        (update.newDigest && !update.newDigest.startsWith(config.currentDigest))
    );
  if (res.updates.some(update => update.updateType === 'pin')) {
    for (const update of res.updates) {
      if (update.updateType !== 'pin' && update.updateType !== 'rollback') {
        update.blockedByPin = true;
      }
    }
  }
  return res;
}<|MERGE_RESOLUTION|>--- conflicted
+++ resolved
@@ -365,11 +365,7 @@
     }
   }
   // Add digests if necessary
-<<<<<<< HEAD
-  if (await supportsDigests(config)) {
-=======
   if (config.newDigest || (await supportsDigests(config))) {
->>>>>>> 5c334f44
     if (
       config.currentDigest &&
       config.datasource !== datasourceGitSubmodules.id
