// TODO #7154
import is from '@sindresorhus/is';
import { nameFromLevel } from 'bunyan';
import { GlobalConfig } from '../../config/global';
import type { RenovateConfig } from '../../config/types';
import { getProblems, logger } from '../../logger';
import type { PackageFile } from '../../modules/manager/types';
import { platform } from '../../modules/platform';
import { regEx } from '../../util/regex';
import * as template from '../../util/template';
<<<<<<< HEAD
import { BranchConfig, BranchResult } from '../types';
import { getDepWarningsDashboard } from './errors-warnings';
=======
import { BranchConfig, BranchResult, SelectAllConfig } from '../types';
>>>>>>> a7202c4f
import { PackageFiles } from './package-files';

interface DependencyDashboard {
  dependencyDashboardChecks: Record<string, string>;
  dependencyDashboardRebaseAllOpen: boolean;
}

function parseDashboardIssue(issueBody: string): DependencyDashboard {
  const checkMatch = ' - \\[x\\] <!-- ([a-zA-Z]+)-branch=([^\\s]+) -->';
  const checked = issueBody.match(regEx(checkMatch, 'g'));
  const dependencyDashboardChecks: Record<string, string> = {};
  if (checked?.length) {
    const re = regEx(checkMatch);
    checked.forEach((check) => {
      const [, type, branchName] = re.exec(check)!;
      dependencyDashboardChecks[branchName] = type;
    });
  }
  const checkedRebaseAll = issueBody.includes(
    ' - [x] <!-- rebase-all-open-prs -->'
  );
  let dependencyDashboardRebaseAllOpen = false;
  if (checkedRebaseAll) {
    dependencyDashboardRebaseAllOpen = true;
  }
  return { dependencyDashboardChecks, dependencyDashboardRebaseAllOpen };
}

export async function readDashboardBody(
  config: SelectAllConfig
): Promise<void> {
  config.dependencyDashboardChecks = {};
  const stringifiedConfig = JSON.stringify(config);
  if (
    config.dependencyDashboard ||
    stringifiedConfig.includes('"dependencyDashboardApproval":true') ||
    stringifiedConfig.includes('"prCreation":"approval"')
  ) {
    config.dependencyDashboardTitle =
      config.dependencyDashboardTitle ?? `Dependency Dashboard`;
    const issue = await platform.findIssue(config.dependencyDashboardTitle);
    if (issue) {
      config.dependencyDashboardIssue = issue.number;
      Object.assign(config, parseDashboardIssue(issue.body!));
    }
  }
}

function getListItem(branch: BranchConfig, type: string): string {
  let item = ' - [ ] ';
  item += `<!-- ${type}-branch=${branch.branchName} -->`;
  if (branch.prNo) {
    item += `[${branch.prTitle}](../pull/${branch.prNo})`;
  } else {
    item += branch.prTitle;
  }
  const uniquePackages = [
    ...new Set(branch.upgrades.map((upgrade) => `\`${upgrade.depName}\``)),
  ];
  if (uniquePackages.length < 2) {
    return item + '\n';
  }
  return item + ' (' + uniquePackages.join(', ') + ')\n';
}

function appendRepoProblems(config: RenovateConfig, issueBody: string): string {
  let newIssueBody = issueBody;
  const repoProblems = new Set(
    getProblems()
      .filter(
        (problem) =>
          problem.repository === config.repository && !problem.artifactErrors
      )
      .map(
        (problem) =>
          `${nameFromLevel[problem.level].toUpperCase()}: ${problem.msg}`
      )
  );
  if (repoProblems.size) {
    newIssueBody += '## Repository problems\n\n';
    newIssueBody +=
      'These problems occurred while renovating this repository.\n\n';
    for (const repoProblem of repoProblems) {
      newIssueBody += ` - ${repoProblem}\n`;
    }
    newIssueBody += '\n';
  }
  return newIssueBody;
}

export async function ensureDependencyDashboard(
<<<<<<< HEAD
  config: RenovateConfig,
  allBranches: BranchConfig[],
  packageFiles: Record<string, PackageFile[]> = {}
=======
  config: SelectAllConfig,
  allBranches: BranchConfig[]
>>>>>>> a7202c4f
): Promise<void> {
  // legacy/migrated issue
  const reuseTitle = 'Update Dependencies (Renovate Bot)';
  const branches = allBranches.filter(
    (branch) =>
      branch.result !== BranchResult.Automerged &&
      !branch.upgrades?.every((upgrade) => upgrade.remediationNotPossible)
  );
  if (
    !(
      config.dependencyDashboard ||
      config.dependencyDashboardApproval ||
      config.packageRules?.some((rule) => rule.dependencyDashboardApproval) ||
      branches.some(
        (branch) =>
          !!branch.dependencyDashboardApproval ||
          !!branch.dependencyDashboardPrApproval
      )
    )
  ) {
    if (GlobalConfig.get('dryRun')) {
      logger.info(
        { title: config.dependencyDashboardTitle },
        'DRY-RUN: Would close Dependency Dashboard'
      );
    } else {
      logger.debug('Closing Dependency Dashboard');
      await platform.ensureIssueClosing(config.dependencyDashboardTitle!);
    }
    return;
  }
  // istanbul ignore if
  if (config.repoIsOnboarded === false) {
    logger.debug('Repo is onboarding - skipping dependency dashboard');
    return;
  }
  logger.debug('Ensuring Dependency Dashboard');
  const hasBranches = is.nonEmptyArray(branches);
  if (config.dependencyDashboardAutoclose && !hasBranches) {
    if (GlobalConfig.get('dryRun')) {
      logger.info(
        { title: config.dependencyDashboardTitle },
        'DRY-RUN: Would close Dependency Dashboard'
      );
    } else {
      logger.debug('Closing Dependency Dashboard');
      await platform.ensureIssueClosing(config.dependencyDashboardTitle!);
    }
    return;
  }
  let issueBody = '';
  if (config.dependencyDashboardHeader?.length) {
    issueBody +=
      template.compile(config.dependencyDashboardHeader, config) + '\n\n';
  }

  issueBody = appendRepoProblems(config, issueBody);

  const pendingApprovals = branches.filter(
    (branch) => branch.result === BranchResult.NeedsApproval
  );
  if (pendingApprovals.length) {
    issueBody += '## Pending Approval\n\n';
    issueBody += `These branches will be created by Renovate only once you click their checkbox below.\n\n`;
    for (const branch of pendingApprovals) {
      issueBody += getListItem(branch, 'approve');
    }
    issueBody += '\n';
  }
  const awaitingSchedule = branches.filter(
    (branch) => branch.result === BranchResult.NotScheduled
  );
  if (awaitingSchedule.length) {
    issueBody += '## Awaiting Schedule\n\n';
    issueBody +=
      'These updates are awaiting their schedule. Click on a checkbox to get an update now.\n\n';
    for (const branch of awaitingSchedule) {
      issueBody += getListItem(branch, 'unschedule');
    }
    issueBody += '\n';
  }
  const rateLimited = branches.filter(
    (branch) =>
      branch.result === BranchResult.BranchLimitReached ||
      branch.result === BranchResult.PrLimitReached ||
      branch.result === BranchResult.CommitLimitReached
  );
  if (rateLimited.length) {
    issueBody += '## Rate Limited\n\n';
    issueBody +=
      'These updates are currently rate limited. Click on a checkbox below to force their creation now.\n\n';
    for (const branch of rateLimited) {
      issueBody += getListItem(branch, 'unlimit');
    }
    issueBody += '\n';
  }
  const errorList = branches.filter(
    (branch) => branch.result === BranchResult.Error
  );
  if (errorList.length) {
    issueBody += '## Errored\n\n';
    issueBody +=
      'These updates encountered an error and will be retried. Click on a checkbox below to force a retry now.\n\n';
    for (const branch of errorList) {
      issueBody += getListItem(branch, 'retry');
    }
    issueBody += '\n';
  }
  const awaitingPr = branches.filter(
    (branch) => branch.result === BranchResult.NeedsPrApproval
  );
  if (awaitingPr.length) {
    issueBody += '## PR Creation Approval Required\n\n';
    issueBody +=
      "These branches exist but PRs won't be created until you approve them by clicking on a checkbox.\n\n";
    for (const branch of awaitingPr) {
      issueBody += getListItem(branch, 'approvePr');
    }
    issueBody += '\n';
  }
  const prEdited = branches.filter(
    (branch) => branch.result === BranchResult.PrEdited
  );
  if (prEdited.length) {
    issueBody += '## Edited/Blocked\n\n';
    issueBody += `These updates have been manually edited so Renovate will no longer make changes. To discard all commits and start over, click on a checkbox.\n\n`;
    for (const branch of prEdited) {
      issueBody += getListItem(branch, 'rebase');
    }
    issueBody += '\n';
  }
  const prPending = branches.filter(
    (branch) => branch.result === BranchResult.Pending
  );
  if (prPending.length) {
    issueBody += '## Pending Status Checks\n\n';
    issueBody += `These updates await pending status checks. To force their creation now, click the checkbox below.\n\n`;
    for (const branch of prPending) {
      issueBody += getListItem(branch, 'approvePr');
    }
    issueBody += '\n';
  }
  const prPendingBranchAutomerge = branches.filter(
    (branch) => branch.prBlockedBy === 'BranchAutomerge'
  );
  if (prPendingBranchAutomerge.length) {
    issueBody += '## Pending Branch Automerge\n\n';
    issueBody += `These updates await pending status checks before automerging. Click on a checkbox to abort the branch automerge, and create a PR instead.\n\n`;
    for (const branch of prPendingBranchAutomerge) {
      issueBody += getListItem(branch, 'approvePr');
    }
    issueBody += '\n';
  }

  const warn = getDepWarningsDashboard(packageFiles);
  if (warn.length) {
    issueBody += warn;
    issueBody += '\n';
  }

  const otherRes = [
    BranchResult.Pending,
    BranchResult.NeedsApproval,
    BranchResult.NeedsPrApproval,
    BranchResult.NotScheduled,
    BranchResult.PrLimitReached,
    BranchResult.CommitLimitReached,
    BranchResult.BranchLimitReached,
    BranchResult.AlreadyExisted,
    BranchResult.Error,
    BranchResult.Automerged,
    BranchResult.PrEdited,
  ];
  let inProgress = branches.filter(
    (branch) =>
      !otherRes.includes(branch.result!) &&
      branch.prBlockedBy !== 'BranchAutomerge'
  );
  const otherBranches = inProgress.filter(
    (branch) => !!branch.prBlockedBy || !branch.prNo
  );
  // istanbul ignore if
  if (otherBranches.length) {
    issueBody += '## Other Branches\n\n';
    issueBody += `These updates are pending. To force PRs open, click the checkbox below.\n\n`;
    for (const branch of otherBranches) {
      issueBody += getListItem(branch, 'other');
    }
    issueBody += '\n';
  }
  inProgress = inProgress.filter(
    (branch) => branch.prNo && !branch.prBlockedBy
  );
  if (inProgress.length) {
    issueBody += '## Open\n\n';
    issueBody +=
      'These updates have all been created already. Click a checkbox below to force a retry/rebase of any.\n\n';
    for (const branch of inProgress) {
      issueBody += getListItem(branch, 'rebase');
    }
    if (inProgress.length > 2) {
      issueBody += ' - [ ] ';
      issueBody += '<!-- rebase-all-open-prs -->';
      issueBody += '**Click on this checkbox to rebase all open PRs at once**';
      issueBody += '\n';
    }
    issueBody += '\n';
  }
  const alreadyExisted = branches.filter(
    (branch) => branch.result === BranchResult.AlreadyExisted
  );
  if (alreadyExisted.length) {
    issueBody += '## Ignored or Blocked\n\n';
    issueBody +=
      'These are blocked by an existing closed PR and will not be recreated unless you click a checkbox below.\n\n';
    for (const branch of alreadyExisted) {
      issueBody += getListItem(branch, 'recreate');
    }
    issueBody += '\n';
  }

  if (!hasBranches) {
    issueBody +=
      'This repository currently has no open or pending branches.\n\n';
  }

  issueBody += PackageFiles.getDashboardMarkdown(config);

  if (config.dependencyDashboardFooter?.length) {
    issueBody +=
      '---\n' +
      template.compile(config.dependencyDashboardFooter, config) +
      '\n';
  }

  if (config.dependencyDashboardIssue) {
    const updatedIssue = await platform.getIssue?.(
      config.dependencyDashboardIssue,
      false
    );
    if (updatedIssue) {
      const { dependencyDashboardChecks } = parseDashboardIssue(
        updatedIssue.body!
      );
      for (const branchName of Object.keys(config.dependencyDashboardChecks!)) {
        delete dependencyDashboardChecks[branchName];
      }
      for (const branchName of Object.keys(dependencyDashboardChecks)) {
        const checkText = `- [ ] <!-- ${dependencyDashboardChecks[branchName]}-branch=${branchName} -->`;
        issueBody = issueBody.replace(
          checkText,
          checkText.replace('[ ]', '[x]')
        );
      }
    }
  }

  if (GlobalConfig.get('dryRun')) {
    logger.info(
      { title: config.dependencyDashboardTitle },
      'DRY-RUN: Would ensure Dependency Dashboard'
    );
  } else {
    await platform.ensureIssue({
      title: config.dependencyDashboardTitle!,
      reuseTitle,
      body: platform.massageMarkdown(issueBody),
      labels: config.dependencyDashboardLabels,
      confidential: config.confidential,
    });
  }
}<|MERGE_RESOLUTION|>--- conflicted
+++ resolved
@@ -8,12 +8,8 @@
 import { platform } from '../../modules/platform';
 import { regEx } from '../../util/regex';
 import * as template from '../../util/template';
-<<<<<<< HEAD
-import { BranchConfig, BranchResult } from '../types';
+import { BranchConfig, BranchResult, SelectAllConfig } from '../types';
 import { getDepWarningsDashboard } from './errors-warnings';
-=======
-import { BranchConfig, BranchResult, SelectAllConfig } from '../types';
->>>>>>> a7202c4f
 import { PackageFiles } from './package-files';
 
 interface DependencyDashboard {
@@ -105,14 +101,9 @@
 }
 
 export async function ensureDependencyDashboard(
-<<<<<<< HEAD
-  config: RenovateConfig,
+  config: SelectAllConfig,
   allBranches: BranchConfig[],
   packageFiles: Record<string, PackageFile[]> = {}
-=======
-  config: SelectAllConfig,
-  allBranches: BranchConfig[]
->>>>>>> a7202c4f
 ): Promise<void> {
   // legacy/migrated issue
   const reuseTitle = 'Update Dependencies (Renovate Bot)';
