--- conflicted
+++ resolved
@@ -1,11 +1,8 @@
 import is from '@sindresorhus/is';
 import { RenovateConfig } from '../../config';
-<<<<<<< HEAD
 import { PR_STATE_NOT_OPEN } from '../../constants/pull-requests';
 import { logger, getErrors } from '../../logger';
-=======
 import { logger } from '../../logger';
->>>>>>> 95c0a78f
 import { Pr, platform } from '../../platform';
 import { PrState } from '../../types';
 import { BranchConfig, ProcessBranchResult } from '../common';
