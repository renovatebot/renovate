--- conflicted
+++ resolved
@@ -408,164 +408,64 @@
     branches,
     (branch) => branch.result === 'needs-approval',
     'Pending Approval',
-    'These branches will be created by Renovate only once you click their checkbox below.',
+    'The following branches are pending approval. To create them, click on a checkbox below.',
     'approve',
     approveAllPendingPrs,
     'Create all pending approval PRs at once',
     '🔐',
   );
-<<<<<<< HEAD
-  issueBody += getBranchesListMd(
-    branches,
-=======
-  if (pendingApprovals.length) {
-    issueBody += '## Pending Approval\n\n';
-    issueBody += `The following branches are pending approval. To create them, click on a checkbox below.\n\n`;
-    for (const branch of pendingApprovals) {
-      issueBody += getListItem(branch, 'approve');
-    }
-    if (pendingApprovals.length > 1) {
-      issueBody += ' - [ ] ';
-      issueBody += '<!-- approve-all-pending-prs -->';
-      issueBody += '🔐 **Create all pending approval PRs at once** 🔐\n';
-    }
-    issueBody += '\n';
-  }
-  const awaitingSchedule = branches.filter(
->>>>>>> 74e61df4
+  issueBody += getBranchesListMd(
+    branches,
     (branch) => branch.result === 'not-scheduled',
     'Awaiting Schedule',
-    'These updates are awaiting their schedule. Click on a checkbox to get an update now.',
+    'The following updates are awaiting their schedule. To get an update now, click on a checkbox below.',
     'unschedule',
   );
-<<<<<<< HEAD
-  issueBody += getBranchesListMd(
-    branches,
-=======
-  if (awaitingSchedule.length) {
-    issueBody += '## Awaiting Schedule\n\n';
-    issueBody +=
-      'The following updates are awaiting their schedule. To get an update now, click on a checkbox below.\n\n';
-    for (const branch of awaitingSchedule) {
-      issueBody += getListItem(branch, 'unschedule');
-    }
-    issueBody += '\n';
-  }
-  const rateLimited = branches.filter(
->>>>>>> 74e61df4
+  issueBody += getBranchesListMd(
+    branches,
     (branch) =>
       branch.result === 'branch-limit-reached' ||
       branch.result === 'pr-limit-reached' ||
       branch.result === 'commit-limit-reached',
     'Rate-Limited',
-    'These updates are currently rate-limited. Click on a checkbox below to force their creation now.',
+    'The following updates are currently rate-limited. To force their creation now, click on a checkbox below.',
     'unlimit',
     createAllRateLimitedPrs,
     'Create all rate-limited PRs at once',
     '🔐',
   );
-<<<<<<< HEAD
   issueBody += getBranchesListMd(
     branches,
     (branch) => branch.result === 'error',
     'Errored',
-    'These updates encountered an error and will be retried. Click on a checkbox below to force a retry now.',
+    'The following updates encountered an error and will be retried. To force a retry now, click on a checkbox below.',
     'retry',
   );
   issueBody += getBranchesListMd(
     branches,
-=======
-  if (rateLimited.length) {
-    issueBody += '## Rate-Limited\n\n';
-    issueBody +=
-      'The following updates are currently rate-limited. To force their creation now, click on a checkbox below.\n\n';
-    for (const branch of rateLimited) {
-      issueBody += getListItem(branch, 'unlimit');
-    }
-    if (rateLimited.length > 1) {
-      issueBody += ' - [ ] ';
-      issueBody += '<!-- create-all-rate-limited-prs -->';
-      issueBody += '🔐 **Create all rate-limited PRs at once** 🔐\n';
-    }
-    issueBody += '\n';
-  }
-  const errorList = branches.filter((branch) => branch.result === 'error');
-  if (errorList.length) {
-    issueBody += '## Errored\n\n';
-    issueBody +=
-      'The following updates encountered an error and will be retried. To force a retry now, click on a checkbox below.\n\n';
-    for (const branch of errorList) {
-      issueBody += getListItem(branch, 'retry');
-    }
-    issueBody += '\n';
-  }
-  const awaitingPr = branches.filter(
->>>>>>> 74e61df4
     (branch) => branch.result === 'needs-pr-approval',
     'PR Creation Approval Required',
-    "These branches exist but PRs won't be created until you approve them by clicking on a checkbox.",
-  );
-<<<<<<< HEAD
+    'The following branches exist but PR creation requires approval. To approve PR creation, click on a checkbox below.',
+  );
   issueBody += getBranchesListMd(
     branches,
     (branch) => branch.result === 'pr-edited',
     'Edited/Blocked',
-    'These updates have been manually edited so Renovate will no longer make changes. To discard all commits and start over, click on a checkbox.',
+    'The following updates have been manually edited so Renovate will no longer make changes. To discard all commits and start over, click on a checkbox below.',
     'rebase',
   );
   issueBody += getBranchesListMd(
     branches,
     (branch) => branch.result === 'pending',
     'Pending Status Checks',
-    'These updates await pending status checks. To force their creation now, click the checkbox below.',
-  );
-  issueBody += getBranchesListMd(
-    branches,
-=======
-  if (awaitingPr.length) {
-    issueBody += '## PR Creation Approval Required\n\n';
-    issueBody +=
-      'The following branches exist but PR creation requires approval. To approve PR creation, click on a checkbox below.\n\n';
-    for (const branch of awaitingPr) {
-      issueBody += getListItem(branch, 'approvePr');
-    }
-    issueBody += '\n';
-  }
-  const prEdited = branches.filter((branch) => branch.result === 'pr-edited');
-  if (prEdited.length) {
-    issueBody += '## Edited/Blocked\n\n';
-    issueBody += `The following updates have been manually edited so Renovate will no longer make changes. To discard all commits and start over, click on a checkbox below.\n\n`;
-    for (const branch of prEdited) {
-      issueBody += getListItem(branch, 'rebase');
-    }
-    issueBody += '\n';
-  }
-  const prPending = branches.filter((branch) => branch.result === 'pending');
-  if (prPending.length) {
-    issueBody += '## Pending Status Checks\n\n';
-    issueBody += `The following updates await pending status checks. To force their creation now, click on a checkbox below.\n\n`;
-    for (const branch of prPending) {
-      issueBody += getListItem(branch, 'approvePr');
-    }
-    issueBody += '\n';
-  }
-  const prPendingBranchAutomerge = branches.filter(
->>>>>>> 74e61df4
+    'The following updates await pending status checks. To force their creation now, click on a checkbox below.',
+  );
+  issueBody += getBranchesListMd(
+    branches,
     (branch) => branch.prBlockedBy === 'BranchAutomerge',
     'Pending Branch Automerge',
-    'These updates await pending status checks before automerging. Click on a checkbox to abort the branch automerge, and create a PR instead.',
-  );
-<<<<<<< HEAD
-=======
-  if (prPendingBranchAutomerge.length) {
-    issueBody += '## Pending Branch Automerge\n\n';
-    issueBody += `The following updates await pending status checks before automerging. To abort the branch automerge and create a PR instead, click on a checkbox below.\n\n`;
-    for (const branch of prPendingBranchAutomerge) {
-      issueBody += getListItem(branch, 'approvePr');
-    }
-    issueBody += '\n';
-  }
->>>>>>> 74e61df4
+    'The following updates await pending status checks before automerging. To abort the branch automerge and create a PR instead, click on a checkbox below.',
+  );
 
   const warn = getDepWarningsDashboard(packageFiles, config);
   if (warn) {
@@ -595,69 +495,25 @@
     inProgress,
     (branch) => !!branch.prBlockedBy || !branch.prNo,
     'Other Branches',
-    'These updates are pending. To force PRs open, click the checkbox below.',
+    'The following updates are pending. To force the creation of a PR, click on a checkbox below.',
     'other',
   );
-<<<<<<< HEAD
   issueBody += getBranchesListMd(
     inProgress,
-=======
-  // istanbul ignore if
-  if (otherBranches.length) {
-    issueBody += '## Other Branches\n\n';
-    issueBody += `The following updates are pending. To force the creation of a PR, click on a checkbox below.\n\n`;
-    for (const branch of otherBranches) {
-      issueBody += getListItem(branch, 'other');
-    }
-    issueBody += '\n';
-  }
-  inProgress = inProgress.filter(
->>>>>>> 74e61df4
     (branch) => branch.prNo && !branch.prBlockedBy,
     'Open',
-    'These updates have all been created already. Click a checkbox below to force a retry/rebase of any.',
+    'The following updates have all been created. To force a retry/rebase of any, click on a checkbox below.',
     'rebase',
     rebaseAllOpenPrs,
     'Click on this checkbox to rebase all open PRs at once',
   );
-<<<<<<< HEAD
-  issueBody += getBranchesListMd(
-    branches,
-=======
-  if (inProgress.length) {
-    issueBody += '## Open\n\n';
-    issueBody +=
-      'The following updates have all been created. To force a retry/rebase of any, click on a checkbox below.\n\n';
-    for (const branch of inProgress) {
-      issueBody += getListItem(branch, 'rebase');
-    }
-    if (inProgress.length > 2) {
-      issueBody += ' - [ ] ';
-      issueBody += '<!-- rebase-all-open-prs -->';
-      issueBody += '**Click on this checkbox to rebase all open PRs at once**';
-      issueBody += '\n';
-    }
-    issueBody += '\n';
-  }
-  const alreadyExisted = branches.filter(
->>>>>>> 74e61df4
+  issueBody += getBranchesListMd(
+    branches,
     (branch) => branch.result === 'already-existed',
     'Ignored or Blocked',
-    'These are blocked by an existing closed PR and will not be recreated unless you click a checkbox below.',
+    'The following updates are blocked by an existing closed PR. To recreate the PR, click on a checkbox below.',
     'recreate',
   );
-<<<<<<< HEAD
-=======
-  if (alreadyExisted.length) {
-    issueBody += '## Ignored or Blocked\n\n';
-    issueBody +=
-      'The following updates are blocked by an existing closed PR. To recreate the PR, click on a checkbox below.\n\n';
-    for (const branch of alreadyExisted) {
-      issueBody += getListItem(branch, 'recreate');
-    }
-    issueBody += '\n';
-  }
->>>>>>> 74e61df4
 
   if (!hasBranches) {
     issueBody +=
