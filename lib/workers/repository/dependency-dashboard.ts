--- conflicted
+++ resolved
@@ -42,24 +42,6 @@
 
 const approveAllPendingPrs = 'approve-all-pending-prs';
 const createAllRateLimitedPrs = 'create-all-rate-limited-prs';
-<<<<<<< HEAD
-const rebaseAllOpenPrs = 'rebase-all-open-prs';
-
-function isCheckboxMarked(issueBody: string, type: string): boolean {
-  return issueBody.includes(' - [x] <!-- ' + type + ' -->');
-}
-
-function checkOpenAllRateLimitedPR(issueBody: string): boolean {
-  return isCheckboxMarked(issueBody, createAllRateLimitedPrs);
-}
-
-function checkApproveAllPendingPR(issueBody: string): boolean {
-  return isCheckboxMarked(issueBody, approveAllPendingPrs);
-}
-
-function checkRebaseAll(issueBody: string): boolean {
-  return isCheckboxMarked(issueBody, rebaseAllOpenPrs);
-=======
 const createConfigMigrationPr = 'create-config-migration-pr';
 const configMigrationPrInfo = 'config-migration-pr-info';
 const rebaseAllOpenPrs = 'rebase-all-open-prs';
@@ -90,7 +72,6 @@
 
 function checkRebaseAll(issueBody: string): boolean {
   return isBoxChecked(issueBody, rebaseAllOpenPrs);
->>>>>>> 7cf85c2d
 }
 
 function getConfigMigrationCheckboxState(
@@ -239,12 +220,8 @@
   if (filteredBranches.length === 0) {
     return '';
   }
-<<<<<<< HEAD
 
   let result = `## ${title}\n\n${description}`;
-  const ensureNewLines = (n = 2): void => {
-    result = result.trimEnd() + '\n'.repeat(n);
-  };
 
   const categorized: Record<string, BranchConfig[]> = {};
   const uncategorized: BranchConfig[] = [];
@@ -256,47 +233,37 @@
     }
   }
 
-  const toListItem = (branch: BranchConfig): string =>
-    getListItem(branch, listItemType);
   if (Object.keys(categorized).length > 0) {
     for (const [category, branches] of Object.entries(categorized).sort(
       ([keyA], [keyB]) => keyA.localeCompare(keyB),
     )) {
-      ensureNewLines();
+      result = result.trimEnd() + '\n\n';
       result += `### ${category}\n\n`;
-      result += branches.map(toListItem).join('');
+      result += branches
+        .map((branch: BranchConfig): string =>
+          getListItem(branch, listItemType),
+        )
+        .join('');
     }
     if (uncategorized.length > 0) {
-      ensureNewLines();
+      result = result.trimEnd() + '\n\n';
       result += `### Others`;
     }
   }
-  ensureNewLines();
-  result += uncategorized.map(toListItem).join('');
-
-  if (filteredBranches.length > 1 && bulkComment && bulkMessage) {
+  result = result.trimEnd() + '\n\n';
+  result += uncategorized
+    .map((branch: BranchConfig): string => getListItem(branch, listItemType))
+    .join('');
+
+  if (bulkComment && bulkMessage && filteredBranches.length > 1) {
     if (Object.keys(categorized).length > 0) {
-      ensureNewLines();
+      result = result.trimEnd() + '\n\n';
       result += '### All\n\n';
     }
-    result += ' - [ ] ';
-    result += `<!-- ${bulkComment} -->`;
+    result += getCheckbox(bulkComment);
     result += `${bulkIcon ? bulkIcon + ' ' : ''}**${bulkMessage}**${bulkIcon ? ' ' + bulkIcon : ''}`;
   }
-
-  ensureNewLines();
-  return result;
-=======
-  let result = `## ${title}\n\n${description}\n\n`;
-  result += `${filteredBranches
-    .map((branch: BranchConfig): string => getListItem(branch, listItemType))
-    .join('')}`;
-  if (bulkComment && bulkMessage && filteredBranches.length > 1) {
-    result += getCheckbox(bulkComment);
-    result += `${bulkIcon ? bulkIcon + ' ' : ''}**${bulkMessage}**${bulkIcon ? ' ' + bulkIcon : ''}\n`;
-  }
-  return result + '\n';
->>>>>>> 7cf85c2d
+  return result.trimEnd() + '\n\n';
 }
 
 function appendRepoProblems(config: RenovateConfig, issueBody: string): string {
@@ -556,10 +523,6 @@
     rebaseAllOpenPrs,
     'Click on this checkbox to rebase all open PRs at once',
   );
-<<<<<<< HEAD
-=======
-
->>>>>>> 7cf85c2d
   issueBody += getBranchesListMd(
     branches,
     (branch) => branch.result === 'already-existed',
