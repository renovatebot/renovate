import { logger } from '../../logger';
import * as memCache from '../../util/cache/memory';
<<<<<<< HEAD
import { RequestStats } from '../../util/http';
import { parseUrl } from '../../util/url';
=======
import type { RequestStats } from '../../util/http/types';
>>>>>>> c83eb54d

export function printRequestStats(): void {
  const httpRequests = memCache.get<RequestStats[]>('http-requests');
  if (!httpRequests) {
    return;
  }
  httpRequests.sort((a, b) => {
    if (a.url === b.url) {
      return 0;
    }
    if (a.url < b.url) {
      return -1;
    }
    return 1;
  });
  const allRequests: string[] = [];
  const requestHosts: Record<string, RequestStats[]> = {};
  for (const httpRequest of httpRequests) {
    const { method, url, duration, queueDuration } = httpRequest;
    allRequests.push(
      `${method.toUpperCase()} ${url} ${duration} ${queueDuration}`
    );
    const { hostname } = parseUrl(url);
    requestHosts[hostname] = requestHosts[hostname] || [];
    requestHosts[hostname].push(httpRequest);
  }
  logger.trace({ allRequests, requestHosts }, 'full stats');
  const hostStats: string[] = [];
  let totalRequests = 0;
  for (const [hostname, requests] of Object.entries(requestHosts)) {
    const hostRequests = requests.length;
    totalRequests += hostRequests;
    const requestSum = requests
      .map(({ duration }) => duration)
      .reduce((a, b) => a + b, 0);
    const requestAvg = Math.round(requestSum / hostRequests);

    const queueSum = requests
      .map(({ queueDuration }) => queueDuration)
      .reduce((a, b) => a + b, 0);
    const queueAvg = Math.round(queueSum / hostRequests);
    const requestCount =
      `${hostRequests} ` + (hostRequests > 1 ? 'requests' : 'request');
    hostStats.push(
      `${hostname}, ${requestCount}, ${requestAvg}ms request average, ${queueAvg}ms queue average`
    );
  }
  logger.debug({ hostStats, totalRequests }, 'http statistics');
}<|MERGE_RESOLUTION|>--- conflicted
+++ resolved
@@ -1,11 +1,7 @@
 import { logger } from '../../logger';
 import * as memCache from '../../util/cache/memory';
-<<<<<<< HEAD
-import { RequestStats } from '../../util/http';
+import type { RequestStats } from '../../util/http/types';
 import { parseUrl } from '../../util/url';
-=======
-import type { RequestStats } from '../../util/http/types';
->>>>>>> c83eb54d
 
 export function printRequestStats(): void {
   const httpRequests = memCache.get<RequestStats[]>('http-requests');
@@ -28,7 +24,7 @@
     allRequests.push(
       `${method.toUpperCase()} ${url} ${duration} ${queueDuration}`
     );
-    const { hostname } = parseUrl(url);
+    const { hostname } = parseUrl(url) ?? {};
     requestHosts[hostname] = requestHosts[hostname] || [];
     requestHosts[hostname].push(httpRequest);
   }
