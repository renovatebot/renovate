--- conflicted
+++ resolved
@@ -3,11 +3,8 @@
 import * as memCache from '../../util/cache/memory';
 
 interface RequestStats {
-<<<<<<< HEAD
-=======
   method: string;
   url: string;
->>>>>>> a40d1f72
   duration: number;
   queueDuration: number;
 }
@@ -28,22 +25,14 @@
   });
   const allRequests: string[] = [];
   const requestHosts: Record<string, RequestStats[]> = {};
-<<<<<<< HEAD
-  for (const { method, url, duration, queueDuration } of httpRequests) {
-=======
   for (const httpRequest of httpRequests) {
     const { method, url, duration, queueDuration } = httpRequest;
->>>>>>> a40d1f72
     allRequests.push(
       `${method.toUpperCase()} ${url} ${duration} ${queueDuration}`
     );
     const { hostname } = URL.parse(url);
     requestHosts[hostname] = requestHosts[hostname] || [];
-<<<<<<< HEAD
-    requestHosts[hostname].push({ duration, queueDuration });
-=======
     requestHosts[hostname].push(httpRequest);
->>>>>>> a40d1f72
   }
   logger.trace({ allRequests, requestHosts }, 'full stats');
   const hostStats: string[] = [];
@@ -60,10 +49,6 @@
       .map(({ queueDuration }) => queueDuration)
       .reduce((a, b) => a + b, 0);
     const queueAvg = Math.round(queueSum / hostRequests);
-<<<<<<< HEAD
-
-=======
->>>>>>> a40d1f72
     const requestCount =
       `${hostRequests} ` + (hostRequests > 1 ? 'requests' : 'request');
     hostStats.push(
