--- conflicted
+++ resolved
@@ -35,12 +35,8 @@
       `${method.toUpperCase()} ${url} ${duration} ${queueDuration}`
     );
     const { hostname } = URL.parse(url);
-<<<<<<< HEAD
-    // istanbul ignore if: fixme
-=======
 
     // istanbul ignore if: TODO: fix types (#9610)
->>>>>>> f5cc1de3
     if (!hostname) {
       return;
     }
