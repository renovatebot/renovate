--- conflicted
+++ resolved
@@ -3,14 +3,10 @@
 import * as memCache from '../../util/cache/memory';
 
 interface RequestStats {
-<<<<<<< HEAD
-  duration: number;
-  queueDuration: number;
-=======
   method: string;
   url: string;
   duration: number;
->>>>>>> 2d344b1a
+  queueDuration: number;
 }
 
 export function printRequestStats(): void {
@@ -29,13 +25,14 @@
   });
   const allRequests: string[] = [];
   const requestHosts: Record<string, RequestStats[]> = {};
-  for (const { method, url, duration, queueDuration } of httpRequests) {
+  for (const httpRequest of httpRequests) {
+    const { method, url, duration, queueDuration } = httpRequest;
     allRequests.push(
       `${method.toUpperCase()} ${url} ${duration} ${queueDuration}`
     );
     const { hostname } = URL.parse(url);
     requestHosts[hostname] = requestHosts[hostname] || [];
-    requestHosts[hostname].push({ duration, queueDuration });
+    requestHosts[hostname].push(httpRequest);
   }
   logger.trace({ allRequests, requestHosts }, 'full stats');
   const hostStats: string[] = [];
