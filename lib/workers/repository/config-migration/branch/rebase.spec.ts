import type { Indent } from 'detect-indent';
import JSON5 from 'json5';
import { Fixtures } from '../../../../../test/fixtures';
import {
  RenovateConfig,
  getConfig,
  git,
  partial,
  platform,
} from '../../../../../test/util';
import { GlobalConfig } from '../../../../config/global';
import { checkoutBranch, commitFiles } from '../../../../util/git';
import { MigratedDataFactory } from './migrated-data';
import type { MigratedData } from './migrated-data';
import { jsonStripWhitespaces, rebaseMigrationBranch } from './rebase';

jest.mock('../../../../util/git');

const formattedMigratedData = Fixtures.getJson(
  './migrated-data-formatted.json'
);

describe('workers/repository/config-migration/branch/rebase', () => {
  const prettierSpy = jest.spyOn(
    MigratedDataFactory,
    'applyPrettierFormatting'
  );

  beforeAll(() => {
    GlobalConfig.set({
      localDir: '',
    });
  });

  describe('rebaseMigrationBranch()', () => {
    const repoConfig = Fixtures.getJson('./renovate.json');
    const indent = '  ';
    const renovateConfigJson =
      JSON.stringify(repoConfig, undefined, indent) + '\n';
    const renovateConfigJson5 =
      JSON5.stringify(repoConfig, undefined, indent) + '\n';
    let config: RenovateConfig;
    const migratedConfigData: MigratedData = {
      content: '',
      filename: '',
      indent: partial<Indent>({}),
    };

    beforeEach(() => {
      jest.resetAllMocks();
      GlobalConfig.reset();
      config = {
        ...getConfig(),
        repository: 'some/repo',
        baseBranch: 'dev',
        defaultBranch: 'master',
      };
    });

    it('does not rebase modified branch', async () => {
      git.isBranchModified.mockResolvedValueOnce(true);

      await rebaseMigrationBranch(config, migratedConfigData);

      expect(checkoutBranch).toHaveBeenCalledTimes(0);
      expect(git.commitFiles).toHaveBeenCalledTimes(0);
    });

    it.each([
      ['renovate.json', renovateConfigJson],
      ['renovate.json5', renovateConfigJson5],
    ])(
      'does nothing if branch is up to date (%s)',
      async (filename, rawConfig) => {
        git.getFile
          .mockResolvedValueOnce(rawConfig)
          .mockResolvedValueOnce(rawConfig);
        migratedConfigData.filename = filename;
        migratedConfigData.content = rawConfig;

        await rebaseMigrationBranch(config, migratedConfigData);

        expect(checkoutBranch).toHaveBeenCalledTimes(0);
        expect(git.commitFiles).toHaveBeenCalledTimes(0);
      }
    );

    it.each([
      ['renovate.json', renovateConfigJson],
      ['renovate.json5', renovateConfigJson5],
    ])('rebases migration branch (%s)', async (filename, rawConfig) => {
      git.isBranchBehindBase.mockResolvedValueOnce(true);
      migratedConfigData.filename = filename;
      migratedConfigData.content = rawConfig;

      await rebaseMigrationBranch(config, migratedConfigData);

      expect(checkoutBranch).toHaveBeenCalledWith(config.defaultBranch);
      expect(git.commitFiles).toHaveBeenCalledTimes(1);
<<<<<<< HEAD
      expect(commitFiles).toHaveBeenCalledWith({
        branchName: 'renovate/migrate-config',
        files: [
          {
            type: 'addition',
            path: 'renovate.json',
            contents: formatted,
          },
        ],
        message: 'Migrate config renovate.json',
        platformCommit: false,
        baseBranch: 'master',
      });
=======
>>>>>>> 081f0022
    });

    it.each([
      ['renovate.json', renovateConfigJson],
      ['renovate.json5', renovateConfigJson5],
    ])(
      'applies prettier formatting when rebasing the migration branch (%s)',
      async (filename, rawConfig) => {
        const formatted = formattedMigratedData.content;
        prettierSpy.mockResolvedValueOnce(formattedMigratedData.content);
        git.isBranchBehindBase.mockResolvedValueOnce(true);
        migratedConfigData.filename = filename;
        migratedConfigData.content = rawConfig;

        await rebaseMigrationBranch(config, migratedConfigData);

        expect(checkoutBranch).toHaveBeenCalledWith(config.defaultBranch);
        expect(git.commitFiles).toHaveBeenCalledTimes(1);
        expect(commitFiles).toHaveBeenCalledWith({
          branchName: 'renovate/migrate-config',
          files: [
            {
              type: 'addition',
              path: filename,
              contents: formatted,
            },
          ],
          message: `Migrate config ${filename}`,
          platformCommit: false,
        });
      }
    );

    it.each([
      ['renovate.json', renovateConfigJson],
      ['renovate.json5', renovateConfigJson5],
    ])(
      'does not rebases migration branch when in dryRun is on (%s)',
      async (filename, rawConfig) => {
        GlobalConfig.set({
          dryRun: 'full',
        });
        git.isBranchBehindBase.mockResolvedValueOnce(true);
        migratedConfigData.filename = filename;
        migratedConfigData.content = rawConfig;

        await rebaseMigrationBranch(config, migratedConfigData);

        expect(checkoutBranch).toHaveBeenCalledTimes(0);
        expect(git.commitFiles).toHaveBeenCalledTimes(0);
      }
    );

    it.each([
      ['renovate.json', renovateConfigJson],
      ['renovate.json5', renovateConfigJson5],
    ])('rebases via platform (%s)', async (filename, rawConfig) => {
      config.platformCommit = true;
      git.isBranchBehindBase.mockResolvedValueOnce(true);
      migratedConfigData.filename = filename;
      migratedConfigData.content = rawConfig;

      await rebaseMigrationBranch(config, migratedConfigData);

      expect(checkoutBranch).toHaveBeenCalledWith(config.defaultBranch);
      expect(platform.commitFiles).toHaveBeenCalledTimes(1);
    });
  });

  describe('jsonStripWhiteSpaces()', () => {
    it('should strip white spaces from json', () => {
      const formattedJson = JSON.stringify(formattedMigratedData, null, '  ');
      const strippedJson = jsonStripWhitespaces(formattedJson);
      // check if the white spaces were removed or not
      expect(strippedJson).toBe(JSON.stringify(formattedMigratedData));
    });
  });
});<|MERGE_RESOLUTION|>--- conflicted
+++ resolved
@@ -97,22 +97,6 @@
 
       expect(checkoutBranch).toHaveBeenCalledWith(config.defaultBranch);
       expect(git.commitFiles).toHaveBeenCalledTimes(1);
-<<<<<<< HEAD
-      expect(commitFiles).toHaveBeenCalledWith({
-        branchName: 'renovate/migrate-config',
-        files: [
-          {
-            type: 'addition',
-            path: 'renovate.json',
-            contents: formatted,
-          },
-        ],
-        message: 'Migrate config renovate.json',
-        platformCommit: false,
-        baseBranch: 'master',
-      });
-=======
->>>>>>> 081f0022
     });
 
     it.each([
@@ -142,6 +126,7 @@
           ],
           message: `Migrate config ${filename}`,
           platformCommit: false,
+          baseBranch: 'master',
         });
       }
     );
