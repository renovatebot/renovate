--- conflicted
+++ resolved
@@ -52,11 +52,7 @@
     });
 
     it('rebases migration branch', async () => {
-<<<<<<< HEAD
-      git.isBranchStale.mockReturnValueOnce(true);
-=======
-      git.isBranchBehindBase.mockResolvedValueOnce(true);
->>>>>>> 0ed7072a
+      git.isBranchBehindBase.mockReturnValueOnce(true);
       await rebaseMigrationBranch(config, migratedConfigData);
       expect(git.commitFiles).toHaveBeenCalledTimes(1);
     });
@@ -65,22 +61,14 @@
       GlobalConfig.set({
         dryRun: 'full',
       });
-<<<<<<< HEAD
-      git.isBranchStale.mockReturnValueOnce(true);
-=======
-      git.isBranchBehindBase.mockResolvedValueOnce(true);
->>>>>>> 0ed7072a
+      git.isBranchBehindBase.mockReturnValueOnce(true);
       await rebaseMigrationBranch(config, migratedConfigData);
       expect(git.commitFiles).toHaveBeenCalledTimes(0);
     });
 
     it('rebases via platform', async () => {
       config.platformCommit = true;
-<<<<<<< HEAD
-      git.isBranchStale.mockReturnValueOnce(true);
-=======
-      git.isBranchBehindBase.mockResolvedValueOnce(true);
->>>>>>> 0ed7072a
+      git.isBranchBehindBase.mockReturnValueOnce(true);
       await rebaseMigrationBranch(config, migratedConfigData);
       expect(platform.commitFiles).toHaveBeenCalledTimes(1);
     });
