import type { Indent } from 'detect-indent';
import { Fixtures } from '../../../../../test/fixtures';
import { RenovateConfig, getConfig, partial } from '../../../../../test/util';
import { scm } from '../../../../modules/platform/scm';
import { checkoutBranch } from '../../../../util/git';
import { createConfigMigrationBranch } from './create';
import { MigratedDataFactory } from './migrated-data';
import type { MigratedData } from './migrated-data';

jest.mock('../../../../util/git');

describe('workers/repository/config-migration/branch/create', () => {
  const raw = Fixtures.getJson('./renovate.json');
  const indent = '  ';
  const renovateConfig = JSON.stringify(raw, undefined, indent) + '\n';
  const filename = 'renovate.json';
  const prettierSpy = jest.spyOn(
    MigratedDataFactory,
    'applyPrettierFormatting'
  );

  let config: RenovateConfig;
  let migratedConfigData: MigratedData;

  beforeEach(() => {
    config = getConfig();
    config.baseBranch = 'dev';
    config.defaultBranch = 'master';
    migratedConfigData = {
      content: renovateConfig,
      filename,
      indent: partial<Indent>({}),
    };
    prettierSpy.mockResolvedValueOnce(migratedConfigData.content);
  });

  describe('createConfigMigrationBranch', () => {
    it('applies the default commit message', async () => {
      await createConfigMigrationBranch(config, migratedConfigData);
      expect(checkoutBranch).toHaveBeenCalledWith(config.defaultBranch);
      expect(scm.commitAndPush).toHaveBeenCalledWith({
        branchName: 'renovate/migrate-config',
<<<<<<< HEAD
        targetBranch: 'dev',
=======
        baseBranch: 'dev',
>>>>>>> 9364ab00
        files: [
          {
            type: 'addition',
            path: 'renovate.json',
            contents: renovateConfig,
          },
        ],
        message: 'Migrate config renovate.json',
        platformCommit: false,
      });
    });

<<<<<<< HEAD
    it('commits via platform', async () => {
      config.platformCommit = true;

      await createConfigMigrationBranch(config, migratedConfigData);

      expect(checkoutBranch).toHaveBeenCalledWith(config.defaultBranch);
      expect(platform.commitFiles).toHaveBeenCalledWith({
        branchName: 'renovate/migrate-config',
        targetBranch: 'dev',
        files: [
          {
            type: 'addition',
            path: 'renovate.json',
            contents: renovateConfig,
          },
        ],
        message: 'Migrate config renovate.json',
        platformCommit: true,
      });
    });

=======
>>>>>>> 9364ab00
    it('applies supplied commit message', async () => {
      const message = 'We can migrate config if we want to, or we can not';

      config.commitMessage = message;

      await createConfigMigrationBranch(config, migratedConfigData);

      expect(checkoutBranch).toHaveBeenCalledWith(config.defaultBranch);
      expect(scm.commitAndPush).toHaveBeenCalledWith({
        branchName: 'renovate/migrate-config',
<<<<<<< HEAD
        targetBranch: 'dev',
=======
        baseBranch: 'dev',
>>>>>>> 9364ab00
        files: [
          {
            type: 'addition',
            path: 'renovate.json',
            contents: renovateConfig,
          },
        ],
        message,
        platformCommit: false,
      });
    });

    describe('applies the commitMessagePrefix value', () => {
      it('to the default commit message', async () => {
        config.commitMessagePrefix = 'PREFIX:';
        config.commitMessage = '';

        const message = `PREFIX: migrate config renovate.json`;
        await createConfigMigrationBranch(config, migratedConfigData);

        expect(checkoutBranch).toHaveBeenCalledWith(config.defaultBranch);
        expect(scm.commitAndPush).toHaveBeenCalledWith({
          branchName: 'renovate/migrate-config',
<<<<<<< HEAD
          targetBranch: 'dev',
=======
          baseBranch: 'dev',
>>>>>>> 9364ab00
          files: [
            {
              type: 'addition',
              path: 'renovate.json',
              contents: renovateConfig,
            },
          ],
          message,
          platformCommit: false,
        });
      });
    });

    describe('applies the commitMessageSuffix value', () => {
      it('to the default commit message', async () => {
        const suffix = 'SUFFIX';
        config.commitMessageSuffix = suffix;

        const message = `Migrate config renovate.json ${suffix}`;
        await createConfigMigrationBranch(config, migratedConfigData);

        expect(checkoutBranch).toHaveBeenCalledWith(config.defaultBranch);
        expect(scm.commitAndPush).toHaveBeenCalledWith({
          branchName: 'renovate/migrate-config',
<<<<<<< HEAD
          targetBranch: 'dev',
=======
          baseBranch: 'dev',
>>>>>>> 9364ab00
          files: [
            {
              type: 'addition',
              path: 'renovate.json',
              contents: renovateConfig,
            },
          ],
          message,
          platformCommit: false,
        });
      });
    });

    describe('applies semanticCommit prefix', () => {
      it('to the default commit message', async () => {
        const prefix = 'chore(config)';
        const message = `${prefix}: migrate config renovate.json`;

        config.semanticCommits = 'enabled';

        await createConfigMigrationBranch(config, migratedConfigData);

        expect(checkoutBranch).toHaveBeenCalledWith(config.defaultBranch);
        expect(scm.commitAndPush).toHaveBeenCalledWith({
          branchName: 'renovate/migrate-config',
<<<<<<< HEAD
          targetBranch: 'dev',
=======
          baseBranch: 'dev',
>>>>>>> 9364ab00
          files: [
            {
              type: 'addition',
              path: 'renovate.json',
              contents: renovateConfig,
            },
          ],
          message,
          platformCommit: false,
        });
      });

      it('uses user defined semantic commit type', async () => {
        const prefix = 'type(config)';
        const message = `${prefix}: migrate config renovate.json`;

        config.semanticCommits = 'enabled';
        config.semanticCommitType = 'type';

        await createConfigMigrationBranch(config, migratedConfigData);

        expect(checkoutBranch).toHaveBeenCalledWith(config.defaultBranch);
        expect(scm.commitAndPush).toHaveBeenCalledWith({
          branchName: 'renovate/migrate-config',
<<<<<<< HEAD
          targetBranch: 'dev',
=======
          baseBranch: 'dev',
>>>>>>> 9364ab00
          files: [
            {
              type: 'addition',
              path: 'renovate.json',
              contents: renovateConfig,
            },
          ],
          message,
          platformCommit: false,
        });
      });
    });
  });
});<|MERGE_RESOLUTION|>--- conflicted
+++ resolved
@@ -40,11 +40,7 @@
       expect(checkoutBranch).toHaveBeenCalledWith(config.defaultBranch);
       expect(scm.commitAndPush).toHaveBeenCalledWith({
         branchName: 'renovate/migrate-config',
-<<<<<<< HEAD
-        targetBranch: 'dev',
-=======
         baseBranch: 'dev',
->>>>>>> 9364ab00
         files: [
           {
             type: 'addition',
@@ -57,30 +53,6 @@
       });
     });
 
-<<<<<<< HEAD
-    it('commits via platform', async () => {
-      config.platformCommit = true;
-
-      await createConfigMigrationBranch(config, migratedConfigData);
-
-      expect(checkoutBranch).toHaveBeenCalledWith(config.defaultBranch);
-      expect(platform.commitFiles).toHaveBeenCalledWith({
-        branchName: 'renovate/migrate-config',
-        targetBranch: 'dev',
-        files: [
-          {
-            type: 'addition',
-            path: 'renovate.json',
-            contents: renovateConfig,
-          },
-        ],
-        message: 'Migrate config renovate.json',
-        platformCommit: true,
-      });
-    });
-
-=======
->>>>>>> 9364ab00
     it('applies supplied commit message', async () => {
       const message = 'We can migrate config if we want to, or we can not';
 
@@ -91,11 +63,7 @@
       expect(checkoutBranch).toHaveBeenCalledWith(config.defaultBranch);
       expect(scm.commitAndPush).toHaveBeenCalledWith({
         branchName: 'renovate/migrate-config',
-<<<<<<< HEAD
-        targetBranch: 'dev',
-=======
         baseBranch: 'dev',
->>>>>>> 9364ab00
         files: [
           {
             type: 'addition',
@@ -119,11 +87,7 @@
         expect(checkoutBranch).toHaveBeenCalledWith(config.defaultBranch);
         expect(scm.commitAndPush).toHaveBeenCalledWith({
           branchName: 'renovate/migrate-config',
-<<<<<<< HEAD
-          targetBranch: 'dev',
-=======
           baseBranch: 'dev',
->>>>>>> 9364ab00
           files: [
             {
               type: 'addition',
@@ -148,11 +112,7 @@
         expect(checkoutBranch).toHaveBeenCalledWith(config.defaultBranch);
         expect(scm.commitAndPush).toHaveBeenCalledWith({
           branchName: 'renovate/migrate-config',
-<<<<<<< HEAD
-          targetBranch: 'dev',
-=======
           baseBranch: 'dev',
->>>>>>> 9364ab00
           files: [
             {
               type: 'addition',
@@ -178,11 +138,7 @@
         expect(checkoutBranch).toHaveBeenCalledWith(config.defaultBranch);
         expect(scm.commitAndPush).toHaveBeenCalledWith({
           branchName: 'renovate/migrate-config',
-<<<<<<< HEAD
-          targetBranch: 'dev',
-=======
           baseBranch: 'dev',
->>>>>>> 9364ab00
           files: [
             {
               type: 'addition',
@@ -207,11 +163,7 @@
         expect(checkoutBranch).toHaveBeenCalledWith(config.defaultBranch);
         expect(scm.commitAndPush).toHaveBeenCalledWith({
           branchName: 'renovate/migrate-config',
-<<<<<<< HEAD
-          targetBranch: 'dev',
-=======
           baseBranch: 'dev',
->>>>>>> 9364ab00
           files: [
             {
               type: 'addition',
