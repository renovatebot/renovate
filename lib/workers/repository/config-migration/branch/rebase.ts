import { GlobalConfig } from '../../../../config/global';
import type { RenovateConfig } from '../../../../config/types';
import { logger } from '../../../../logger';
import { commitAndPush } from '../../../../modules/platform/commit';
import {
  getFile,
  isBranchBehindBase,
  isBranchModified,
} from '../../../../util/git';
import { getMigrationBranchName } from '../common';
import { ConfigMigrationCommitMessageFactory } from './commit-message';
import type { MigratedData } from './migrated-data';

export async function rebaseMigrationBranch(
  config: RenovateConfig,
  migratedConfigData: MigratedData
): Promise<string | null> {
  logger.debug('Checking if migration branch needs rebasing');
  const branchName = getMigrationBranchName(config);
  if (await isBranchModified(branchName)) {
    logger.debug('Migration branch has been edited and cannot be rebased');
    return null;
  }
  const configFileName = migratedConfigData.filename;
  const contents = migratedConfigData.content;
  const existingContents = await getFile(configFileName, branchName);
<<<<<<< HEAD
  if (contents === existingContents && !isBranchStale(branchName)) {
=======
  if (
    contents === existingContents &&
    !(await isBranchBehindBase(branchName))
  ) {
>>>>>>> 0ed7072a
    logger.debug('Migration branch is up to date');
    return null;
  }
  logger.debug('Rebasing migration branch');

  if (GlobalConfig.get('dryRun')) {
    logger.info('DRY-RUN: Would rebase files in migration branch');
    return null;
  }

  const commitMessageFactory = new ConfigMigrationCommitMessageFactory(
    config,
    configFileName
  );
  const commitMessage = commitMessageFactory.create();

  return commitAndPush({
    branchName,
    files: [
      {
        type: 'addition',
        path: configFileName,
        contents,
      },
    ],
    message: commitMessage.toString(),
    platformCommit: !!config.platformCommit,
  });
}<|MERGE_RESOLUTION|>--- conflicted
+++ resolved
@@ -24,14 +24,7 @@
   const configFileName = migratedConfigData.filename;
   const contents = migratedConfigData.content;
   const existingContents = await getFile(configFileName, branchName);
-<<<<<<< HEAD
-  if (contents === existingContents && !isBranchStale(branchName)) {
-=======
-  if (
-    contents === existingContents &&
-    !(await isBranchBehindBase(branchName))
-  ) {
->>>>>>> 0ed7072a
+  if (contents === existingContents && !isBranchBehindBase(branchName)) {
     logger.debug('Migration branch is up to date');
     return null;
   }
