import JSON5 from 'json5';
import { GlobalConfig } from '../../../../config/global';
import type { RenovateConfig } from '../../../../config/types';
import { logger } from '../../../../logger';
import { scm } from '../../../../modules/platform/scm';
import { checkoutBranch, getFile } from '../../../../util/git';
import { quickStringify } from '../../../../util/stringify';
import { getMigrationBranchName } from '../common';
import { ConfigMigrationCommitMessageFactory } from './commit-message';
import type { MigratedData } from './migrated-data';
import { MigratedDataFactory } from './migrated-data';

export async function rebaseMigrationBranch(
  config: RenovateConfig,
  migratedConfigData: MigratedData
): Promise<string | null> {
  logger.debug('Checking if migration branch needs rebasing');
  const branchName = getMigrationBranchName(config);
  if (await scm.isBranchModified(branchName)) {
    logger.debug('Migration branch has been edited and cannot be rebased');
    return null;
  }
  const configFileName = migratedConfigData.filename;
  let contents = migratedConfigData.content;
  const existingContents = await getFile(configFileName, branchName);
  if (
    jsonStripWhitespaces(contents) === jsonStripWhitespaces(existingContents)
  ) {
    logger.debug('Migration branch is up to date');
    return null;
  }
  logger.debug('Rebasing migration branch');

  if (GlobalConfig.get('dryRun')) {
    logger.info('DRY-RUN: Would rebase files in migration branch');
    return null;
  }

  const commitMessageFactory = new ConfigMigrationCommitMessageFactory(
    config,
    configFileName
  );
  const commitMessage = commitMessageFactory.getCommitMessage();

  await checkoutBranch(config.defaultBranch!);
  contents = await MigratedDataFactory.applyPrettierFormatting(
    migratedConfigData
  );
<<<<<<< HEAD
  return scm.commitAndPush({
    targetBranch: config.baseBranch,
=======
  return commitAndPush({
    baseBranch: config.defaultBranch!,
>>>>>>> e1cbd3f7
    branchName,
    files: [
      {
        type: 'addition',
        path: configFileName,
        contents,
      },
    ],
    message: commitMessage.toString(),
    platformCommit: !!config.platformCommit,
  });
}

/**
 * @param json a JSON string
 * @return a minimal json string. i.e. does not contain any formatting/whitespaces
 */
export function jsonStripWhitespaces(json: string | null): string | null {
  if (!json) {
    return null;
  }
  /**
   * JSON.stringify(value, replacer, space):
   * If "space" is anything other than a string or number —
   * for example, is null or not provided — no white space is used.
   *
   * https://developer.mozilla.org/en-US/docs/Web/JavaScript/Reference/Global_Objects/JSON/stringify#parameters
   */
  return quickStringify(JSON5.parse(json)) ?? null;
}<|MERGE_RESOLUTION|>--- conflicted
+++ resolved
@@ -46,13 +46,8 @@
   contents = await MigratedDataFactory.applyPrettierFormatting(
     migratedConfigData
   );
-<<<<<<< HEAD
   return scm.commitAndPush({
-    targetBranch: config.baseBranch,
-=======
-  return commitAndPush({
-    baseBranch: config.defaultBranch!,
->>>>>>> e1cbd3f7
+    baseBranch: config.baseBranch,
     branchName,
     files: [
       {
