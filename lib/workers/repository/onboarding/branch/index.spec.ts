import { mock } from 'jest-mock-extended';
import {
  RenovateConfig,
  fs,
  getConfig,
  git,
  mocked,
  platform,
  scm,
} from '../../../../../test/util';
import { configFileNames } from '../../../../config/app-strings';
import { GlobalConfig } from '../../../../config/global';
import {
  REPOSITORY_FORKED,
  REPOSITORY_NO_PACKAGE_FILES,
} from '../../../../constants/error-messages';
import { logger } from '../../../../logger';
import type { Pr } from '../../../../modules/platform';
import * as memCache from '../../../../util/cache/memory';
import * as _cache from '../../../../util/cache/repository';
import type { RepoCacheData } from '../../../../util/cache/repository/types';
import type { FileAddition } from '../../../../util/git/types';
import { OnboardingState } from '../common';
import * as _config from './config';
import * as _onboardingCache from './onboarding-branch-cache';
import { checkOnboardingBranch } from '.';

const configModule: any = _config;

jest.mock('../../../../util/cache/repository');
jest.mock('../../../../util/fs');
jest.mock('../../../../util/git');
jest.mock('./config');
jest.mock('./onboarding-branch-cache');

const cache = mocked(_cache);
const onboardingCache = mocked(_onboardingCache);

describe('workers/repository/onboarding/branch/index', () => {
  describe('checkOnboardingBranch', () => {
    let config: RenovateConfig;

    beforeEach(() => {
      memCache.init();
      jest.resetAllMocks();
      config = getConfig();
      config.repository = 'some/repo';
      OnboardingState.prUpdateRequested = false;
      scm.getFileList.mockResolvedValue([]);
      cache.getCache.mockReturnValue({});
    });

    it('throws if no package files', async () => {
      await expect(checkOnboardingBranch(config)).rejects.toThrow(
        REPOSITORY_NO_PACKAGE_FILES
      );
    });

    it("doesn't throw if there are no package files and onboardingNoDeps config option is set", async () => {
      config.onboardingNoDeps = true;
      await expect(checkOnboardingBranch(config)).resolves.not.toThrow(
        REPOSITORY_NO_PACKAGE_FILES
      );
    });

    it('throws if fork', async () => {
      config.isFork = true;
      await expect(checkOnboardingBranch(config)).rejects.toThrow(
        REPOSITORY_FORKED
      );
    });

    it.each`
      checkboxEnabled | expected
      ${true}         | ${true}
      ${false}        | ${false}
    `(
      'has default onboarding config' +
        '(config.onboardingRebaseCheckbox="$checkboxEnabled")',
      async ({ checkboxEnabled, expected }) => {
        config.onboardingRebaseCheckbox = checkboxEnabled;
        configModule.getOnboardingConfig.mockResolvedValue(
          config.onboardingConfig
        );
        configModule.getOnboardingConfigContents.mockResolvedValue(
          '{\n' +
            '  "$schema": "https://docs.renovatebot.com/renovate-schema.json"\n' +
            '}\n'
        );
        scm.getFileList.mockResolvedValue(['package.json']);
        fs.readLocalFile.mockResolvedValue('{}');
        await checkOnboardingBranch(config);
        const file = scm.commitAndPush.mock.calls[0][0]
          .files[0] as FileAddition;
        const contents = file.contents?.toString();
        expect(contents).toBeJsonString();
        // TODO #7154
        expect(JSON.parse(contents!)).toEqual({
          $schema: 'https://docs.renovatebot.com/renovate-schema.json',
        });
        expect(OnboardingState.prUpdateRequested).toBe(expected);
      }
    );

    it('uses discovered onboarding config', async () => {
      configModule.getOnboardingConfig.mockResolvedValue({
        onboardingBranch: 'test',
      });
      configModule.getOnboardingConfigContents.mockResolvedValue(
        '{\n' +
          '  "$schema": "https://docs.renovatebot.com/renovate-schema.json",\n' +
          '  "extends": ["some/renovate-config"]\n' +
          '}\n'
      );
      scm.getFileList.mockResolvedValue(['package.json']);
      fs.readLocalFile.mockResolvedValue('{}');
      await checkOnboardingBranch(config);
      const expectConfig = {
        ...config,
        onboardingBranch: 'test',
        renovateJsonPresent: true,
        warnings: [],
      };
      delete expectConfig.extends;
      delete expectConfig.ignorePresets;
      expect(configModule.getOnboardingConfigContents).toHaveBeenCalledWith(
        expectConfig,
        configFileNames[0]
      );
      const file = scm.commitAndPush.mock.calls[0][0].files[0] as FileAddition;
      const contents = file.contents?.toString();
      expect(contents).toBeJsonString();
      // TODO #7154
      expect(JSON.parse(contents!)).toEqual({
        $schema: 'https://docs.renovatebot.com/renovate-schema.json',
        extends: ['some/renovate-config'],
      });
    });

    it('handles skipped onboarding combined with requireConfig = optional', async () => {
      config.requireConfig = 'optional';
      config.onboarding = false;
      const res = await checkOnboardingBranch(config);
      expect(res.repoIsOnboarded).toBeTrue();
    });

    it('handles skipped onboarding, requireConfig=required, and a config file', async () => {
      config.requireConfig = 'required';
      config.onboarding = false;
      scm.getFileList.mockResolvedValueOnce(['renovate.json']);
      const res = await checkOnboardingBranch(config);
      expect(res.repoIsOnboarded).toBeTrue();
    });

    it('handles skipped onboarding, requireConfig=ignored', async () => {
      config.requireConfig = 'ignored';
      config.onboarding = false;
      const res = await checkOnboardingBranch(config);
      expect(res.repoIsOnboarded).toBeTrue();
    });

    it('handles skipped onboarding, requireConfig=required, and no config file', async () => {
      config.requireConfig = 'required';
      config.onboarding = false;
      scm.getFileList.mockResolvedValueOnce(['package.json']);
      fs.readLocalFile.mockResolvedValueOnce('{}');
      const onboardingResult = checkOnboardingBranch(config);
      await expect(onboardingResult).rejects.toThrow('disabled');
    });

    it('detects repo is onboarded via file', async () => {
      scm.getFileList.mockResolvedValueOnce(['renovate.json']);
      const res = await checkOnboardingBranch(config);
      expect(res.repoIsOnboarded).toBeTrue();
      expect(onboardingCache.deleteOnboardingCache).toHaveBeenCalledTimes(1); // removes onboarding cache when repo is onboarded
    });

    it('handles removed cached file name', async () => {
      cache.getCache.mockReturnValue({ configFileName: '.renovaterc' });
      scm.getFileList.mockResolvedValueOnce(['renovate.json']);
      const res = await checkOnboardingBranch(config);
      expect(res.repoIsOnboarded).toBeTrue();
    });

    it('handles cached file name', async () => {
      cache.getCache.mockReturnValue({ configFileName: '.renovaterc' });
      platform.getJsonFile.mockResolvedValueOnce({});
      const res = await checkOnboardingBranch(config);
      expect(logger.debug).toHaveBeenCalledWith(
        'Checking cached config file name'
      );
      expect(logger.debug).toHaveBeenCalledWith(
        'Existing config file confirmed'
      );
      expect(logger.debug).toHaveBeenCalledWith(
        {
          fileName: '.renovaterc',
          config: {},
        },
        'Repository config'
      );
      expect(res.repoIsOnboarded).toBeTrue();
    });

    it('handles cached package.json', async () => {
      cache.getCache.mockReturnValue({ configFileName: 'package.json' });
      platform.getJsonFile.mockResolvedValueOnce({ renovate: {} });
      fs.readLocalFile.mockResolvedValueOnce('{}');
      const res = await checkOnboardingBranch(config);
      expect(logger.debug).toHaveBeenCalledWith(
        'Checking cached config file name'
      );
      expect(logger.debug).toHaveBeenCalledWith(
        'Existing config file confirmed'
      );
      expect(logger.debug).toHaveBeenCalledWith(
        {
          fileName: 'package.json',
          config: {
            renovate: {},
          },
        },
        'Repository config'
      );
      expect(res.repoIsOnboarded).toBeTrue();
    });

    it('detects repo is onboarded via package.json config', async () => {
      scm.getFileList.mockResolvedValueOnce(['package.json']);
      fs.readLocalFile.mockResolvedValueOnce('{"renovate":{}}');
      const res = await checkOnboardingBranch(config);
      expect(res.repoIsOnboarded).toBeTrue();
    });

    it('detects repo is onboarded via PR', async () => {
      config.requireConfig = 'optional';
      platform.findPr.mockResolvedValueOnce(mock<Pr>());
      const res = await checkOnboardingBranch(config);
      expect(res.repoIsOnboarded).toBeTrue();
    });

    it('throws if no required config', async () => {
      config.requireConfig = 'required';
      platform.findPr.mockResolvedValue(mock<Pr>());
      platform.getPrList.mockResolvedValueOnce([
        {
          ...mock<Pr>(),
          sourceBranch: 'renovate/something',
          state: 'open',
        },
      ]);
      await expect(checkOnboardingBranch(config)).rejects.toThrow();
    });

    it('processes onboarding branch', async () => {
      scm.getFileList.mockResolvedValue(['package.json']);
      platform.findPr.mockResolvedValue(null);
      platform.getBranchPr.mockResolvedValueOnce(mock<Pr>());
      const res = await checkOnboardingBranch(config);
      expect(res.repoIsOnboarded).toBeFalse();
      expect(res.branchList).toEqual(['renovate/configure']);
      expect(git.mergeBranch).toHaveBeenCalledOnce();
      expect(scm.commitAndPush).toHaveBeenCalledTimes(0);
    });

    it('processes modified onboarding branch and invalidates extract cache', async () => {
      const dummyCache = {
        scan: {
          master: {
            sha: 'base_sha',
            configHash: 'hash',
            packageFiles: {},
            extractionFingerprints: {},
          },
        },
      } satisfies RepoCacheData;
      cache.getCache.mockReturnValue(dummyCache);
      platform.findPr.mockResolvedValue(null);
      platform.getBranchPr.mockResolvedValueOnce(mock<Pr>());
      git.getBranchCommit
        .mockReturnValueOnce('default-sha')
        .mockReturnValueOnce('new-onboarding-sha');
      onboardingCache.isOnboardingBranchModified.mockResolvedValueOnce(true);
      onboardingCache.hasOnboardingBranchChanged.mockReturnValueOnce(true);
      onboardingCache.isOnboardingBranchConflicted.mockResolvedValueOnce(false);
      config.baseBranch = 'master';
      await checkOnboardingBranch(config);
      expect(git.mergeBranch).toHaveBeenCalledOnce();
      expect(onboardingCache.setOnboardingCache).toHaveBeenCalledWith(
        'default-sha',
        'new-onboarding-sha',
        false,
        true
      );
      expect(dummyCache).toMatchObject({
        scan: {},
      });
    });

    it('skips processing conflicted onboarding branch', async () => {
      scm.getFileList.mockResolvedValue(['package.json']);
      platform.findPr.mockResolvedValue(null);
      platform.getBranchPr.mockResolvedValueOnce(mock<Pr>());
      platform.getBranchPr.mockResolvedValueOnce(mock<Pr>());
      git.getBranchCommit
        .mockReturnValueOnce('default-sha')
        .mockReturnValueOnce('onboarding-sha');
      onboardingCache.isOnboardingBranchModified.mockResolvedValueOnce(true);
      onboardingCache.hasOnboardingBranchChanged.mockReturnValueOnce(true);
      onboardingCache.isOnboardingBranchConflicted.mockResolvedValueOnce(true);
      await checkOnboardingBranch(config);
      expect(git.mergeBranch).not.toHaveBeenCalled();
      expect(onboardingCache.setOnboardingCache).toHaveBeenCalledWith(
        'default-sha',
        'onboarding-sha',
        true,
        true
      );
    });

    it('sets onboarding cache for existing onboarding branch', async () => {
      scm.getFileList.mockResolvedValue(['package.json']);
      platform.findPr.mockResolvedValue(null);
      platform.getBranchPr.mockResolvedValueOnce(mock<Pr>());
      git.getBranchCommit
        .mockReturnValueOnce('default-sha')
        .mockReturnValueOnce('onboarding-sha');
      onboardingCache.isOnboardingBranchModified.mockResolvedValueOnce(false);
      await checkOnboardingBranch(config);
      expect(git.mergeBranch).toHaveBeenCalled();
      expect(onboardingCache.setOnboardingCache).toHaveBeenCalledWith(
        'default-sha',
        'onboarding-sha',
        false,
        false
      );
    });

    describe('tests onboarding rebase/retry checkbox handling', () => {
      beforeEach(() => {
        GlobalConfig.set({ platform: 'github' });
        config.onboardingRebaseCheckbox = true;
        OnboardingState.prUpdateRequested = false;
        scm.getFileList.mockResolvedValueOnce(['package.json']);
        platform.findPr.mockResolvedValueOnce(null);
      });

      it('detects unsupported platfom', async () => {
        const pl = 'bitbucket';
        GlobalConfig.set({ platform: pl });
        platform.getBranchPr.mockResolvedValueOnce(mock<Pr>({}));

        await checkOnboardingBranch(config);

        expect(logger.trace).toHaveBeenCalledWith(
          `Platform '${pl}' does not support extended markdown`
        );
        expect(OnboardingState.prUpdateRequested).toBeTrue();
        expect(git.mergeBranch).toHaveBeenCalledOnce();
        expect(scm.commitAndPush).toHaveBeenCalledTimes(0);
      });

      it('detects missing rebase checkbox', async () => {
        const pr = { bodyStruct: { rebaseRequested: undefined } };
        platform.getBranchPr.mockResolvedValueOnce(mock<Pr>(pr));

        await checkOnboardingBranch(config);

        expect(logger.debug).toHaveBeenCalledWith(
          `No rebase checkbox was found in the onboarding PR`
        );
        expect(OnboardingState.prUpdateRequested).toBeTrue();
        expect(git.mergeBranch).toHaveBeenCalledOnce();
        expect(scm.commitAndPush).toHaveBeenCalledTimes(0);
      });

      it('detects manual pr update requested', async () => {
        const pr = { bodyStruct: { rebaseRequested: true } };
        platform.getBranchPr.mockResolvedValueOnce(mock<Pr>(pr));

        await checkOnboardingBranch(config);

        expect(logger.debug).toHaveBeenCalledWith(
          `Manual onboarding PR update requested`
        );
        expect(OnboardingState.prUpdateRequested).toBeTrue();
        expect(git.mergeBranch).toHaveBeenCalledOnce();
        expect(scm.commitAndPush).toHaveBeenCalledTimes(0);
      });

      it('skip branch processing if rebase-checkbox in unchecked', async () => {
        const pr = { bodyStruct: { rebaseRequested: false } };
        platform.getBranchPr.mockResolvedValueOnce(mock<Pr>(pr));

        await checkOnboardingBranch(config);

        expect(OnboardingState.prUpdateRequested).toBeFalse();
<<<<<<< HEAD
        expect(git.checkoutBranch).toHaveBeenCalledTimes(0);
        expect(git.commitFiles).toHaveBeenCalledTimes(0);
      });

      it('processes branch if rebase-checkbox in checked', async () => {
        const pr = { bodyStruct: { rebaseRequested: true } };
        platform.getBranchPr.mockResolvedValueOnce(partial<Pr>(pr));

        await checkOnboardingBranch(config);

        expect(OnboardingState.prUpdateRequested).toBeTrue();
        expect(git.checkoutBranch).toHaveBeenCalledTimes(1);
        expect(git.commitFiles).toHaveBeenCalledTimes(0);
=======
        expect(git.mergeBranch).toHaveBeenCalledOnce();
        expect(scm.commitAndPush).toHaveBeenCalledTimes(0);
>>>>>>> cbbb9582
      });
    });
  });
});<|MERGE_RESOLUTION|>--- conflicted
+++ resolved
@@ -395,7 +395,6 @@
         await checkOnboardingBranch(config);
 
         expect(OnboardingState.prUpdateRequested).toBeFalse();
-<<<<<<< HEAD
         expect(git.checkoutBranch).toHaveBeenCalledTimes(0);
         expect(git.commitFiles).toHaveBeenCalledTimes(0);
       });
@@ -407,12 +406,8 @@
         await checkOnboardingBranch(config);
 
         expect(OnboardingState.prUpdateRequested).toBeTrue();
-        expect(git.checkoutBranch).toHaveBeenCalledTimes(1);
-        expect(git.commitFiles).toHaveBeenCalledTimes(0);
-=======
         expect(git.mergeBranch).toHaveBeenCalledOnce();
         expect(scm.commitAndPush).toHaveBeenCalledTimes(0);
->>>>>>> cbbb9582
       });
     });
   });
