--- conflicted
+++ resolved
@@ -15,11 +15,7 @@
 } from '../../../../constants/error-messages';
 import { logger } from '../../../../logger';
 import type { Pr } from '../../../../modules/platform';
-<<<<<<< HEAD
-import { PrState } from '../../../../types';
 import * as memCache from '../../../../util/cache/memory';
-=======
->>>>>>> 384d3be7
 import * as _cache from '../../../../util/cache/repository';
 import type { FileAddition } from '../../../../util/git/types';
 import { OnboardingState } from '../common';
