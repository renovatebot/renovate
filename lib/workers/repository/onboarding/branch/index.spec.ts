import { mock } from 'jest-mock-extended';
import {
  RenovateConfig,
  fs,
  getConfig,
  git,
  mocked,
  platform,
  scm,
} from '../../../../../test/util';
import { configFileNames } from '../../../../config/app-strings';
import { GlobalConfig } from '../../../../config/global';
import {
  REPOSITORY_FORKED,
  REPOSITORY_NO_PACKAGE_FILES,
} from '../../../../constants/error-messages';
import { logger } from '../../../../logger';
import type { Pr } from '../../../../modules/platform';
import * as memCache from '../../../../util/cache/memory';
import * as _cache from '../../../../util/cache/repository';
import type { FileAddition } from '../../../../util/git/types';
import { OnboardingState } from '../common';
import * as _config from './config';
import * as _onboardingCache from './onboarding-branch-cache';
import * as _rebase from './rebase';
import { checkOnboardingBranch } from '.';

const rebase: any = _rebase;
const configModule: any = _config;

jest.mock('../../../repository/onboarding/branch/rebase');
jest.mock('../../../../util/cache/repository');
jest.mock('../../../../util/fs');
jest.mock('../../../../util/git');
jest.mock('./config');
jest.mock('./onboarding-branch-cache');

const cache = mocked(_cache);
const onboardingCache = mocked(_onboardingCache);

describe('workers/repository/onboarding/branch/index', () => {
  describe('checkOnboardingBranch', () => {
    let config: RenovateConfig;
    const dummyCache = {
      onboardingBranchCache: {
        branchName: 'configure/renovate',
        defaultBranchSha: 'default-sha',
        onboardingBranchSha: 'onboarding-sha',
      },
    };

    beforeEach(() => {
      memCache.init();
      jest.resetAllMocks();
      config = getConfig();
      config.repository = 'some/repo';
      OnboardingState.prUpdateRequested = false;
      git.getFileList.mockResolvedValue([]);
      cache.getCache.mockReturnValue({});
    });

    it('throws if no package files', async () => {
      await expect(checkOnboardingBranch(config)).rejects.toThrow(
        REPOSITORY_NO_PACKAGE_FILES
      );
    });

    it("doesn't throw if there are no package files and onboardingNoDeps config option is set", async () => {
      config.onboardingNoDeps = true;
      await expect(checkOnboardingBranch(config)).resolves.not.toThrow(
        REPOSITORY_NO_PACKAGE_FILES
      );
    });

    it('throws if fork', async () => {
      config.isFork = true;
      await expect(checkOnboardingBranch(config)).rejects.toThrow(
        REPOSITORY_FORKED
      );
    });

    it.each`
      checkboxEnabled | expected
      ${true}         | ${true}
      ${false}        | ${false}
    `(
      'has default onboarding config' +
        '(config.onboardingRebaseCheckbox="$checkboxEnabled")',
      async ({ checkboxEnabled, expected }) => {
        config.onboardingRebaseCheckbox = checkboxEnabled;
        configModule.getOnboardingConfig.mockResolvedValue(
          config.onboardingConfig
        );
        configModule.getOnboardingConfigContents.mockResolvedValue(
          '{\n' +
            '  "$schema": "https://docs.renovatebot.com/renovate-schema.json"\n' +
            '}\n'
        );
        git.getFileList.mockResolvedValue(['package.json']);
        fs.readLocalFile.mockResolvedValue('{}');
        await checkOnboardingBranch(config);
        const file = scm.commitAndPush.mock.calls[0][0]
          .files[0] as FileAddition;
        const contents = file.contents?.toString();
        expect(contents).toBeJsonString();
        // TODO #7154
        expect(JSON.parse(contents!)).toEqual({
          $schema: 'https://docs.renovatebot.com/renovate-schema.json',
        });
        expect(OnboardingState.prUpdateRequested).toBe(expected);
      }
    );

    it('uses discovered onboarding config', async () => {
      configModule.getOnboardingConfig.mockResolvedValue({
        onboardingBranch: 'test',
      });
      configModule.getOnboardingConfigContents.mockResolvedValue(
        '{\n' +
          '  "$schema": "https://docs.renovatebot.com/renovate-schema.json",\n' +
          '  "extends": ["some/renovate-config"]\n' +
          '}\n'
      );
      git.getFileList.mockResolvedValue(['package.json']);
      fs.readLocalFile.mockResolvedValue('{}');
      await checkOnboardingBranch(config);
      const expectConfig = {
        ...config,
        onboardingBranch: 'test',
        renovateJsonPresent: true,
        warnings: [],
      };
      delete expectConfig.extends;
      delete expectConfig.ignorePresets;
      expect(configModule.getOnboardingConfigContents).toHaveBeenCalledWith(
        expectConfig,
        configFileNames[0]
      );
      const file = scm.commitAndPush.mock.calls[0][0].files[0] as FileAddition;
      const contents = file.contents?.toString();
      expect(contents).toBeJsonString();
      // TODO #7154
      expect(JSON.parse(contents!)).toEqual({
        $schema: 'https://docs.renovatebot.com/renovate-schema.json',
        extends: ['some/renovate-config'],
      });
    });

    it('handles skipped onboarding combined with requireConfig = optional', async () => {
      config.requireConfig = 'optional';
      config.onboarding = false;
      const res = await checkOnboardingBranch(config);
      expect(res.repoIsOnboarded).toBeTrue();
    });

    it('handles skipped onboarding, requireConfig=required, and a config file', async () => {
      config.requireConfig = 'required';
      config.onboarding = false;
      git.getFileList.mockResolvedValueOnce(['renovate.json']);
      const res = await checkOnboardingBranch(config);
      expect(res.repoIsOnboarded).toBeTrue();
    });

    it('handles skipped onboarding, requireConfig=ignored', async () => {
      config.requireConfig = 'ignored';
      config.onboarding = false;
      const res = await checkOnboardingBranch(config);
      expect(res.repoIsOnboarded).toBeTrue();
    });

    it('handles skipped onboarding, requireConfig=required, and no config file', async () => {
      config.requireConfig = 'required';
      config.onboarding = false;
      git.getFileList.mockResolvedValueOnce(['package.json']);
      fs.readLocalFile.mockResolvedValueOnce('{}');
      const onboardingResult = checkOnboardingBranch(config);
      await expect(onboardingResult).rejects.toThrow('disabled');
    });

    it('detects repo is onboarded via file', async () => {
      cache.getCache.mockReturnValue(dummyCache);
      git.getFileList.mockResolvedValueOnce(['renovate.json']);
      const res = await checkOnboardingBranch(config);
      expect(res.repoIsOnboarded).toBeTrue();
      expect(onboardingCache.deleteOnboardingCache).toHaveBeenCalledTimes(1); // removes onboarding cache when repo is onboarded
    });

    it('handles removed cached file name', async () => {
      cache.getCache.mockReturnValue({ configFileName: '.renovaterc' });
      git.getFileList.mockResolvedValueOnce(['renovate.json']);
      const res = await checkOnboardingBranch(config);
      expect(res.repoIsOnboarded).toBeTrue();
    });

    it('handles cached file name', async () => {
      cache.getCache.mockReturnValue({ configFileName: '.renovaterc' });
      platform.getJsonFile.mockResolvedValueOnce({});
      const res = await checkOnboardingBranch(config);
      expect(logger.debug).toHaveBeenCalledWith(
        'Checking cached config file name'
      );
      expect(logger.debug).toHaveBeenCalledWith(
        'Existing config file confirmed'
      );
      expect(logger.debug).toHaveBeenCalledWith(
        {
          fileName: '.renovaterc',
          config: {},
        },
        'Repository config'
      );
      expect(res.repoIsOnboarded).toBeTrue();
    });

    it('handles cached package.json', async () => {
      cache.getCache.mockReturnValue({ configFileName: 'package.json' });
      platform.getJsonFile.mockResolvedValueOnce({ renovate: {} });
      fs.readLocalFile.mockResolvedValueOnce('{}');
      const res = await checkOnboardingBranch(config);
      expect(logger.debug).toHaveBeenCalledWith(
        'Checking cached config file name'
      );
      expect(logger.debug).toHaveBeenCalledWith(
        'Existing config file confirmed'
      );
      expect(logger.debug).toHaveBeenCalledWith(
        {
          fileName: 'package.json',
          config: {
            renovate: {},
          },
        },
        'Repository config'
      );
      expect(res.repoIsOnboarded).toBeTrue();
    });

    it('detects repo is onboarded via package.json config', async () => {
      git.getFileList.mockResolvedValueOnce(['package.json']);
      fs.readLocalFile.mockResolvedValueOnce('{"renovate":{}}');
      const res = await checkOnboardingBranch(config);
      expect(res.repoIsOnboarded).toBeTrue();
    });

    it('detects repo is onboarded via PR', async () => {
      config.requireConfig = 'optional';
      platform.findPr.mockResolvedValueOnce(mock<Pr>());
      const res = await checkOnboardingBranch(config);
      expect(res.repoIsOnboarded).toBeTrue();
    });

    it('throws if no required config', async () => {
      config.requireConfig = 'required';
      platform.findPr.mockResolvedValue(mock<Pr>());
      platform.getPrList.mockResolvedValueOnce([
        {
          ...mock<Pr>(),
          sourceBranch: 'renovate/something',
          state: 'open',
        },
      ]);
      await expect(checkOnboardingBranch(config)).rejects.toThrow();
    });

    it('updates onboarding branch', async () => {
      cache.getCache.mockReturnValue(dummyCache);
      git.getFileList.mockResolvedValue(['package.json']);
      platform.findPr.mockResolvedValue(null);
      platform.getBranchPr.mockResolvedValueOnce(mock<Pr>());
      rebase.rebaseOnboardingBranch.mockResolvedValueOnce('123test');
      const res = await checkOnboardingBranch(config);
      expect(res.repoIsOnboarded).toBeFalse();
      expect(res.branchList).toEqual(['renovate/configure']);
      expect(git.checkoutBranch).toHaveBeenCalledTimes(1);
<<<<<<< HEAD
      expect(git.commitFiles).toHaveBeenCalledTimes(0);
      expect(onboardingCache.setOnboardingCache).toHaveBeenCalledTimes(1); // update onboarding cache
=======
      expect(scm.commitAndPush).toHaveBeenCalledTimes(0);
>>>>>>> 26e6da20
    });

    describe('tests onboarding rebase/retry checkbox handling', () => {
      beforeEach(() => {
        GlobalConfig.set({ platform: 'github' });
        config.onboardingRebaseCheckbox = true;
        OnboardingState.prUpdateRequested = false;
        git.getFileList.mockResolvedValueOnce(['package.json']);
        platform.findPr.mockResolvedValueOnce(null);
        rebase.rebaseOnboardingBranch.mockResolvedValueOnce(null);
      });

      it('detects unsupported platfom', async () => {
        const pl = 'bitbucket';
        GlobalConfig.set({ platform: pl });
        platform.getBranchPr.mockResolvedValueOnce(mock<Pr>({}));

        await checkOnboardingBranch(config);

        expect(logger.trace).toHaveBeenCalledWith(
          `Platform '${pl}' does not support extended markdown`
        );
        expect(OnboardingState.prUpdateRequested).toBeTrue();
        expect(git.checkoutBranch).toHaveBeenCalledTimes(1);
        expect(scm.commitAndPush).toHaveBeenCalledTimes(0);
      });

      it('detects missing rebase checkbox', async () => {
        const pr = { bodyStruct: { rebaseRequested: undefined } };
        platform.getBranchPr.mockResolvedValueOnce(mock<Pr>(pr));

        await checkOnboardingBranch(config);

        expect(logger.debug).toHaveBeenCalledWith(
          `No rebase checkbox was found in the onboarding PR`
        );
        expect(OnboardingState.prUpdateRequested).toBeTrue();
        expect(git.checkoutBranch).toHaveBeenCalledTimes(1);
        expect(scm.commitAndPush).toHaveBeenCalledTimes(0);
      });

      it('detects manual pr update requested', async () => {
        const pr = { bodyStruct: { rebaseRequested: true } };
        platform.getBranchPr.mockResolvedValueOnce(mock<Pr>(pr));

        await checkOnboardingBranch(config);

        expect(logger.debug).toHaveBeenCalledWith(
          `Manual onboarding PR update requested`
        );
        expect(OnboardingState.prUpdateRequested).toBeTrue();
        ``;
        expect(git.checkoutBranch).toHaveBeenCalledTimes(1);
        expect(scm.commitAndPush).toHaveBeenCalledTimes(0);
      });

      it('handles unchecked rebase checkbox', async () => {
        const pr = { bodyStruct: { rebaseRequested: false } };
        platform.getBranchPr.mockResolvedValueOnce(mock<Pr>(pr));

        await checkOnboardingBranch(config);

        expect(OnboardingState.prUpdateRequested).toBeFalse();
        expect(git.checkoutBranch).toHaveBeenCalledTimes(1);
        expect(scm.commitAndPush).toHaveBeenCalledTimes(0);
      });
    });
  });
});<|MERGE_RESOLUTION|>--- conflicted
+++ resolved
@@ -272,12 +272,8 @@
       expect(res.repoIsOnboarded).toBeFalse();
       expect(res.branchList).toEqual(['renovate/configure']);
       expect(git.checkoutBranch).toHaveBeenCalledTimes(1);
-<<<<<<< HEAD
-      expect(git.commitFiles).toHaveBeenCalledTimes(0);
       expect(onboardingCache.setOnboardingCache).toHaveBeenCalledTimes(1); // update onboarding cache
-=======
       expect(scm.commitAndPush).toHaveBeenCalledTimes(0);
->>>>>>> 26e6da20
     });
 
     describe('tests onboarding rebase/retry checkbox handling', () => {
