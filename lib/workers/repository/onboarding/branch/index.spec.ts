import { mock } from 'jest-mock-extended';
import {
  RenovateConfig,
  fs,
  getConfig,
  git,
  mocked,
  platform,
  scm,
} from '../../../../../test/util';
import { configFileNames } from '../../../../config/app-strings';
import { GlobalConfig } from '../../../../config/global';
import {
  REPOSITORY_FORKED,
  REPOSITORY_NO_PACKAGE_FILES,
} from '../../../../constants/error-messages';
import { logger } from '../../../../logger';
import type { Pr } from '../../../../modules/platform';
import * as memCache from '../../../../util/cache/memory';
import * as _cache from '../../../../util/cache/repository';
import type { RepoCacheData } from '../../../../util/cache/repository/types';
import type { FileAddition } from '../../../../util/git/types';
import { OnboardingState } from '../common';
import * as _config from './config';
<<<<<<< HEAD
=======
import * as _onboardingCache from './onboarding-branch-cache';
import * as _rebase from './rebase';
>>>>>>> 2667ea16
import { checkOnboardingBranch } from '.';

const configModule: any = _config;

jest.mock('../../../../util/cache/repository');
jest.mock('../../../../util/fs');
jest.mock('../../../../util/git');
jest.mock('./config');
jest.mock('./onboarding-branch-cache');

const cache = mocked(_cache);
const onboardingCache = mocked(_onboardingCache);

describe('workers/repository/onboarding/branch/index', () => {
  describe('checkOnboardingBranch', () => {
    let config: RenovateConfig;
    const dummyCache = {
      onboardingBranchCache: {
        onboardingBranch: 'configure/renovate',
        defaultBranchSha: 'default-sha',
        onboardingBranchSha: 'onboarding-sha',
      },
    };

    beforeEach(() => {
      memCache.init();
      jest.resetAllMocks();
      config = getConfig();
      config.repository = 'some/repo';
      OnboardingState.prUpdateRequested = false;
      git.getFileList.mockResolvedValue([]);
      cache.getCache.mockReturnValue({});
    });

    it('throws if no package files', async () => {
      await expect(checkOnboardingBranch(config)).rejects.toThrow(
        REPOSITORY_NO_PACKAGE_FILES
      );
    });

    it("doesn't throw if there are no package files and onboardingNoDeps config option is set", async () => {
      config.onboardingNoDeps = true;
      await expect(checkOnboardingBranch(config)).resolves.not.toThrow(
        REPOSITORY_NO_PACKAGE_FILES
      );
    });

    it('throws if fork', async () => {
      config.isFork = true;
      await expect(checkOnboardingBranch(config)).rejects.toThrow(
        REPOSITORY_FORKED
      );
    });

    it.each`
      checkboxEnabled | expected
      ${true}         | ${true}
      ${false}        | ${false}
    `(
      'has default onboarding config' +
        '(config.onboardingRebaseCheckbox="$checkboxEnabled")',
      async ({ checkboxEnabled, expected }) => {
        config.onboardingRebaseCheckbox = checkboxEnabled;
        configModule.getOnboardingConfig.mockResolvedValue(
          config.onboardingConfig
        );
        configModule.getOnboardingConfigContents.mockResolvedValue(
          '{\n' +
            '  "$schema": "https://docs.renovatebot.com/renovate-schema.json"\n' +
            '}\n'
        );
        git.getFileList.mockResolvedValue(['package.json']);
        fs.readLocalFile.mockResolvedValue('{}');
        await checkOnboardingBranch(config);
        const file = scm.commitAndPush.mock.calls[0][0]
          .files[0] as FileAddition;
        const contents = file.contents?.toString();
        expect(contents).toBeJsonString();
        // TODO #7154
        expect(JSON.parse(contents!)).toEqual({
          $schema: 'https://docs.renovatebot.com/renovate-schema.json',
        });
        expect(OnboardingState.prUpdateRequested).toBe(expected);
      }
    );

    it('uses discovered onboarding config', async () => {
      configModule.getOnboardingConfig.mockResolvedValue({
        onboardingBranch: 'test',
      });
      configModule.getOnboardingConfigContents.mockResolvedValue(
        '{\n' +
          '  "$schema": "https://docs.renovatebot.com/renovate-schema.json",\n' +
          '  "extends": ["some/renovate-config"]\n' +
          '}\n'
      );
      git.getFileList.mockResolvedValue(['package.json']);
      fs.readLocalFile.mockResolvedValue('{}');
      await checkOnboardingBranch(config);
      const expectConfig = {
        ...config,
        onboardingBranch: 'test',
        renovateJsonPresent: true,
        warnings: [],
      };
      delete expectConfig.extends;
      delete expectConfig.ignorePresets;
      expect(configModule.getOnboardingConfigContents).toHaveBeenCalledWith(
        expectConfig,
        configFileNames[0]
      );
      const file = scm.commitAndPush.mock.calls[0][0].files[0] as FileAddition;
      const contents = file.contents?.toString();
      expect(contents).toBeJsonString();
      // TODO #7154
      expect(JSON.parse(contents!)).toEqual({
        $schema: 'https://docs.renovatebot.com/renovate-schema.json',
        extends: ['some/renovate-config'],
      });
    });

    it('handles skipped onboarding combined with requireConfig = optional', async () => {
      config.requireConfig = 'optional';
      config.onboarding = false;
      const res = await checkOnboardingBranch(config);
      expect(res.repoIsOnboarded).toBeTrue();
    });

    it('handles skipped onboarding, requireConfig=required, and a config file', async () => {
      config.requireConfig = 'required';
      config.onboarding = false;
      git.getFileList.mockResolvedValueOnce(['renovate.json']);
      const res = await checkOnboardingBranch(config);
      expect(res.repoIsOnboarded).toBeTrue();
    });

    it('handles skipped onboarding, requireConfig=ignored', async () => {
      config.requireConfig = 'ignored';
      config.onboarding = false;
      const res = await checkOnboardingBranch(config);
      expect(res.repoIsOnboarded).toBeTrue();
    });

    it('handles skipped onboarding, requireConfig=required, and no config file', async () => {
      config.requireConfig = 'required';
      config.onboarding = false;
      git.getFileList.mockResolvedValueOnce(['package.json']);
      fs.readLocalFile.mockResolvedValueOnce('{}');
      const onboardingResult = checkOnboardingBranch(config);
      await expect(onboardingResult).rejects.toThrow('disabled');
    });

    it('detects repo is onboarded via file', async () => {
      cache.getCache.mockReturnValue(dummyCache);
      git.getFileList.mockResolvedValueOnce(['renovate.json']);
      const res = await checkOnboardingBranch(config);
      expect(res.repoIsOnboarded).toBeTrue();
      expect(onboardingCache.deleteOnboardingCache).toHaveBeenCalledTimes(1); // removes onboarding cache when repo is onboarded
    });

    it('handles removed cached file name', async () => {
      cache.getCache.mockReturnValue({ configFileName: '.renovaterc' });
      git.getFileList.mockResolvedValueOnce(['renovate.json']);
      const res = await checkOnboardingBranch(config);
      expect(res.repoIsOnboarded).toBeTrue();
    });

    it('handles cached file name', async () => {
      cache.getCache.mockReturnValue({ configFileName: '.renovaterc' });
      platform.getJsonFile.mockResolvedValueOnce({});
      const res = await checkOnboardingBranch(config);
      expect(logger.debug).toHaveBeenCalledWith(
        'Checking cached config file name'
      );
      expect(logger.debug).toHaveBeenCalledWith(
        'Existing config file confirmed'
      );
      expect(logger.debug).toHaveBeenCalledWith(
        {
          fileName: '.renovaterc',
          config: {},
        },
        'Repository config'
      );
      expect(res.repoIsOnboarded).toBeTrue();
    });

    it('handles cached package.json', async () => {
      cache.getCache.mockReturnValue({ configFileName: 'package.json' });
      platform.getJsonFile.mockResolvedValueOnce({ renovate: {} });
      fs.readLocalFile.mockResolvedValueOnce('{}');
      const res = await checkOnboardingBranch(config);
      expect(logger.debug).toHaveBeenCalledWith(
        'Checking cached config file name'
      );
      expect(logger.debug).toHaveBeenCalledWith(
        'Existing config file confirmed'
      );
      expect(logger.debug).toHaveBeenCalledWith(
        {
          fileName: 'package.json',
          config: {
            renovate: {},
          },
        },
        'Repository config'
      );
      expect(res.repoIsOnboarded).toBeTrue();
    });

    it('detects repo is onboarded via package.json config', async () => {
      git.getFileList.mockResolvedValueOnce(['package.json']);
      fs.readLocalFile.mockResolvedValueOnce('{"renovate":{}}');
      const res = await checkOnboardingBranch(config);
      expect(res.repoIsOnboarded).toBeTrue();
    });

    it('detects repo is onboarded via PR', async () => {
      config.requireConfig = 'optional';
      platform.findPr.mockResolvedValueOnce(mock<Pr>());
      const res = await checkOnboardingBranch(config);
      expect(res.repoIsOnboarded).toBeTrue();
    });

    it('throws if no required config', async () => {
      config.requireConfig = 'required';
      platform.findPr.mockResolvedValue(mock<Pr>());
      platform.getPrList.mockResolvedValueOnce([
        {
          ...mock<Pr>(),
          sourceBranch: 'renovate/something',
          state: 'open',
        },
      ]);
      await expect(checkOnboardingBranch(config)).rejects.toThrow();
    });

<<<<<<< HEAD
    it('processes onboarding branch', async () => {
=======
    it('updates onboarding branch', async () => {
      cache.getCache.mockReturnValue(dummyCache);
>>>>>>> 2667ea16
      git.getFileList.mockResolvedValue(['package.json']);
      platform.findPr.mockResolvedValue(null);
      platform.getBranchPr.mockResolvedValueOnce(mock<Pr>());
      const res = await checkOnboardingBranch(config);
      expect(res.repoIsOnboarded).toBeFalse();
      expect(res.branchList).toEqual(['renovate/configure']);
<<<<<<< HEAD
      expect(git.mergeBranch).toHaveBeenCalledTimes(1);
=======
      expect(git.checkoutBranch).toHaveBeenCalledTimes(1);
      expect(onboardingCache.setOnboardingCache).toHaveBeenCalledTimes(1); // update onboarding cache
>>>>>>> 2667ea16
      expect(scm.commitAndPush).toHaveBeenCalledTimes(0);
    });

    it('processes modified onboarding branch and invalidates extract cache', async () => {
      const dummyCache = {
        scan: {
          master: {
            sha: 'base_sha',
            configHash: 'hash',
            packageFiles: {},
            extractionFingerprints: {},
          },
        },
      } satisfies RepoCacheData;
      cache.getCache.mockReturnValueOnce(dummyCache);
      git.getFileList.mockResolvedValue(['package.json']);
      platform.findPr.mockResolvedValue(null);
      platform.getBranchPr.mockResolvedValueOnce(mock<Pr>());
      scm.isBranchModified.mockResolvedValueOnce(true);
      scm.isBranchConflicted.mockResolvedValueOnce(false);
      config.baseBranch = 'master';
      await checkOnboardingBranch(config);
      expect(git.mergeBranch).toHaveBeenCalledTimes(1);
      expect(dummyCache).toMatchObject({
        scan: {},
      });
    });

    it('skips processing conflicted onboarding branch', async () => {
      git.getFileList.mockResolvedValue(['package.json']);
      platform.findPr.mockResolvedValue(null);
      platform.getBranchPr.mockResolvedValueOnce(mock<Pr>());
      scm.isBranchModified.mockResolvedValueOnce(true);
      scm.isBranchConflicted.mockResolvedValueOnce(true);
      await checkOnboardingBranch(config);
      expect(git.mergeBranch).toHaveBeenCalledTimes(0);
    });

    describe('tests onboarding rebase/retry checkbox handling', () => {
      beforeEach(() => {
        GlobalConfig.set({ platform: 'github' });
        config.onboardingRebaseCheckbox = true;
        OnboardingState.prUpdateRequested = false;
        git.getFileList.mockResolvedValueOnce(['package.json']);
        platform.findPr.mockResolvedValueOnce(null);
      });

      it('detects unsupported platfom', async () => {
        const pl = 'bitbucket';
        GlobalConfig.set({ platform: pl });
        platform.getBranchPr.mockResolvedValueOnce(mock<Pr>({}));

        await checkOnboardingBranch(config);

        expect(logger.trace).toHaveBeenCalledWith(
          `Platform '${pl}' does not support extended markdown`
        );
        expect(OnboardingState.prUpdateRequested).toBeTrue();
        expect(git.mergeBranch).toHaveBeenCalledTimes(1);
        expect(scm.commitAndPush).toHaveBeenCalledTimes(0);
      });

      it('detects missing rebase checkbox', async () => {
        const pr = { bodyStruct: { rebaseRequested: undefined } };
        platform.getBranchPr.mockResolvedValueOnce(mock<Pr>(pr));

        await checkOnboardingBranch(config);

        expect(logger.debug).toHaveBeenCalledWith(
          `No rebase checkbox was found in the onboarding PR`
        );
        expect(OnboardingState.prUpdateRequested).toBeTrue();
        expect(git.mergeBranch).toHaveBeenCalledTimes(1);
        expect(scm.commitAndPush).toHaveBeenCalledTimes(0);
      });

      it('detects manual pr update requested', async () => {
        const pr = { bodyStruct: { rebaseRequested: true } };
        platform.getBranchPr.mockResolvedValueOnce(mock<Pr>(pr));

        await checkOnboardingBranch(config);

        expect(logger.debug).toHaveBeenCalledWith(
          `Manual onboarding PR update requested`
        );
        expect(OnboardingState.prUpdateRequested).toBeTrue();
        ``;
        expect(git.mergeBranch).toHaveBeenCalledTimes(1);
        expect(scm.commitAndPush).toHaveBeenCalledTimes(0);
      });

      it('handles unchecked rebase checkbox', async () => {
        const pr = { bodyStruct: { rebaseRequested: false } };
        platform.getBranchPr.mockResolvedValueOnce(mock<Pr>(pr));

        await checkOnboardingBranch(config);

        expect(OnboardingState.prUpdateRequested).toBeFalse();
        expect(git.mergeBranch).toHaveBeenCalledTimes(1);
        expect(scm.commitAndPush).toHaveBeenCalledTimes(0);
      });
    });
  });
});<|MERGE_RESOLUTION|>--- conflicted
+++ resolved
@@ -22,11 +22,7 @@
 import type { FileAddition } from '../../../../util/git/types';
 import { OnboardingState } from '../common';
 import * as _config from './config';
-<<<<<<< HEAD
-=======
 import * as _onboardingCache from './onboarding-branch-cache';
-import * as _rebase from './rebase';
->>>>>>> 2667ea16
 import { checkOnboardingBranch } from '.';
 
 const configModule: any = _config;
@@ -264,24 +260,15 @@
       await expect(checkOnboardingBranch(config)).rejects.toThrow();
     });
 
-<<<<<<< HEAD
     it('processes onboarding branch', async () => {
-=======
-    it('updates onboarding branch', async () => {
       cache.getCache.mockReturnValue(dummyCache);
->>>>>>> 2667ea16
       git.getFileList.mockResolvedValue(['package.json']);
       platform.findPr.mockResolvedValue(null);
       platform.getBranchPr.mockResolvedValueOnce(mock<Pr>());
       const res = await checkOnboardingBranch(config);
       expect(res.repoIsOnboarded).toBeFalse();
       expect(res.branchList).toEqual(['renovate/configure']);
-<<<<<<< HEAD
       expect(git.mergeBranch).toHaveBeenCalledTimes(1);
-=======
-      expect(git.checkoutBranch).toHaveBeenCalledTimes(1);
-      expect(onboardingCache.setOnboardingCache).toHaveBeenCalledTimes(1); // update onboarding cache
->>>>>>> 2667ea16
       expect(scm.commitAndPush).toHaveBeenCalledTimes(0);
     });
 
