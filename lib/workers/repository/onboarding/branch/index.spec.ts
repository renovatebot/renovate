import { mock } from 'jest-mock-extended';
import {
  RenovateConfig,
  fs,
  git,
  mocked,
  platform,
  scm,
} from '../../../../../test/util';
import { configFileNames } from '../../../../config/app-strings';
import { getConfig } from '../../../../config/defaults';
import { GlobalConfig } from '../../../../config/global';
import {
  REPOSITORY_FORKED,
  REPOSITORY_NO_PACKAGE_FILES,
} from '../../../../constants/error-messages';
import { logger } from '../../../../logger';
import type { Pr } from '../../../../modules/platform';
import * as memCache from '../../../../util/cache/memory';
import * as _cache from '../../../../util/cache/repository';
import type { RepoCacheData } from '../../../../util/cache/repository/types';
import type { FileAddition, LongCommitSha } from '../../../../util/git/types';
import { OnboardingState } from '../common';
import * as _config from './config';
import * as _onboardingCache from './onboarding-branch-cache';
import * as _rebase from './rebase';
import { checkOnboardingBranch } from '.';

const configModule: any = _config;

jest.mock('../../../../util/cache/repository');
jest.mock('../../../../util/fs');
jest.mock('../../../../util/git');
jest.mock('./config');
jest.mock('./rebase');
jest.mock('./onboarding-branch-cache');

const cache = mocked(_cache);
const rebase = mocked(_rebase);
const onboardingCache = mocked(_onboardingCache);

describe('workers/repository/onboarding/branch/index', () => {
  describe('checkOnboardingBranch', () => {
    let config: RenovateConfig;

    beforeEach(() => {
      memCache.init();
      config = getConfig();
      config.repository = 'some/repo';
      OnboardingState.prUpdateRequested = false;
      scm.getFileList.mockResolvedValue([]);
      cache.getCache.mockReturnValue({});
    });

    it('throws if no package files', async () => {
      await expect(checkOnboardingBranch(config)).rejects.toThrow(
        REPOSITORY_NO_PACKAGE_FILES,
      );
    });

    it("doesn't throw if there are no package files and onboardingNoDeps config option is set", async () => {
      config.onboardingNoDeps = true;
      await expect(checkOnboardingBranch(config)).resolves.not.toThrow(
        REPOSITORY_NO_PACKAGE_FILES,
      );
    });

    it('throws if fork', async () => {
      config.isFork = true;
      await expect(checkOnboardingBranch(config)).rejects.toThrow(
        REPOSITORY_FORKED,
      );
    });

    it.each`
      checkboxEnabled | expected
      ${true}         | ${true}
      ${false}        | ${false}
    `(
      'has default onboarding config' +
        '(config.onboardingRebaseCheckbox="$checkboxEnabled")',
      async ({ checkboxEnabled, expected }) => {
        config.onboardingRebaseCheckbox = checkboxEnabled;
        configModule.getOnboardingConfig.mockResolvedValue(
          config.onboardingConfig,
        );
        configModule.getOnboardingConfigContents.mockResolvedValue(
          '{\n' +
            '  "$schema": "https://docs.renovatebot.com/renovate-schema.json"\n' +
            '}\n',
        );
        scm.getFileList.mockResolvedValue(['package.json']);
        fs.readLocalFile.mockResolvedValue('{}');
        await checkOnboardingBranch(config);
        const file = scm.commitAndPush.mock.calls[0][0]
          .files[0] as FileAddition;
        const contents = file.contents?.toString();
        expect(contents).toBeJsonString();
        // TODO #22198
        expect(JSON.parse(contents!)).toEqual({
          $schema: 'https://docs.renovatebot.com/renovate-schema.json',
        });
        expect(OnboardingState.prUpdateRequested).toBe(expected);
      },
    );

    it('uses discovered onboarding config', async () => {
      configModule.getOnboardingConfig.mockResolvedValue({
        onboardingBranch: 'test',
      });
      configModule.getOnboardingConfigContents.mockResolvedValue(
        '{\n' +
          '  "$schema": "https://docs.renovatebot.com/renovate-schema.json",\n' +
          '  "extends": ["some/renovate-config"]\n' +
          '}\n',
      );
      scm.getFileList.mockResolvedValue(['package.json']);
      fs.readLocalFile.mockResolvedValue('{}');
      await checkOnboardingBranch(config);
      const expectConfig = {
        ...config,
        onboardingBranch: 'test',
        renovateJsonPresent: true,
        warnings: [],
      };
      delete expectConfig.extends;
      delete expectConfig.ignorePresets;
      expect(configModule.getOnboardingConfigContents).toHaveBeenCalledWith(
        expectConfig,
        configFileNames[0],
      );
      const file = scm.commitAndPush.mock.calls[0][0].files[0] as FileAddition;
      const contents = file.contents?.toString();
      expect(contents).toBeJsonString();
      // TODO #22198
      expect(JSON.parse(contents!)).toEqual({
        $schema: 'https://docs.renovatebot.com/renovate-schema.json',
        extends: ['some/renovate-config'],
      });
    });

    it('handles skipped onboarding combined with requireConfig = optional', async () => {
      config.requireConfig = 'optional';
      config.onboarding = false;
      const res = await checkOnboardingBranch(config);
      expect(res.repoIsOnboarded).toBeTrue();
    });

    it('handles skipped onboarding, requireConfig=required, and a config file', async () => {
      config.requireConfig = 'required';
      config.onboarding = false;
      scm.getFileList.mockResolvedValueOnce(['renovate.json']);
      const res = await checkOnboardingBranch(config);
      expect(res.repoIsOnboarded).toBeTrue();
    });

    it('handles skipped onboarding, requireConfig=ignored', async () => {
      config.requireConfig = 'ignored';
      config.onboarding = false;
      const res = await checkOnboardingBranch(config);
      expect(res.repoIsOnboarded).toBeTrue();
    });

    it('handles skipped onboarding, requireConfig=required, and no config file', async () => {
      config.requireConfig = 'required';
      config.onboarding = false;
      scm.getFileList.mockResolvedValueOnce(['package.json']);
      fs.readLocalFile.mockResolvedValueOnce('{}');
      const onboardingResult = checkOnboardingBranch(config);
      await expect(onboardingResult).rejects.toThrow('disabled');
    });

    it('detects repo is onboarded via file', async () => {
      scm.getFileList.mockResolvedValueOnce(['renovate.json']);
      const res = await checkOnboardingBranch(config);
      expect(res.repoIsOnboarded).toBeTrue();
      expect(onboardingCache.deleteOnboardingCache).toHaveBeenCalledTimes(1); // removes onboarding cache when repo is onboarded
    });

    it('handles removed cached file name', async () => {
      cache.getCache.mockReturnValue({ configFileName: '.renovaterc' });
      scm.getFileList.mockResolvedValueOnce(['renovate.json']);
      const res = await checkOnboardingBranch(config);
      expect(res.repoIsOnboarded).toBeTrue();
    });

    it('handles cached file name', async () => {
      cache.getCache.mockReturnValue({ configFileName: '.renovaterc' });
      platform.getJsonFile.mockResolvedValueOnce({});
      const res = await checkOnboardingBranch(config);
      expect(logger.debug).toHaveBeenCalledWith(
        'Checking cached config file name',
      );
      expect(logger.debug).toHaveBeenCalledWith(
        'Existing config file confirmed',
      );
      expect(logger.debug).toHaveBeenCalledWith(
        {
          fileName: '.renovaterc',
          config: {},
        },
        'Repository config',
      );
      expect(res.repoIsOnboarded).toBeTrue();
    });

    it('handles cached package.json', async () => {
      cache.getCache.mockReturnValue({ configFileName: 'package.json' });
      platform.getJsonFile.mockResolvedValueOnce({ renovate: {} });
      fs.readLocalFile.mockResolvedValueOnce('{}');
      const res = await checkOnboardingBranch(config);
      expect(logger.debug).toHaveBeenCalledWith(
        'Checking cached config file name',
      );
      expect(logger.debug).toHaveBeenCalledWith(
        'Existing config file confirmed',
      );
      expect(logger.debug).toHaveBeenCalledWith(
        {
          fileName: 'package.json',
          config: {
            renovate: {},
          },
        },
        'Repository config',
      );
      expect(res.repoIsOnboarded).toBeTrue();
    });

    it('detects repo is onboarded via package.json config', async () => {
      scm.getFileList.mockResolvedValueOnce(['package.json']);
      fs.readLocalFile.mockResolvedValueOnce('{"renovate":{}}');
      const res = await checkOnboardingBranch(config);
      expect(res.repoIsOnboarded).toBeTrue();
    });

    it('detects repo is onboarded via PR', async () => {
      config.requireConfig = 'optional';
      platform.findPr.mockResolvedValueOnce(mock<Pr>());
      const res = await checkOnboardingBranch(config);
      expect(res.repoIsOnboarded).toBeTrue();
    });

    it('throws if no required config', async () => {
      config.requireConfig = 'required';
      platform.findPr.mockResolvedValue(mock<Pr>());
      platform.getPrList.mockResolvedValueOnce([
        {
          ...mock<Pr>(),
          sourceBranch: 'renovate/something',
          state: 'open',
        },
      ]);
      await expect(checkOnboardingBranch(config)).rejects.toThrow();
    });

    it('rebases onboarding branch', async () => {
      const dummyCache = {
        scan: {
          master: {
            sha: 'base_sha',
            configHash: 'hash',
            packageFiles: {},
            extractionFingerprints: {},
          },
        },
      } satisfies RepoCacheData;
      cache.getCache.mockReturnValue(dummyCache);
      scm.getFileList.mockResolvedValue(['package.json']);
      platform.findPr.mockResolvedValue(null);
      platform.getBranchPr.mockResolvedValueOnce(mock<Pr>());
      rebase.rebaseOnboardingBranch.mockResolvedValueOnce('new-onboarding-sha');
      const res = await checkOnboardingBranch(config);
      expect(res.repoIsOnboarded).toBeFalse();
      expect(res.branchList).toEqual(['renovate/configure']);
      expect(scm.mergeToLocal).toHaveBeenCalledOnce();
      expect(scm.commitAndPush).toHaveBeenCalledTimes(0);
      expect(logger.debug).not.toHaveBeenCalledWith(
        'Skip processing since the onboarding branch is up to date and default branch has not changed',
      ); // onboarding cache no longer valid
      expect(logger.info).toHaveBeenCalledWith(
        {
          branch: config.onboardingBranch,
          commit: 'new-onboarding-sha',
          onboarding: true,
        },
        'Branch updated',
      );
    });

    it('skips processing onboarding branch when main/onboarding SHAs have not changed', async () => {
      GlobalConfig.set({ platform: 'github' });
      const dummyCache = {
        onboardingBranchCache: {
          defaultBranchSha: 'default-sha',
          onboardingBranchSha: 'onboarding-sha',
          isConflicted: false,
          isModified: false,
          configFileParsed: 'raw',
          configFileName: 'renovate.json',
        },
      } satisfies RepoCacheData;
      cache.getCache.mockReturnValue(dummyCache);
      scm.getFileList.mockResolvedValue(['package.json']);
      platform.findPr.mockResolvedValue(null); // finds closed onboarding pr
      platform.getBranchPr.mockResolvedValueOnce(
        mock<Pr>({ bodyStruct: { rebaseRequested: false } }),
      ); // finds open onboarding pr
      git.getBranchCommit
        .mockReturnValueOnce('default-sha' as LongCommitSha)
        .mockReturnValueOnce('default-sha' as LongCommitSha)
        .mockReturnValueOnce('onboarding-sha' as LongCommitSha);
      config.onboardingRebaseCheckbox = true;
      await checkOnboardingBranch(config);
      expect(scm.commitAndPush).not.toHaveBeenCalled();
      expect(scm.mergeToLocal).not.toHaveBeenCalled();
    });

    it('processes modified onboarding branch and invalidates extract cache', async () => {
      const dummyCache = {
        scan: {
          master: {
            sha: 'default-sha',
            configHash: 'hash',
            packageFiles: {},
            extractionFingerprints: {},
          },
        },
      } satisfies RepoCacheData;
      cache.getCache.mockReturnValue(dummyCache);
      platform.findPr.mockResolvedValue(null);
      platform.getBranchPr.mockResolvedValueOnce(mock<Pr>());
      git.getBranchCommit
<<<<<<< HEAD
        .mockReturnValueOnce('default-sha' as LongCommitSha)
        .mockReturnValueOnce('new-onboarding-sha' as LongCommitSha);
=======
        .mockReturnValueOnce('default-sha')
        .mockReturnValueOnce('new-onboarding-sha');
      config.baseBranch = 'master';
>>>>>>> 4f8e802c
      onboardingCache.isOnboardingBranchModified.mockResolvedValueOnce(true);
      onboardingCache.hasOnboardingBranchChanged.mockReturnValueOnce(true);
      onboardingCache.isOnboardingBranchConflicted.mockResolvedValueOnce(false);
      await checkOnboardingBranch(config);
      expect(scm.mergeToLocal).toHaveBeenCalledOnce();
      expect(onboardingCache.setOnboardingCache).toHaveBeenCalledWith(
        'default-sha',
        'new-onboarding-sha',
        false,
        true,
      );
      expect(dummyCache).toMatchObject({
        scan: {},
      });
    });

    it('skips processing conflicted onboarding branch', async () => {
      scm.getFileList.mockResolvedValue(['package.json']);
      platform.findPr.mockResolvedValue(null);
      platform.getBranchPr.mockResolvedValueOnce(mock<Pr>());
      platform.getBranchPr.mockResolvedValueOnce(mock<Pr>());
      git.getBranchCommit
        .mockReturnValueOnce('default-sha' as LongCommitSha)
        .mockReturnValueOnce('onboarding-sha' as LongCommitSha);
      onboardingCache.isOnboardingBranchModified.mockResolvedValueOnce(true);
      onboardingCache.hasOnboardingBranchChanged.mockReturnValueOnce(true);
      onboardingCache.isOnboardingBranchConflicted.mockResolvedValueOnce(true);
      await checkOnboardingBranch(config);
      expect(scm.mergeToLocal).not.toHaveBeenCalled();
      expect(onboardingCache.setOnboardingCache).toHaveBeenCalledWith(
        'default-sha',
        'onboarding-sha',
        true,
        true,
      );
    });

    it('sets onboarding cache for existing onboarding branch', async () => {
      scm.getFileList.mockResolvedValue(['package.json']);
      platform.findPr.mockResolvedValue(null);
      platform.getBranchPr.mockResolvedValueOnce(mock<Pr>());
      git.getBranchCommit
        .mockReturnValueOnce('default-sha' as LongCommitSha)
        .mockReturnValueOnce('onboarding-sha' as LongCommitSha);
      onboardingCache.isOnboardingBranchModified.mockResolvedValueOnce(false);
      await checkOnboardingBranch(config);
      expect(scm.mergeToLocal).toHaveBeenCalled();
      expect(onboardingCache.setOnboardingCache).toHaveBeenCalledWith(
        'default-sha',
        'onboarding-sha',
        false,
        false,
      );
    });

    describe('tests onboarding rebase/retry checkbox handling', () => {
      beforeEach(() => {
        GlobalConfig.set({ platform: 'github' });
        config.onboardingRebaseCheckbox = true;
        OnboardingState.prUpdateRequested = false;
        scm.getFileList.mockResolvedValueOnce(['package.json']);
        onboardingCache.isOnboardingBranchModified.mockResolvedValueOnce(true);
        platform.findPr.mockResolvedValueOnce(null);
      });

      it('detects unsupported platfom', async () => {
        const pl = 'bitbucket';
        GlobalConfig.set({ platform: pl });
        platform.getBranchPr.mockResolvedValueOnce(mock<Pr>({}));

        await checkOnboardingBranch(config);

        expect(logger.trace).toHaveBeenCalledWith(
          `Platform '${pl}' does not support extended markdown`,
        );
        expect(OnboardingState.prUpdateRequested).toBeTrue();
        expect(scm.mergeToLocal).toHaveBeenCalledOnce();
        expect(scm.commitAndPush).toHaveBeenCalledTimes(0);
      });

      it('detects missing rebase checkbox', async () => {
        const pr = { bodyStruct: undefined };
        platform.getBranchPr.mockResolvedValueOnce(mock<Pr>(pr));

        await checkOnboardingBranch(config);

        expect(logger.debug).toHaveBeenCalledWith(
          `No rebase checkbox was found in the onboarding PR`,
        );
        expect(OnboardingState.prUpdateRequested).toBeTrue();
        expect(scm.mergeToLocal).toHaveBeenCalledOnce();
        expect(scm.commitAndPush).toHaveBeenCalledTimes(0);
      });

      it('detects manual pr update requested', async () => {
        const pr = { bodyStruct: { rebaseRequested: true } };
        platform.getBranchPr.mockResolvedValueOnce(mock<Pr>(pr));

        await checkOnboardingBranch(config);

        expect(logger.debug).toHaveBeenCalledWith(
          `Manual onboarding PR update requested`,
        );
        expect(OnboardingState.prUpdateRequested).toBeTrue();
        expect(scm.mergeToLocal).toHaveBeenCalledOnce();
        expect(scm.commitAndPush).toHaveBeenCalledTimes(0);
      });

      it('handles unchecked rebase checkbox', async () => {
        const pr = { bodyStruct: { rebaseRequested: false } };
        platform.getBranchPr.mockResolvedValueOnce(mock<Pr>(pr));

        await checkOnboardingBranch(config);

        expect(OnboardingState.prUpdateRequested).toBeFalse();
        expect(scm.mergeToLocal).toHaveBeenCalledOnce();
        expect(scm.commitAndPush).toHaveBeenCalledTimes(0);
      });
    });
  });
});<|MERGE_RESOLUTION|>--- conflicted
+++ resolved
@@ -331,14 +331,9 @@
       platform.findPr.mockResolvedValue(null);
       platform.getBranchPr.mockResolvedValueOnce(mock<Pr>());
       git.getBranchCommit
-<<<<<<< HEAD
         .mockReturnValueOnce('default-sha' as LongCommitSha)
         .mockReturnValueOnce('new-onboarding-sha' as LongCommitSha);
-=======
-        .mockReturnValueOnce('default-sha')
-        .mockReturnValueOnce('new-onboarding-sha');
       config.baseBranch = 'master';
->>>>>>> 4f8e802c
       onboardingCache.isOnboardingBranchModified.mockResolvedValueOnce(true);
       onboardingCache.hasOnboardingBranchChanged.mockReturnValueOnce(true);
       onboardingCache.isOnboardingBranchConflicted.mockResolvedValueOnce(false);
