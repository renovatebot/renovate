import { mock } from 'jest-mock-extended';
import {
  RenovateConfig,
  fs,
  getConfig,
  mocked,
  platform,
  scm,
} from '../../../../../test/util';
import { configFileNames } from '../../../../config/app-strings';
import { GlobalConfig } from '../../../../config/global';
import {
  REPOSITORY_FORKED,
  REPOSITORY_NO_PACKAGE_FILES,
} from '../../../../constants/error-messages';
import { logger } from '../../../../logger';
import type { Pr } from '../../../../modules/platform';
import * as memCache from '../../../../util/cache/memory';
import * as _cache from '../../../../util/cache/repository';
import type { RepoCacheData } from '../../../../util/cache/repository/types';
import type { FileAddition } from '../../../../util/git/types';
import { OnboardingState } from '../common';
import * as _config from './config';
import * as _onboardingCache from './onboarding-branch-cache';
import { checkOnboardingBranch } from '.';

const configModule: any = _config;

jest.mock('../../../../util/cache/repository');
jest.mock('../../../../util/fs');
jest.mock('../../../../util/git');
jest.mock('./config');
jest.mock('./onboarding-branch-cache');

const cache = mocked(_cache);
const onboardingCache = mocked(_onboardingCache);

describe('workers/repository/onboarding/branch/index', () => {
  describe('checkOnboardingBranch', () => {
    let config: RenovateConfig;

    beforeEach(() => {
      memCache.init();
      jest.resetAllMocks();
      config = getConfig();
      config.repository = 'some/repo';
      OnboardingState.prUpdateRequested = false;
      scm.getFileList.mockResolvedValue([]);
      cache.getCache.mockReturnValue({});
    });

    it('throws if no package files', async () => {
      await expect(checkOnboardingBranch(config)).rejects.toThrow(
        REPOSITORY_NO_PACKAGE_FILES
      );
    });

    it("doesn't throw if there are no package files and onboardingNoDeps config option is set", async () => {
      config.onboardingNoDeps = true;
      await expect(checkOnboardingBranch(config)).resolves.not.toThrow(
        REPOSITORY_NO_PACKAGE_FILES
      );
    });

    it('throws if fork', async () => {
      config.isFork = true;
      await expect(checkOnboardingBranch(config)).rejects.toThrow(
        REPOSITORY_FORKED
      );
    });

    it.each`
      checkboxEnabled | expected
      ${true}         | ${true}
      ${false}        | ${false}
    `(
      'has default onboarding config' +
        '(config.onboardingRebaseCheckbox="$checkboxEnabled")',
      async ({ checkboxEnabled, expected }) => {
        config.onboardingRebaseCheckbox = checkboxEnabled;
        configModule.getOnboardingConfig.mockResolvedValue(
          config.onboardingConfig
        );
        configModule.getOnboardingConfigContents.mockResolvedValue(
          '{\n' +
            '  "$schema": "https://docs.renovatebot.com/renovate-schema.json"\n' +
            '}\n'
        );
        scm.getFileList.mockResolvedValue(['package.json']);
        fs.readLocalFile.mockResolvedValue('{}');
        await checkOnboardingBranch(config);
        const file = scm.commitAndPush.mock.calls[0][0]
          .files[0] as FileAddition;
        const contents = file.contents?.toString();
        expect(contents).toBeJsonString();
        // TODO #7154
        expect(JSON.parse(contents!)).toEqual({
          $schema: 'https://docs.renovatebot.com/renovate-schema.json',
        });
        expect(OnboardingState.prUpdateRequested).toBe(expected);
      }
    );

    it('uses discovered onboarding config', async () => {
      configModule.getOnboardingConfig.mockResolvedValue({
        onboardingBranch: 'test',
      });
      configModule.getOnboardingConfigContents.mockResolvedValue(
        '{\n' +
          '  "$schema": "https://docs.renovatebot.com/renovate-schema.json",\n' +
          '  "extends": ["some/renovate-config"]\n' +
          '}\n'
      );
      scm.getFileList.mockResolvedValue(['package.json']);
      fs.readLocalFile.mockResolvedValue('{}');
      await checkOnboardingBranch(config);
      const expectConfig = {
        ...config,
        onboardingBranch: 'test',
        renovateJsonPresent: true,
        warnings: [],
      };
      delete expectConfig.extends;
      delete expectConfig.ignorePresets;
      expect(configModule.getOnboardingConfigContents).toHaveBeenCalledWith(
        expectConfig,
        configFileNames[0]
      );
      const file = scm.commitAndPush.mock.calls[0][0].files[0] as FileAddition;
      const contents = file.contents?.toString();
      expect(contents).toBeJsonString();
      // TODO #7154
      expect(JSON.parse(contents!)).toEqual({
        $schema: 'https://docs.renovatebot.com/renovate-schema.json',
        extends: ['some/renovate-config'],
      });
    });

    it('handles skipped onboarding combined with requireConfig = optional', async () => {
      config.requireConfig = 'optional';
      config.onboarding = false;
      const res = await checkOnboardingBranch(config);
      expect(res.repoIsOnboarded).toBeTrue();
    });

    it('handles skipped onboarding, requireConfig=required, and a config file', async () => {
      config.requireConfig = 'required';
      config.onboarding = false;
      scm.getFileList.mockResolvedValueOnce(['renovate.json']);
      const res = await checkOnboardingBranch(config);
      expect(res.repoIsOnboarded).toBeTrue();
    });

    it('handles skipped onboarding, requireConfig=ignored', async () => {
      config.requireConfig = 'ignored';
      config.onboarding = false;
      const res = await checkOnboardingBranch(config);
      expect(res.repoIsOnboarded).toBeTrue();
    });

    it('handles skipped onboarding, requireConfig=required, and no config file', async () => {
      config.requireConfig = 'required';
      config.onboarding = false;
      scm.getFileList.mockResolvedValueOnce(['package.json']);
      fs.readLocalFile.mockResolvedValueOnce('{}');
      const onboardingResult = checkOnboardingBranch(config);
      await expect(onboardingResult).rejects.toThrow('disabled');
    });

    it('detects repo is onboarded via file', async () => {
<<<<<<< HEAD
      git.getFileList.mockResolvedValueOnce(['renovate.json']);
=======
      cache.getCache.mockReturnValue(dummyCache);
      scm.getFileList.mockResolvedValueOnce(['renovate.json']);
>>>>>>> 0e27bd18
      const res = await checkOnboardingBranch(config);
      expect(res.repoIsOnboarded).toBeTrue();
      expect(onboardingCache.deleteOnboardingCache).toHaveBeenCalledTimes(1); // removes onboarding cache when repo is onboarded
    });

    it('handles removed cached file name', async () => {
      cache.getCache.mockReturnValue({ configFileName: '.renovaterc' });
      scm.getFileList.mockResolvedValueOnce(['renovate.json']);
      const res = await checkOnboardingBranch(config);
      expect(res.repoIsOnboarded).toBeTrue();
    });

    it('handles cached file name', async () => {
      cache.getCache.mockReturnValue({ configFileName: '.renovaterc' });
      platform.getJsonFile.mockResolvedValueOnce({});
      const res = await checkOnboardingBranch(config);
      expect(logger.debug).toHaveBeenCalledWith(
        'Checking cached config file name'
      );
      expect(logger.debug).toHaveBeenCalledWith(
        'Existing config file confirmed'
      );
      expect(logger.debug).toHaveBeenCalledWith(
        {
          fileName: '.renovaterc',
          config: {},
        },
        'Repository config'
      );
      expect(res.repoIsOnboarded).toBeTrue();
    });

    it('handles cached package.json', async () => {
      cache.getCache.mockReturnValue({ configFileName: 'package.json' });
      platform.getJsonFile.mockResolvedValueOnce({ renovate: {} });
      fs.readLocalFile.mockResolvedValueOnce('{}');
      const res = await checkOnboardingBranch(config);
      expect(logger.debug).toHaveBeenCalledWith(
        'Checking cached config file name'
      );
      expect(logger.debug).toHaveBeenCalledWith(
        'Existing config file confirmed'
      );
      expect(logger.debug).toHaveBeenCalledWith(
        {
          fileName: 'package.json',
          config: {
            renovate: {},
          },
        },
        'Repository config'
      );
      expect(res.repoIsOnboarded).toBeTrue();
    });

    it('detects repo is onboarded via package.json config', async () => {
      scm.getFileList.mockResolvedValueOnce(['package.json']);
      fs.readLocalFile.mockResolvedValueOnce('{"renovate":{}}');
      const res = await checkOnboardingBranch(config);
      expect(res.repoIsOnboarded).toBeTrue();
    });

    it('detects repo is onboarded via PR', async () => {
      config.requireConfig = 'optional';
      platform.findPr.mockResolvedValueOnce(mock<Pr>());
      const res = await checkOnboardingBranch(config);
      expect(res.repoIsOnboarded).toBeTrue();
    });

    it('throws if no required config', async () => {
      config.requireConfig = 'required';
      platform.findPr.mockResolvedValue(mock<Pr>());
      platform.getPrList.mockResolvedValueOnce([
        {
          ...mock<Pr>(),
          sourceBranch: 'renovate/something',
          state: 'open',
        },
      ]);
      await expect(checkOnboardingBranch(config)).rejects.toThrow();
    });

<<<<<<< HEAD
    it('processes onboarding branch', async () => {
      git.getFileList.mockResolvedValue(['package.json']);
=======
    it('updates onboarding branch', async () => {
      cache.getCache.mockReturnValue(dummyCache);
      scm.getFileList.mockResolvedValue(['package.json']);
>>>>>>> 0e27bd18
      platform.findPr.mockResolvedValue(null);
      platform.getBranchPr.mockResolvedValueOnce(mock<Pr>());
      const res = await checkOnboardingBranch(config);
      expect(res.repoIsOnboarded).toBeFalse();
      expect(res.branchList).toEqual(['renovate/configure']);
<<<<<<< HEAD
      expect(git.mergeBranch).toHaveBeenCalledTimes(1);
=======
      expect(scm.checkoutBranch).toHaveBeenCalledTimes(1);
      expect(onboardingCache.setOnboardingCache).toHaveBeenCalledTimes(1); // update onboarding cache
>>>>>>> 0e27bd18
      expect(scm.commitAndPush).toHaveBeenCalledTimes(0);
    });

    it('processes modified onboarding branch and invalidates extract cache', async () => {
      const dummyCache = {
        scan: {
          master: {
            sha: 'base_sha',
            configHash: 'hash',
            packageFiles: {},
            extractionFingerprints: {},
          },
        },
      } satisfies RepoCacheData;
      cache.getCache.mockReturnValue(dummyCache);
      platform.findPr.mockResolvedValue(null);
      platform.getBranchPr.mockResolvedValueOnce(mock<Pr>());
      git.getBranchCommit
        .mockReturnValueOnce('default-sha')
        .mockReturnValueOnce('new-onboarding-sha');
      onboardingCache.isOnboardingBranchModified.mockResolvedValueOnce(true);
      onboardingCache.hasOnboardingBranchChanged.mockReturnValueOnce(true);
      onboardingCache.isOnboardingBranchConflicted.mockResolvedValueOnce(false);
      config.baseBranch = 'master';
      await checkOnboardingBranch(config);
      expect(git.mergeBranch).toHaveBeenCalledTimes(1);
      expect(onboardingCache.setOnboardingCache).toHaveBeenCalledWith(
        'default-sha',
        'new-onboarding-sha',
        false,
        true
      );
      expect(dummyCache).toMatchObject({
        scan: {},
      });
    });

    it('skips processing conflicted onboarding branch', async () => {
      git.getFileList.mockResolvedValue(['package.json']);
      platform.findPr.mockResolvedValue(null);
      platform.getBranchPr.mockResolvedValueOnce(mock<Pr>());
      platform.getBranchPr.mockResolvedValueOnce(mock<Pr>());
      git.getBranchCommit
        .mockReturnValueOnce('default-sha')
        .mockReturnValueOnce('onboarding-sha');
      onboardingCache.isOnboardingBranchModified.mockResolvedValueOnce(true);
      onboardingCache.hasOnboardingBranchChanged.mockReturnValueOnce(true);
      onboardingCache.isOnboardingBranchConflicted.mockResolvedValueOnce(true);
      await checkOnboardingBranch(config);
      expect(git.mergeBranch).toHaveBeenCalledTimes(0);
      expect(onboardingCache.setOnboardingCache).toHaveBeenCalledWith(
        'default-sha',
        'onboarding-sha',
        true,
        true
      );
    });

    it('sets onboarding cache for existing onboarding branch', async () => {
      git.getFileList.mockResolvedValue(['package.json']);
      platform.findPr.mockResolvedValue(null);
      platform.getBranchPr.mockResolvedValueOnce(mock<Pr>());
      git.getBranchCommit
        .mockReturnValueOnce('default-sha')
        .mockReturnValueOnce('onboarding-sha');
      onboardingCache.isOnboardingBranchModified.mockResolvedValueOnce(false);
      await checkOnboardingBranch(config);
      expect(git.mergeBranch).toHaveBeenCalledTimes(1);
      expect(onboardingCache.setOnboardingCache).toHaveBeenCalledWith(
        'default-sha',
        'onboarding-sha',
        false,
        false
      );
    });

    describe('tests onboarding rebase/retry checkbox handling', () => {
      beforeEach(() => {
        GlobalConfig.set({ platform: 'github' });
        config.onboardingRebaseCheckbox = true;
        OnboardingState.prUpdateRequested = false;
        scm.getFileList.mockResolvedValueOnce(['package.json']);
        platform.findPr.mockResolvedValueOnce(null);
      });

      it('detects unsupported platfom', async () => {
        const pl = 'bitbucket';
        GlobalConfig.set({ platform: pl });
        platform.getBranchPr.mockResolvedValueOnce(mock<Pr>({}));

        await checkOnboardingBranch(config);

        expect(logger.trace).toHaveBeenCalledWith(
          `Platform '${pl}' does not support extended markdown`
        );
        expect(OnboardingState.prUpdateRequested).toBeTrue();
<<<<<<< HEAD
        expect(git.mergeBranch).toHaveBeenCalledTimes(1);
=======
        expect(scm.checkoutBranch).toHaveBeenCalledTimes(1);
>>>>>>> 0e27bd18
        expect(scm.commitAndPush).toHaveBeenCalledTimes(0);
      });

      it('detects missing rebase checkbox', async () => {
        const pr = { bodyStruct: { rebaseRequested: undefined } };
        platform.getBranchPr.mockResolvedValueOnce(mock<Pr>(pr));

        await checkOnboardingBranch(config);

        expect(logger.debug).toHaveBeenCalledWith(
          `No rebase checkbox was found in the onboarding PR`
        );
        expect(OnboardingState.prUpdateRequested).toBeTrue();
<<<<<<< HEAD
        expect(git.mergeBranch).toHaveBeenCalledTimes(1);
=======
        expect(scm.checkoutBranch).toHaveBeenCalledTimes(1);
>>>>>>> 0e27bd18
        expect(scm.commitAndPush).toHaveBeenCalledTimes(0);
      });

      it('detects manual pr update requested', async () => {
        const pr = { bodyStruct: { rebaseRequested: true } };
        platform.getBranchPr.mockResolvedValueOnce(mock<Pr>(pr));

        await checkOnboardingBranch(config);

        expect(logger.debug).toHaveBeenCalledWith(
          `Manual onboarding PR update requested`
        );
        expect(OnboardingState.prUpdateRequested).toBeTrue();
        ``;
<<<<<<< HEAD
        expect(git.mergeBranch).toHaveBeenCalledTimes(1);
=======
        expect(scm.checkoutBranch).toHaveBeenCalledTimes(1);
>>>>>>> 0e27bd18
        expect(scm.commitAndPush).toHaveBeenCalledTimes(0);
      });

      it('handles unchecked rebase checkbox', async () => {
        const pr = { bodyStruct: { rebaseRequested: false } };
        platform.getBranchPr.mockResolvedValueOnce(mock<Pr>(pr));

        await checkOnboardingBranch(config);

        expect(OnboardingState.prUpdateRequested).toBeFalse();
<<<<<<< HEAD
        expect(git.mergeBranch).toHaveBeenCalledTimes(1);
=======
        expect(scm.checkoutBranch).toHaveBeenCalledTimes(1);
>>>>>>> 0e27bd18
        expect(scm.commitAndPush).toHaveBeenCalledTimes(0);
      });
    });
  });
});<|MERGE_RESOLUTION|>--- conflicted
+++ resolved
@@ -168,12 +168,7 @@
     });
 
     it('detects repo is onboarded via file', async () => {
-<<<<<<< HEAD
       git.getFileList.mockResolvedValueOnce(['renovate.json']);
-=======
-      cache.getCache.mockReturnValue(dummyCache);
-      scm.getFileList.mockResolvedValueOnce(['renovate.json']);
->>>>>>> 0e27bd18
       const res = await checkOnboardingBranch(config);
       expect(res.repoIsOnboarded).toBeTrue();
       expect(onboardingCache.deleteOnboardingCache).toHaveBeenCalledTimes(1); // removes onboarding cache when repo is onboarded
@@ -256,25 +251,14 @@
       await expect(checkOnboardingBranch(config)).rejects.toThrow();
     });
 
-<<<<<<< HEAD
     it('processes onboarding branch', async () => {
       git.getFileList.mockResolvedValue(['package.json']);
-=======
-    it('updates onboarding branch', async () => {
-      cache.getCache.mockReturnValue(dummyCache);
-      scm.getFileList.mockResolvedValue(['package.json']);
->>>>>>> 0e27bd18
       platform.findPr.mockResolvedValue(null);
       platform.getBranchPr.mockResolvedValueOnce(mock<Pr>());
       const res = await checkOnboardingBranch(config);
       expect(res.repoIsOnboarded).toBeFalse();
       expect(res.branchList).toEqual(['renovate/configure']);
-<<<<<<< HEAD
       expect(git.mergeBranch).toHaveBeenCalledTimes(1);
-=======
-      expect(scm.checkoutBranch).toHaveBeenCalledTimes(1);
-      expect(onboardingCache.setOnboardingCache).toHaveBeenCalledTimes(1); // update onboarding cache
->>>>>>> 0e27bd18
       expect(scm.commitAndPush).toHaveBeenCalledTimes(0);
     });
 
@@ -371,11 +355,7 @@
           `Platform '${pl}' does not support extended markdown`
         );
         expect(OnboardingState.prUpdateRequested).toBeTrue();
-<<<<<<< HEAD
         expect(git.mergeBranch).toHaveBeenCalledTimes(1);
-=======
-        expect(scm.checkoutBranch).toHaveBeenCalledTimes(1);
->>>>>>> 0e27bd18
         expect(scm.commitAndPush).toHaveBeenCalledTimes(0);
       });
 
@@ -389,11 +369,7 @@
           `No rebase checkbox was found in the onboarding PR`
         );
         expect(OnboardingState.prUpdateRequested).toBeTrue();
-<<<<<<< HEAD
         expect(git.mergeBranch).toHaveBeenCalledTimes(1);
-=======
-        expect(scm.checkoutBranch).toHaveBeenCalledTimes(1);
->>>>>>> 0e27bd18
         expect(scm.commitAndPush).toHaveBeenCalledTimes(0);
       });
 
@@ -407,12 +383,7 @@
           `Manual onboarding PR update requested`
         );
         expect(OnboardingState.prUpdateRequested).toBeTrue();
-        ``;
-<<<<<<< HEAD
         expect(git.mergeBranch).toHaveBeenCalledTimes(1);
-=======
-        expect(scm.checkoutBranch).toHaveBeenCalledTimes(1);
->>>>>>> 0e27bd18
         expect(scm.commitAndPush).toHaveBeenCalledTimes(0);
       });
 
@@ -423,11 +394,7 @@
         await checkOnboardingBranch(config);
 
         expect(OnboardingState.prUpdateRequested).toBeFalse();
-<<<<<<< HEAD
         expect(git.mergeBranch).toHaveBeenCalledTimes(1);
-=======
-        expect(scm.checkoutBranch).toHaveBeenCalledTimes(1);
->>>>>>> 0e27bd18
         expect(scm.commitAndPush).toHaveBeenCalledTimes(0);
       });
     });
