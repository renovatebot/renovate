<<<<<<< HEAD
import { getConfigFileNames } from '../../../../config/app-strings';
=======
>>>>>>> 6ca2520d
import { GlobalConfig } from '../../../../config/global';
import type { RenovateConfig } from '../../../../config/types';
import { logger } from '../../../../logger';
import { scm } from '../../../../modules/platform/scm';
import { compile } from '../../../../util/template';
import { getDefaultConfigFileName } from '../common';
import { OnboardingCommitMessageFactory } from './commit-message';
import { getOnboardingConfigContents } from './config';

<<<<<<< HEAD
const defaultConfigFile = getConfigFileNames()[0];

export function getDefaultConfigFileName(
  config: Partial<RenovateConfig>,
): string {
  // TODO #22198
  return getConfigFileNames().includes(config.onboardingConfigFileName!)
    ? config.onboardingConfigFileName!
    : defaultConfigFile;
}

=======
>>>>>>> 6ca2520d
export async function createOnboardingBranch(
  config: Partial<RenovateConfig>,
): Promise<string | null> {
  logger.debug('createOnboardingBranch()');
  const configFile = getDefaultConfigFileName(config);
  // TODO #22198
  const contents = await getOnboardingConfigContents(config, configFile);
  logger.debug('Creating onboarding branch');

  const commitMessageFactory = new OnboardingCommitMessageFactory(
    config,
    configFile,
  );
  let commitMessage = commitMessageFactory.create().toString();

  if (config.commitBody) {
    commitMessage = `${commitMessage}\n\n${compile(
      config.commitBody,
      // only allow gitAuthor template value in the commitBody
      { gitAuthor: config.gitAuthor },
    )}`;

    logger.trace(`commitMessage: ${commitMessage}`);
  }

  // istanbul ignore if
  if (GlobalConfig.get('dryRun')) {
    logger.info('DRY-RUN: Would commit files to onboarding branch');
    return null;
  }

  return scm.commitAndPush({
    baseBranch: config.baseBranch,
    branchName: config.onboardingBranch!,
    files: [
      {
        type: 'addition',
        // TODO #22198
        path: configFile,
        contents,
      },
    ],
    message: commitMessage,
    platformCommit: config.platformCommit,
    force: true,
  });
}<|MERGE_RESOLUTION|>--- conflicted
+++ resolved
@@ -1,7 +1,4 @@
-<<<<<<< HEAD
 import { getConfigFileNames } from '../../../../config/app-strings';
-=======
->>>>>>> 6ca2520d
 import { GlobalConfig } from '../../../../config/global';
 import type { RenovateConfig } from '../../../../config/types';
 import { logger } from '../../../../logger';
@@ -11,7 +8,6 @@
 import { OnboardingCommitMessageFactory } from './commit-message';
 import { getOnboardingConfigContents } from './config';
 
-<<<<<<< HEAD
 const defaultConfigFile = getConfigFileNames()[0];
 
 export function getDefaultConfigFileName(
@@ -23,8 +19,6 @@
     : defaultConfigFile;
 }
 
-=======
->>>>>>> 6ca2520d
 export async function createOnboardingBranch(
   config: Partial<RenovateConfig>,
 ): Promise<string | null> {
