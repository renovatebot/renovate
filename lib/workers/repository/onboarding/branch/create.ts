--- conflicted
+++ resolved
@@ -33,13 +33,8 @@
     return null;
   }
 
-<<<<<<< HEAD
-  return commitAndPush({
-    targetBranch: config.baseBranch,
-=======
   return scm.commitAndPush({
     baseBranch: config.baseBranch,
->>>>>>> 9364ab00
     branchName: config.onboardingBranch!,
     files: [
       {
