--- conflicted
+++ resolved
@@ -60,13 +60,8 @@
   logger.debug('Repo is not onboarded');
   // global gitAuthor will need to be used
   setGitAuthor(config.gitAuthor);
-<<<<<<< HEAD
-
-  if (await onboardingPrExists(config)) {
-=======
   const onboardingPr = await getOnboardingPr(config);
   if (onboardingPr) {
->>>>>>> 12ac7418
     logger.debug('Onboarding PR already exists');
     if (cachedOnboardingBranch === null) {
       const commit = await rebaseOnboardingBranch(config);
