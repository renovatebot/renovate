--- conflicted
+++ resolved
@@ -7,33 +7,24 @@
   REPOSITORY_NO_PACKAGE_FILES,
 } from '../../../../constants/error-messages';
 import { logger } from '../../../../logger';
-<<<<<<< HEAD
-import type { Pr } from '../../../../modules/platform';
+import { Pr, platform } from '../../../../modules/platform';
 import { scm } from '../../../../modules/platform/scm';
 import { getCache } from '../../../../util/cache/repository';
-import { mergeBranch, setGitAuthor } from '../../../../util/git';
-=======
-import { Pr, platform } from '../../../../modules/platform';
 import {
-  checkoutBranch,
+  mergeBranch,
   getBranchCommit,
   setGitAuthor,
 } from '../../../../util/git';
->>>>>>> 2667ea16
 import { extractAllDependencies } from '../../extract';
 import { mergeRenovateConfig } from '../../init/merge';
 import { OnboardingState } from '../common';
 import { getOnboardingPr, isOnboarded } from './check';
 import { getOnboardingConfig } from './config';
 import { createOnboardingBranch } from './create';
-<<<<<<< HEAD
-=======
 import {
   deleteOnboardingCache,
   setOnboardingCache,
 } from './onboarding-branch-cache';
-import { rebaseOnboardingBranch } from './rebase';
->>>>>>> 2667ea16
 
 export async function checkOnboardingBranch(
   config: RenovateConfig
