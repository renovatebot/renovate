--- conflicted
+++ resolved
@@ -11,10 +11,7 @@
 import { checkoutBranch, setGitAuthor } from '../../../../util/git';
 import { extractAllDependencies } from '../../extract';
 import { mergeRenovateConfig } from '../../init/merge';
-<<<<<<< HEAD
 import { OnboardingState } from '../common';
-=======
->>>>>>> a77a452f
 import { getOnboardingPr, isOnboarded } from './check';
 import { getOnboardingConfig } from './config';
 import { createOnboardingBranch } from './create';
@@ -37,17 +34,11 @@
   logger.debug('Repo is not onboarded');
   // global gitAuthor will need to be used
   setGitAuthor(config.gitAuthor);
-<<<<<<< HEAD
-  // TODO #7154
   const onboardingPr = await getOnboardingPr(config);
   if (onboardingPr) {
     if (config.onboardingRebaseCheckbox) {
       handleOnboardingManualRebase(onboardingPr);
     }
-=======
-  const onboardingPr = await getOnboardingPr(config);
-  if (onboardingPr) {
->>>>>>> a77a452f
     logger.debug('Onboarding PR already exists');
     const { rawConfigHash } = onboardingPr.bodyStruct ?? {};
     const commit = await rebaseOnboardingBranch(config, rawConfigHash);
@@ -59,10 +50,6 @@
     }
     // istanbul ignore if
     if (platform.refreshPr) {
-<<<<<<< HEAD
-=======
-      // TODO #7154
->>>>>>> a77a452f
       await platform.refreshPr(onboardingPr.number);
     }
   } else {
