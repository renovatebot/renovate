const { logger } = require('../../../../logger');
const { getOnboardingConfig } = require('./config');
const { configFileNames } = require('../../../../config/app-strings');

const defaultConfigFile = configFileNames[0];

function getCommitMessage(config) {
  let commitMessage;
  // istanbul ignore if
  if (config.semanticCommits) {
    commitMessage = config.semanticCommitType;
    if (config.semanticCommitScope) {
      commitMessage += `(${config.semanticCommitScope})`;
    }
    commitMessage += ': ';
    commitMessage += 'add ' + defaultConfigFile;
  } else {
    commitMessage = 'Add ' + defaultConfigFile;
  }
  return commitMessage;
}

async function rebaseOnboardingBranch(config) {
  logger.debug('Checking if onboarding branch needs rebasing');
<<<<<<< HEAD
  const pr = await platform.getBranchPr(config.onboardingBranch);
  if (!pr.canRebase) {
=======
  const pr = await platform.getBranchPr(onboardingBranch);
  if (pr.isModified) {
>>>>>>> 9ab4b5d4
    logger.info('Onboarding branch has been edited and cannot be rebased');
    return;
  }
  const existingContents = await platform.getFile(
    defaultConfigFile,
    config.onboardingBranch
  );
  const contents = await getOnboardingConfig(config);
  if (contents === existingContents && !pr.isStale) {
    logger.info('Onboarding branch is up to date');
    return;
  }
  logger.info('Rebasing onboarding branch');
  // istanbul ignore next
  const commitMessage = getCommitMessage(config);

  // istanbul ignore if
  if (config.dryRun) {
    logger.info('DRY-RUN: Would rebase files in onboarding branch');
  } else {
    await platform.commitFilesToBranch(
      config.onboardingBranch,
      [
        {
          name: defaultConfigFile,
          contents: existingContents || contents,
        },
      ],
      commitMessage
    );
  }
}

module.exports = {
  rebaseOnboardingBranch,
};<|MERGE_RESOLUTION|>--- conflicted
+++ resolved
@@ -22,13 +22,8 @@
 
 async function rebaseOnboardingBranch(config) {
   logger.debug('Checking if onboarding branch needs rebasing');
-<<<<<<< HEAD
   const pr = await platform.getBranchPr(config.onboardingBranch);
-  if (!pr.canRebase) {
-=======
-  const pr = await platform.getBranchPr(onboardingBranch);
   if (pr.isModified) {
->>>>>>> 9ab4b5d4
     logger.info('Onboarding branch has been edited and cannot be rebased');
     return;
   }
