import { RenovateConfig, getConfig, platform } from '../../../../../test/util';
import { commitFiles } from '../../../../util/git';
import { CommitMessage } from '../../model/commit-message';
import { createOnboardingBranch } from './create';

jest.mock('../../../../util/git');
jest.mock('./config', () => ({
  getOnboardingConfigContents: () =>
    JSON.stringify({
      foo: 'bar',
    }),
}));

describe('workers/repository/onboarding/branch/create', () => {
  let config: RenovateConfig;
  beforeEach(() => {
    jest.clearAllMocks();
    config = getConfig();
  });
  describe('createOnboardingBranch', () => {
    it('applies the default commit message', async () => {
      await createOnboardingBranch(config);
      expect(commitFiles).toHaveBeenCalledWith({
        branchName: 'renovate/configure',
        files: [
          {
            type: 'addition',
            path: 'renovate.json',
            contents: '{"foo":"bar"}',
          },
        ],
        message: 'Add renovate.json',
        platformCommit: false,
      });
    });
    it('commits via platform', async () => {
      platform.commitFiles = jest.fn();

      config.platformCommit = true;

      await createOnboardingBranch(config);

      expect(platform.commitFiles).toHaveBeenCalledWith({
        branchName: 'renovate/configure',
        files: [
          {
            type: 'addition',
            path: 'renovate.json',
            contents: '{"foo":"bar"}',
          },
        ],
        message: 'Add renovate.json',
        platformCommit: true,
      });
    });
    it('applies supplied commit message', async () => {
      const message =
        'We can Renovate if we want to, we can leave PRs in decline';

      config.onboardingCommitMessage = message;

      await createOnboardingBranch(config);

      expect(commitFiles).toHaveBeenCalledWith({
        branchName: 'renovate/configure',
        files: [
          {
            type: 'addition',
            path: 'renovate.json',
            contents: '{"foo":"bar"}',
          },
        ],
        message,
        platformCommit: false,
      });
    });
    describe('applies the commitMessagePrefix value', () => {
      it('to the default commit message', async () => {
        const prefix = 'RENOV-123';
        const message = `${prefix}${CommitMessage.SEPARATOR} add renovate.json`;

        config.commitMessagePrefix = prefix;

        await createOnboardingBranch(config);

        expect(commitFiles).toHaveBeenCalledWith({
          branchName: 'renovate/configure',
          files: [
            {
              type: 'addition',
              path: 'renovate.json',
              contents: '{"foo":"bar"}',
            },
          ],
          message,
          platformCommit: false,
        });
      });
      it('to the supplied commit message', async () => {
        const prefix = 'RENOV-123';
        const text =
          "Cause your deps need an update and if they dont update, well they're no deps of mine";
        const message = `${prefix}${CommitMessage.SEPARATOR} ${text}`;

        config.commitMessagePrefix = prefix;
        config.onboardingCommitMessage = text;

        await createOnboardingBranch(config);
<<<<<<< HEAD
        expect(commitFiles).toHaveBeenCalledWith(
          buildExpectedCommitFilesArgument(
            `${prefix}${CommitMessage.SEPARATOR} ${
              message.charAt(0).toLowerCase() + message.slice(1)
            }`
          )
        );
=======

        expect(commitFiles).toHaveBeenCalledWith({
          branchName: 'renovate/configure',
          files: [
            {
              type: 'addition',
              path: 'renovate.json',
              contents: '{"foo":"bar"}',
            },
          ],
          message,
          platformCommit: false,
        });
>>>>>>> 22062e6e
      });
    });
    describe('applies semanticCommit prefix', () => {
      it('to the default commit message', async () => {
        const prefix = 'chore(deps)';
        const message = `${prefix}${CommitMessage.SEPARATOR} add renovate.json`;

        config.semanticCommits = 'enabled';

        await createOnboardingBranch(config);

        expect(commitFiles).toHaveBeenCalledWith({
          branchName: 'renovate/configure',
          files: [
            {
              type: 'addition',
              path: 'renovate.json',
              contents: '{"foo":"bar"}',
            },
          ],
          message,
          platformCommit: false,
        });
      });
      it('to the supplied commit message', async () => {
        const prefix = 'chore(deps)';
        const text =
          'I say, we can update when we want to, a commit they will never mind';
        const message = `${prefix}${CommitMessage.SEPARATOR} ${text}`;

        config.semanticCommits = 'enabled';
        config.onboardingCommitMessage = text;

        await createOnboardingBranch(config);
<<<<<<< HEAD
        expect(commitFiles).toHaveBeenCalledWith(
          buildExpectedCommitFilesArgument(
            `${prefix}${CommitMessage.SEPARATOR} ${
              message.charAt(0).toLowerCase() + message.slice(1)
            }`
          )
        );
=======

        expect(commitFiles).toHaveBeenCalledWith({
          branchName: 'renovate/configure',
          files: [
            {
              type: 'addition',
              path: 'renovate.json',
              contents: '{"foo":"bar"}',
            },
          ],
          message,
          platformCommit: false,
        });
>>>>>>> 22062e6e
      });
    });
    describe('setting the onboarding configuration file name', () => {
      it('falls back to the default option if not present', async () => {
        const prefix = 'chore(deps)';
        const message = `${prefix}${CommitMessage.SEPARATOR} add renovate.json`;

        config.semanticCommits = 'enabled';
        config.onboardingConfigFileName = undefined;

        await createOnboardingBranch(config);

        expect(commitFiles).toHaveBeenCalledWith({
          branchName: 'renovate/configure',
          files: [
            {
              type: 'addition',
              path: 'renovate.json',
              contents: '{"foo":"bar"}',
            },
          ],
          message,
          platformCommit: false,
        });
      });
      it('falls back to the default option if in list of allowed names', async () => {
        const prefix = 'chore(deps)';
        const message = `${prefix}${CommitMessage.SEPARATOR} add renovate.json`;

        config.semanticCommits = 'enabled';
        config.onboardingConfigFileName = 'superConfigFile.yaml';

        await createOnboardingBranch(config);

        expect(commitFiles).toHaveBeenCalledWith({
          branchName: 'renovate/configure',
          files: [
            {
              type: 'addition',
              path: 'renovate.json',
              contents: '{"foo":"bar"}',
            },
          ],
          message,
          platformCommit: false,
        });
      });
      it('uses the given name if valid', async () => {
        const prefix = 'chore(deps)';
        const path = '.gitlab/renovate.json';
        const message = `${prefix}${CommitMessage.SEPARATOR} add ${path}`;

        config.semanticCommits = 'enabled';
        config.onboardingConfigFileName = path;

        await createOnboardingBranch(config);

        expect(commitFiles).toHaveBeenCalledWith({
          branchName: 'renovate/configure',
          files: [
            {
              type: 'addition',
              path,
              contents: '{"foo":"bar"}',
            },
          ],
          message,
          platformCommit: false,
        });
      });
      it('applies to the default commit message', async () => {
        const prefix = 'chore(deps)';
        const path = `.renovaterc`;
        const message = `${prefix}${CommitMessage.SEPARATOR} add ${path}`;

        config.semanticCommits = 'enabled';
        config.onboardingConfigFileName = path;

        await createOnboardingBranch(config);

        expect(commitFiles).toHaveBeenCalledWith({
          branchName: 'renovate/configure',
          files: [{ type: 'addition', path, contents: '{"foo":"bar"}' }],
          message,
          platformCommit: false,
        });
      });
    });
  });
});<|MERGE_RESOLUTION|>--- conflicted
+++ resolved
@@ -100,35 +100,27 @@
         const prefix = 'RENOV-123';
         const text =
           "Cause your deps need an update and if they dont update, well they're no deps of mine";
-        const message = `${prefix}${CommitMessage.SEPARATOR} ${text}`;
+        const message = `${prefix}${CommitMessage.SEPARATOR} ${text
+          .charAt(0)
+          .toLowerCase()}${text.slice(1)}`;
 
         config.commitMessagePrefix = prefix;
         config.onboardingCommitMessage = text;
 
         await createOnboardingBranch(config);
-<<<<<<< HEAD
-        expect(commitFiles).toHaveBeenCalledWith(
-          buildExpectedCommitFilesArgument(
-            `${prefix}${CommitMessage.SEPARATOR} ${
-              message.charAt(0).toLowerCase() + message.slice(1)
-            }`
-          )
-        );
-=======
-
-        expect(commitFiles).toHaveBeenCalledWith({
-          branchName: 'renovate/configure',
-          files: [
-            {
-              type: 'addition',
-              path: 'renovate.json',
-              contents: '{"foo":"bar"}',
-            },
-          ],
-          message,
-          platformCommit: false,
-        });
->>>>>>> 22062e6e
+
+        expect(commitFiles).toHaveBeenCalledWith({
+          branchName: 'renovate/configure',
+          files: [
+            {
+              type: 'addition',
+              path: 'renovate.json',
+              contents: '{"foo":"bar"}',
+            },
+          ],
+          message,
+          platformCommit: false,
+        });
       });
     });
     describe('applies semanticCommit prefix', () => {
@@ -157,35 +149,27 @@
         const prefix = 'chore(deps)';
         const text =
           'I say, we can update when we want to, a commit they will never mind';
-        const message = `${prefix}${CommitMessage.SEPARATOR} ${text}`;
+        const message = `${prefix}${CommitMessage.SEPARATOR} ${text
+          .charAt(0)
+          .toLowerCase()}${text.slice(1)}`;
 
         config.semanticCommits = 'enabled';
         config.onboardingCommitMessage = text;
 
         await createOnboardingBranch(config);
-<<<<<<< HEAD
-        expect(commitFiles).toHaveBeenCalledWith(
-          buildExpectedCommitFilesArgument(
-            `${prefix}${CommitMessage.SEPARATOR} ${
-              message.charAt(0).toLowerCase() + message.slice(1)
-            }`
-          )
-        );
-=======
-
-        expect(commitFiles).toHaveBeenCalledWith({
-          branchName: 'renovate/configure',
-          files: [
-            {
-              type: 'addition',
-              path: 'renovate.json',
-              contents: '{"foo":"bar"}',
-            },
-          ],
-          message,
-          platformCommit: false,
-        });
->>>>>>> 22062e6e
+
+        expect(commitFiles).toHaveBeenCalledWith({
+          branchName: 'renovate/configure',
+          files: [
+            {
+              type: 'addition',
+              path: 'renovate.json',
+              contents: '{"foo":"bar"}',
+            },
+          ],
+          message,
+          platformCommit: false,
+        });
       });
     });
     describe('setting the onboarding configuration file name', () => {
