--- conflicted
+++ resolved
@@ -113,29 +113,19 @@
         config.onboardingCommitMessage = text;
 
         await createOnboardingBranch(config);
-<<<<<<< HEAD
-        expect(commitFiles).toHaveBeenCalledWith(
-          buildExpectedCommitFilesArgument(
-            `${prefix}${CommitMessage.SEPARATOR} ${
-              message.charAt(0).toLowerCase() + message.slice(1)
-            }`
-          )
-        );
-=======
-
-        expect(commitFiles).toHaveBeenCalledWith({
-          branchName: 'renovate/configure',
-          files: [
-            {
-              type: 'addition',
-              path: 'renovate.json',
-              contents: '{"foo":"bar"}',
-            },
-          ],
-          message,
-          platformCommit: false,
-        });
->>>>>>> 5ae75f59
+
+        expect(commitFiles).toHaveBeenCalledWith({
+          branchName: 'renovate/configure',
+          files: [
+            {
+              type: 'addition',
+              path: 'renovate.json',
+              contents: '{"foo":"bar"}',
+            },
+          ],
+          message,
+          platformCommit: false,
+        });
       });
     });
 
@@ -174,29 +164,19 @@
         config.onboardingCommitMessage = text;
 
         await createOnboardingBranch(config);
-<<<<<<< HEAD
-        expect(commitFiles).toHaveBeenCalledWith(
-          buildExpectedCommitFilesArgument(
-            `${prefix}${CommitMessage.SEPARATOR} ${
-              message.charAt(0).toLowerCase() + message.slice(1)
-            }`
-          )
-        );
-=======
-
-        expect(commitFiles).toHaveBeenCalledWith({
-          branchName: 'renovate/configure',
-          files: [
-            {
-              type: 'addition',
-              path: 'renovate.json',
-              contents: '{"foo":"bar"}',
-            },
-          ],
-          message,
-          platformCommit: false,
-        });
->>>>>>> 5ae75f59
+
+        expect(commitFiles).toHaveBeenCalledWith({
+          branchName: 'renovate/configure',
+          files: [
+            {
+              type: 'addition',
+              path: 'renovate.json',
+              contents: '{"foo":"bar"}',
+            },
+          ],
+          message,
+          platformCommit: false,
+        });
       });
     });
 
