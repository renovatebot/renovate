import { configFileNames } from '../../../../config/app-strings';
import { GlobalConfig } from '../../../../config/global';
import type { RenovateConfig } from '../../../../config/types';
import { logger } from '../../../../logger';
import { commitAndPush } from '../../../../modules/platform/commit';
import {
  getFile,
  isBranchBehindBase,
  isBranchModified,
} from '../../../../util/git';
import { OnboardingCommitMessageFactory } from './commit-message';
import { getOnboardingConfigContents } from './config';

const defaultConfigFile = (config: RenovateConfig): string =>
  configFileNames.includes(config.onboardingConfigFileName!)
    ? config.onboardingConfigFileName!
    : configFileNames[0];

export async function rebaseOnboardingBranch(
  config: RenovateConfig
): Promise<string | null> {
  logger.debug('Checking if onboarding branch needs rebasing');
  // TODO #7154
  if (await isBranchModified(config.onboardingBranch!)) {
    logger.debug('Onboarding branch has been edited and cannot be rebased');
    return null;
  }
  const configFile = defaultConfigFile(config);
  const existingContents = await getFile(configFile, config.onboardingBranch);
  const contents = await getOnboardingConfigContents(config, configFile);
  // TODO #7154
  if (
    contents === existingContents &&
<<<<<<< HEAD
    !isBranchStale(config.onboardingBranch!)
=======
    !(await isBranchBehindBase(config.onboardingBranch!))
>>>>>>> 0ed7072a
  ) {
    logger.debug('Onboarding branch is up to date');
    return null;
  }
  logger.debug('Rebasing onboarding branch');
  // istanbul ignore next
  const commitMessageFactory = new OnboardingCommitMessageFactory(
    config,
    configFile
  );
  const commitMessage = commitMessageFactory.create();

  // istanbul ignore if
  if (GlobalConfig.get('dryRun')) {
    logger.info('DRY-RUN: Would rebase files in onboarding branch');
    return null;
  }

  // TODO #7154
  return commitAndPush({
    branchName: config.onboardingBranch!,
    files: [
      {
        type: 'addition',
        path: configFile,
        contents,
      },
    ],
    message: commitMessage.toString(),
    platformCommit: !!config.platformCommit,
  });
}<|MERGE_RESOLUTION|>--- conflicted
+++ resolved
@@ -31,11 +31,7 @@
   // TODO #7154
   if (
     contents === existingContents &&
-<<<<<<< HEAD
-    !isBranchStale(config.onboardingBranch!)
-=======
-    !(await isBranchBehindBase(config.onboardingBranch!))
->>>>>>> 0ed7072a
+    !isBranchBehindBase(config.onboardingBranch!)
   ) {
     logger.debug('Onboarding branch is up to date');
     return null;
