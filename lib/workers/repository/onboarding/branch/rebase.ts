import { RenovateConfig } from '../../../../config';
import { configFileNames } from '../../../../config/app-strings';
import { logger } from '../../../../logger';
import { platform } from '../../../../platform';
<<<<<<< HEAD
import { getFile, isBranchModified } from '../../../../util/git';
=======
import { commitFiles, getFile } from '../../../../util/git';
>>>>>>> 4665dbff
import { getOnboardingConfig } from './config';

const defaultConfigFile = configFileNames[0];

function getCommitMessage(config: RenovateConfig): string {
  let commitMessage: string;
  // istanbul ignore if
  if (config.semanticCommits) {
    commitMessage = config.semanticCommitType;
    if (config.semanticCommitScope) {
      commitMessage += `(${config.semanticCommitScope})`;
    }
    commitMessage += ': ';
    commitMessage += 'add ' + defaultConfigFile;
  } else {
    commitMessage = 'Add ' + defaultConfigFile;
  }
  return commitMessage;
}

export async function rebaseOnboardingBranch(
  config: RenovateConfig
): Promise<string | null> {
  logger.debug('Checking if onboarding branch needs rebasing');
  const pr = await platform.getBranchPr(config.onboardingBranch);
  if (await isBranchModified(config.onboardingBranch)) {
    logger.debug('Onboarding branch has been edited and cannot be rebased');
    return null;
  }
  const existingContents = await getFile(
    defaultConfigFile,
    config.onboardingBranch
  );
  const contents = getOnboardingConfig(config);
  if (contents === existingContents && !pr.isStale) {
    logger.debug('Onboarding branch is up to date');
    return null;
  }
  logger.debug('Rebasing onboarding branch');
  // istanbul ignore next
  const commitMessage = getCommitMessage(config);

  // istanbul ignore if
  if (config.dryRun) {
    logger.info('DRY-RUN: Would rebase files in onboarding branch');
    return null;
  }
  return commitFiles({
    branchName: config.onboardingBranch,
    files: [
      {
        name: defaultConfigFile,
        contents,
      },
    ],
    message: commitMessage,
  });
}<|MERGE_RESOLUTION|>--- conflicted
+++ resolved
@@ -2,11 +2,7 @@
 import { configFileNames } from '../../../../config/app-strings';
 import { logger } from '../../../../logger';
 import { platform } from '../../../../platform';
-<<<<<<< HEAD
-import { getFile, isBranchModified } from '../../../../util/git';
-=======
-import { commitFiles, getFile } from '../../../../util/git';
->>>>>>> 4665dbff
+import { commitFiles, getFile, isBranchModified } from '../../../../util/git';
 import { getOnboardingConfig } from './config';
 
 const defaultConfigFile = configFileNames[0];
