--- conflicted
+++ resolved
@@ -2,19 +2,10 @@
 import { GlobalConfig } from '../../../../config/global';
 import type { RenovateConfig } from '../../../../config/types';
 import { logger } from '../../../../logger';
-<<<<<<< HEAD
 import { scm } from '../../../../modules/platform/scm';
 import { getFile } from '../../../../util/git';
-=======
-import { commitAndPush } from '../../../../modules/platform/commit';
-import {
-  getFile,
-  isBranchBehindBase,
-  isBranchModified,
-} from '../../../../util/git';
 import { toSha256 } from '../../../../util/hasha';
 import { OnboardingState, defaultConfigFile } from '../common';
->>>>>>> e1cbd3f7
 import { OnboardingCommitMessageFactory } from './commit-message';
 import { getOnboardingConfigContents } from './config';
 
@@ -69,13 +60,8 @@
   }
 
   // TODO #7154
-<<<<<<< HEAD
   return scm.commitAndPush({
-    targetBranch: config.baseBranch,
-=======
-  return commitAndPush({
     baseBranch: config.baseBranch,
->>>>>>> e1cbd3f7
     branchName: config.onboardingBranch!,
     files: [
       {
