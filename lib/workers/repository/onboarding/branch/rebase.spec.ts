import { RenovateConfig, defaultConfig, git } from '../../../../../test/util';
import { rebaseOnboardingBranch } from './rebase';

jest.mock('../../../../util/git');

describe('workers/repository/onboarding/branch/rebase', () => {
  describe('rebaseOnboardingBranch()', () => {
    let config: RenovateConfig;
    beforeEach(() => {
      jest.resetAllMocks();
      config = {
        ...defaultConfig,
<<<<<<< HEAD
        semanticCommits: false,
=======
        repository: 'some/repo',
>>>>>>> e3ccc35d
      };
    });
    it('does not rebase modified branch', async () => {
      git.isBranchModified.mockResolvedValueOnce(true);
      await rebaseOnboardingBranch(config);
      expect(git.commitFiles).toHaveBeenCalledTimes(0);
    });
    it('does nothing if branch is up to date', async () => {
      const onboardingConfig = {
        ...defaultConfig.onboardingConfig,
        semanticCommits: config.semanticCommits,
      };
      const contents = JSON.stringify(onboardingConfig, null, 2) + '\n';
      git.getFile.mockResolvedValueOnce(contents); // renovate.json
      await rebaseOnboardingBranch(config);
      expect(git.getFile).toHaveBeenCalledTimes(1);
      expect(git.commitFiles).toHaveBeenCalledTimes(0);
    });
    it('rebases onboarding branch', async () => {
      git.isBranchStale.mockResolvedValueOnce(true);
      await rebaseOnboardingBranch(config);
      expect(git.commitFiles).toHaveBeenCalledTimes(1);
    });
  });
});<|MERGE_RESOLUTION|>--- conflicted
+++ resolved
@@ -10,11 +10,8 @@
       jest.resetAllMocks();
       config = {
         ...defaultConfig,
-<<<<<<< HEAD
-        semanticCommits: false,
-=======
         repository: 'some/repo',
->>>>>>> e3ccc35d
+        semanticCommits: 'disabled',
       };
     });
     it('does not rebase modified branch', async () => {
