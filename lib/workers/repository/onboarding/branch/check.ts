import { configFileNames } from '../../../../config/app-strings';
import type { RenovateConfig } from '../../../../config/types';
import {
  REPOSITORY_CLOSED_ONBOARDING,
  REPOSITORY_NO_CONFIG,
} from '../../../../constants/error-messages';
import { logger } from '../../../../logger';
import { Pr, platform } from '../../../../modules/platform';
import { ensureComment } from '../../../../modules/platform/comment';
import { PrState } from '../../../../types';
import { getCache } from '../../../../util/cache/repository';
import { readLocalFile } from '../../../../util/fs';
import { getFileList } from '../../../../util/git';

async function findFile(fileName: string): Promise<boolean> {
  logger.debug(`findFile(${fileName})`);
  const fileList = await getFileList();
  return fileList.includes(fileName);
}

async function configFileExists(): Promise<boolean> {
  for (const fileName of configFileNames) {
    if (fileName !== 'package.json' && (await findFile(fileName))) {
      logger.debug({ fileName }, 'Config file exists');
      return true;
    }
  }
  return false;
}

async function packageJsonConfigExists(): Promise<boolean> {
  try {
    // TODO #7154
    const pJson = JSON.parse((await readLocalFile('package.json', 'utf8'))!);
    if (pJson.renovate) {
      return true;
    }
  } catch (err) {
    // Do nothing
  }
  return false;
}

function closedPrExists(config: RenovateConfig): Promise<Pr | null> {
  return platform.findPr({
    branchName: config.onboardingBranch!,
    prTitle: config.onboardingPrTitle,
    state: PrState.NotOpen,
  });
}

export async function isOnboarded(config: RenovateConfig): Promise<boolean> {
  logger.debug('isOnboarded()');
  const title = `Action required: Add a Renovate config`;
  // Repo is onboarded if global config is bypassing onboarding and does not require a
  // configuration file.
  if (config.requireConfig === 'optional' && config.onboarding === false) {
    // Return early and avoid checking for config files
    return true;
  }
  if (config.requireConfig === 'ignored') {
    logger.debug('Config file will be ignored');
    return true;
  }
  const cache = getCache();
  if (cache.configFileName) {
    logger.debug('Checking cached config file name');
    try {
      const configFileContent = await platform.getJsonFile(
        cache.configFileName
      );
      if (configFileContent) {
        if (
          cache.configFileName !== 'package.json' ||
          configFileContent.renovate
        ) {
          logger.debug('Existing config file confirmed');
          logger.debug(
            { fileName: cache.configFileName, config: configFileContent },
            'Repository config'
          );
          return true;
        }
      }
    } catch (err) {
      // probably file doesn't exist
    }
    logger.debug('Existing config file no longer exists');
    delete cache.configFileName;
  }
  if (await configFileExists()) {
    await platform.ensureIssueClosing(title);
    return true;
  }
  logger.debug('config file not found');
  if (await packageJsonConfigExists()) {
    logger.debug('package.json contains config');
    await platform.ensureIssueClosing(title);
    return true;
  }

  // If onboarding has been disabled and config files are required then the
  // repository has not been onboarded yet
  if (config.requireConfig === 'required' && config.onboarding === false) {
    throw new Error(REPOSITORY_NO_CONFIG);
  }

  const pr = await closedPrExists(config);
  if (!pr) {
    logger.debug('Found no closed onboarding PR');
    return false;
  }
  logger.debug('Found closed onboarding PR');
  if (config.requireConfig === 'optional') {
    logger.debug('Config not mandatory so repo is considered onboarded');
    return true;
  }
  logger.debug('Repo is not onboarded and no merged PRs exist');
  if (!config.suppressNotifications!.includes('onboardingClose')) {
    // ensure PR comment
    await ensureComment({
      number: pr.number,
      topic: `Renovate is disabled`,
      content: `Renovate is disabled due to lack of config. If you wish to reenable it, you can either (a) commit a config file to your base branch, or (b) rename this closed PR to trigger a replacement onboarding PR.`,
    });
  }
  throw new Error(REPOSITORY_CLOSED_ONBOARDING);
}

<<<<<<< HEAD
export const getOnboardingPr = async (
  config: RenovateConfig
): Promise<Pr | null> => await platform.getBranchPr(config.onboardingBranch!); // TODO #7154
=======
export async function getOnboardingPr(
  config: RenovateConfig
): Promise<Pr | null> {
  return await platform.getBranchPr(config.onboardingBranch!);
}
>>>>>>> a77a452f
<|MERGE_RESOLUTION|>--- conflicted
+++ resolved
@@ -127,14 +127,8 @@
   throw new Error(REPOSITORY_CLOSED_ONBOARDING);
 }
 
-<<<<<<< HEAD
-export const getOnboardingPr = async (
-  config: RenovateConfig
-): Promise<Pr | null> => await platform.getBranchPr(config.onboardingBranch!); // TODO #7154
-=======
 export async function getOnboardingPr(
   config: RenovateConfig
 ): Promise<Pr | null> {
   return await platform.getBranchPr(config.onboardingBranch!);
-}
->>>>>>> a77a452f
+}