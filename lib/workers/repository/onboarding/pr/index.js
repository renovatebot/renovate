--- conflicted
+++ resolved
@@ -3,11 +3,7 @@
 const { getBaseBranchDesc } = require('./base-branch');
 const { getPrList } = require('./pr-list');
 
-<<<<<<< HEAD
-async function ensureOnboardingPr(config, branches) {
-=======
 async function ensureOnboardingPr(config, packageFiles, branches) {
->>>>>>> 2517c9f1
   logger.debug('ensureOnboardingPr()');
   logger.trace({ config });
   const onboardingBranch = `renovate/configure`;
@@ -31,14 +27,7 @@
 ---
 `;
   let prBody = prTemplate;
-<<<<<<< HEAD
-  if (
-    config.packageFiles.length &&
-    !(config.baseBranches && config.baseBranches.length) // Skip if multiple base branches
-  ) {
-=======
   if (packageFiles && packageFiles.length) {
->>>>>>> 2517c9f1
     prBody =
       prBody.replace(
         '{{PACKAGE FILES}}',
