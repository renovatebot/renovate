--- conflicted
+++ resolved
@@ -5,13 +5,8 @@
 
 async function ensureOnboardingPr(config, branches) {
   logger.debug('ensureOnboardingPr()');
-<<<<<<< HEAD
-  if (!config.repoIsOnboarded) {
-    return;
-=======
   if (config.repoIsOnboarded) {
     return null;
->>>>>>> 4a4feb35
   }
   logger.trace({ config });
   const onboardingBranch = `renovate/configure`;
@@ -68,12 +63,12 @@
     // Check if existing PR needs updating
     if (existingPr.title === onboardingPrTitle && existingPr.body === prBody) {
       logger.info(`${existingPr.displayNumber} does not need updating`);
-      return;
+      return 'onboarding';
     }
     // PR must need updating
     await platform.updatePr(existingPr.number, onboardingPrTitle, prBody);
     logger.info(`Updated ${existingPr.displayNumber}`);
-    return;
+    return 'onboarding';
   }
   logger.info('Creating onboarding PR');
   const labels = [];
@@ -86,6 +81,7 @@
     useDefaultBranch
   );
   logger.info({ pr: pr.displayNumber }, 'Created onboarding PR');
+  return 'onboarding';
 }
 
 module.exports = {
