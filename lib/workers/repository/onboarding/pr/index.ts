--- conflicted
+++ resolved
@@ -4,21 +4,16 @@
 import type { PackageFile } from '../../../../manager/types';
 import { platform } from '../../../../platform';
 import { emojify } from '../../../../util/emoji';
-<<<<<<< HEAD
 import {
   deleteBranch,
   isBranchConflicted,
   isBranchModified,
 } from '../../../../util/git';
-import { addAssigneesReviewers, getPlatformPrOptions } from '../../../pr';
-=======
-import { deleteBranch, isBranchModified } from '../../../../util/git';
 import {
   addAssigneesReviewers,
   getPlatformPrOptions,
   prepareLabels,
 } from '../../../pr';
->>>>>>> eccfa651
 import type { BranchConfig } from '../../../types';
 import { getBaseBranchDesc } from './base-branch';
 import { getConfigDesc } from './config-description';
