import is from '@sindresorhus/is';
import { GlobalConfig } from '../../../../config/global';
import type { RenovateConfig } from '../../../../config/types';
import { logger } from '../../../../logger';
import type { PackageFile } from '../../../../manager/types';
import { platform } from '../../../../platform';
import { emojify } from '../../../../util/emoji';
<<<<<<< HEAD
import { deleteBranch, isBranchModified } from '../../../../util/git';
import { RepositoryStatisticsReporter } from '../../../../util/stats-reporter';
=======
import {
  deleteBranch,
  isBranchConflicted,
  isBranchModified,
} from '../../../../util/git';
import * as template from '../../../../util/template';
>>>>>>> 427df6b7
import {
  addAssigneesReviewers,
  getPlatformPrOptions,
  prepareLabels,
} from '../../../pr';
import type { BranchConfig } from '../../../types';
import { getBaseBranchDesc } from './base-branch';
import { getConfigDesc } from './config-description';
import { getDepWarnings, getErrors, getWarnings } from './errors-warnings';
import { getPrList } from './pr-list';

export async function ensureOnboardingPr(
  config: RenovateConfig,
  packageFiles: Record<string, PackageFile[]> | null,
  branches: BranchConfig[]
): Promise<void> {
  if (config.repoIsOnboarded) {
    return;
  }
  logger.debug('ensureOnboardingPr()');
  logger.trace({ config });
  const existingPr = await platform.getBranchPr(config.onboardingBranch);
  logger.debug('Filling in onboarding PR template');
  let prTemplate = `Welcome to [Renovate](${config.productLinks.homepage})! This is an onboarding PR to help you understand and configure settings before regular Pull Requests begin.\n\n`;
  prTemplate += config.requireConfig
    ? emojify(
        `:vertical_traffic_light: To activate Renovate, merge this Pull Request. To disable Renovate, simply close this Pull Request unmerged.\n\n`
      )
    : emojify(
        `:vertical_traffic_light: Renovate will begin keeping your dependencies up-to-date only once you merge or close this Pull Request.\n\n`
      );
  prTemplate += emojify(
    `

---
{{PACKAGE FILES}}
{{CONFIG}}
{{BASEBRANCH}}
{{PRLIST}}
{{WARNINGS}}
{{ERRORS}}

---

:question: Got questions? Check out Renovate's [Docs](${config.productLinks.documentation}), particularly the Getting Started section.
If you need any further assistance then you can also [request help here](${config.productLinks.help}).
`
  );
  let prBody = prTemplate;
  if (packageFiles && Object.entries(packageFiles).length) {
    let files: string[] = [];
    for (const [manager, managerFiles] of Object.entries(packageFiles)) {
      files = files.concat(
        managerFiles.map((file) => ` * \`${file.packageFile}\` (${manager})`)
      );
    }
    prBody =
      prBody.replace(
        '{{PACKAGE FILES}}',
        '### Detected Package Files\n\n' + files.join('\n')
      ) + '\n';
  } else {
    prBody = prBody.replace('{{PACKAGE FILES}}\n', '');
  }
  let configDesc = '';
  if (GlobalConfig.get('dryRun')) {
    logger.info(`DRY-RUN: Would check branch ${config.onboardingBranch}`);
  } else if (await isBranchModified(config.onboardingBranch)) {
    configDesc = emojify(
      `### Configuration\n\n:abcd: Renovate has detected a custom config for this PR. Feel free to ask for [help](${config.productLinks.help}) if you have any doubts and would like it reviewed.\n\n`
    );
    const isConflicted = await isBranchConflicted(
      config.baseBranch,
      config.onboardingBranch
    );
    if (isConflicted) {
      configDesc += emojify(
        `:warning: This PR has a merge conflict, however Renovate is unable to automatically fix that due to edits in this branch. Please resolve the merge conflict manually.\n\n`
      );
    } else {
      configDesc += `Important: Now that this branch is edited, Renovate can't rebase it from the base branch any more. If you make changes to the base branch that could impact this onboarding PR, please merge them manually.\n\n`;
    }
  } else {
    configDesc = getConfigDesc(config, packageFiles);
  }
  prBody = prBody.replace('{{CONFIG}}\n', configDesc);
  prBody = prBody.replace(
    '{{WARNINGS}}\n',
    getWarnings(config) + getDepWarnings(packageFiles)
  );
  prBody = prBody.replace('{{ERRORS}}\n', getErrors(config));
  prBody = prBody.replace('{{BASEBRANCH}}\n', getBaseBranchDesc(config));
  prBody = prBody.replace('{{PRLIST}}\n', getPrList(config, branches));
  if (is.string(config.prHeader)) {
    prBody = `${template.compile(config.prHeader, config)}\n\n${prBody}`;
  }
  if (is.string(config.prFooter)) {
    prBody = `${prBody}\n---\n\n${template.compile(config.prFooter, config)}\n`;
  }
  logger.trace('prBody:\n' + prBody);

  prBody = platform.massageMarkdown(prBody);

  if (existingPr) {
    logger.debug('Found open onboarding PR');
    // Check if existing PR needs updating
    if (
      existingPr.body.trim() === prBody.trim() // Bitbucket strips trailing \n
    ) {
      logger.debug(`${existingPr.displayNumber} does not need updating`);
      return;
    }
    // PR must need updating
    if (GlobalConfig.get('dryRun')) {
      logger.info('DRY-RUN: Would update onboarding PR');
    } else {
      await platform.updatePr({
        number: existingPr.number,
        prTitle: existingPr.title,
        prBody,
      });
      RepositoryStatisticsReporter.setPrState(existingPr.number, 'updated');
      logger.info({ pr: existingPr.number }, 'Onboarding PR updated');
    }
    return;
  }
  logger.debug('Creating onboarding PR');
  const labels: string[] = prepareLabels(config);
  try {
    if (GlobalConfig.get('dryRun')) {
      logger.info('DRY-RUN: Would create onboarding PR');
    } else {
      const pr = await platform.createPr({
        sourceBranch: config.onboardingBranch,
        targetBranch: config.defaultBranch,
        prTitle: config.onboardingPrTitle,
        prBody,
        labels,
        platformOptions: getPlatformPrOptions({ ...config, automerge: false }),
      });
      logger.info({ pr: pr.displayNumber }, 'Onboarding PR created');
      RepositoryStatisticsReporter.setBranchState(
        config.onboardingBranch,
        'created'
      );
      await addAssigneesReviewers(config, pr);
    }
  } catch (err) /* istanbul ignore next */ {
    if (
      err.statusCode === 422 &&
      err.response?.body?.errors?.[0]?.message?.startsWith(
        'A pull request already exists'
      )
    ) {
      logger.debug('Onboarding PR already exists but cannot find it');
      await deleteBranch(config.onboardingBranch);
      return;
    }
    throw err;
  }
}<|MERGE_RESOLUTION|>--- conflicted
+++ resolved
@@ -5,17 +5,13 @@
 import type { PackageFile } from '../../../../manager/types';
 import { platform } from '../../../../platform';
 import { emojify } from '../../../../util/emoji';
-<<<<<<< HEAD
-import { deleteBranch, isBranchModified } from '../../../../util/git';
-import { RepositoryStatisticsReporter } from '../../../../util/stats-reporter';
-=======
 import {
   deleteBranch,
   isBranchConflicted,
   isBranchModified,
 } from '../../../../util/git';
 import * as template from '../../../../util/template';
->>>>>>> 427df6b7
+import { RepositoryStatisticsReporter } from '../../../../util/stats-reporter';
 import {
   addAssigneesReviewers,
   getPlatformPrOptions,
