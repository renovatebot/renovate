import is from '@sindresorhus/is';
import { GlobalConfig } from '../../../../config/global';
import type { RenovateConfig } from '../../../../config/types';
import { logger } from '../../../../logger';
import type { PackageFile } from '../../../../modules/manager/types';
import { platform } from '../../../../modules/platform';
import { ensureComment } from '../../../../modules/platform/comment';
import { hashBody } from '../../../../modules/platform/pr-body';
import { scm } from '../../../../modules/platform/scm';
import { emojify } from '../../../../util/emoji';
import { getFile } from '../../../../util/git';
import { toSha256 } from '../../../../util/hasha';
import * as template from '../../../../util/template';
import type { BranchConfig } from '../../../types';
import {
  getDepWarningsOnboardingPR,
  getErrors,
  getWarnings,
} from '../../errors-warnings';
import { getPlatformPrOptions } from '../../update/pr';
import { prepareLabels } from '../../update/pr/labels';
import { addParticipants } from '../../update/pr/participants';
import { isOnboardingBranchConflicted } from '../branch/onboarding-branch-cache';
import { OnboardingState, defaultConfigFile } from '../common';
import { getBaseBranchDesc } from './base-branch';
import { getConfigDesc } from './config-description';
import { getPrList } from './pr-list';

export async function ensureOnboardingPr(
  config: RenovateConfig,
  packageFiles: Record<string, PackageFile[]> | null,
  branches: BranchConfig[]
): Promise<void> {
  if (
    config.repoIsOnboarded ||
    (config.onboardingRebaseCheckbox && !OnboardingState.prUpdateRequested)
  ) {
    return;
  }
  logger.debug('ensureOnboardingPr()');
  logger.trace({ config });
  // TODO #7154
  const existingPr = await platform.getBranchPr(config.onboardingBranch!);
  if (existingPr) {
    // skip pr-update if branch is conflicted
    if (
      await isOnboardingBranchConflicted(
        config.defaultBranch!,
        config.onboardingBranch!
      )
    ) {
      await ensureComment({
        number: existingPr.number,
        topic: 'Branch Conflicted',
        content: emojify(
          `:warning: This PR has a merge conflict which Renovate is unable to automatically resolve, so updates to this PR description are now paused. Please resolve the merge conflict manually.\n\n`
        ),
      });
      return;
    }
  }
  const { rebaseCheckBox, renovateConfigHashComment } =
    await getRebaseCheckboxComponents(config);
  logger.debug('Filling in onboarding PR template');
  let prTemplate = `Welcome to [Renovate](${
    config.productLinks!.homepage
  })! This is an onboarding PR to help you understand and configure settings before regular Pull Requests begin.\n\n`;
  prTemplate +=
    config.requireConfig === 'required'
      ? emojify(
          `:vertical_traffic_light: To activate Renovate, merge this Pull Request. To disable Renovate, simply close this Pull Request unmerged.\n\n`
        )
      : emojify(
          `:vertical_traffic_light: Renovate will begin keeping your dependencies up-to-date only once you merge or close this Pull Request.\n\n`
        );
  // TODO #7154
  prTemplate += emojify(
    `

---
{{PACKAGE FILES}}
{{CONFIG}}
{{BASEBRANCH}}
{{PRLIST}}
{{WARNINGS}}
{{ERRORS}}

---

:question: Got questions? Check out Renovate's [Docs](${
      config.productLinks!.documentation
    }), particularly the Getting Started section.
If you need any further assistance then you can also [request help here](${
      config.productLinks!.help
    }).
`
  );
  prTemplate += rebaseCheckBox;
  let prBody = prTemplate;
  if (packageFiles && Object.entries(packageFiles).length) {
    let files: string[] = [];
    for (const [manager, managerFiles] of Object.entries(packageFiles)) {
      files = files.concat(
        managerFiles.map((file) => ` * \`${file.packageFile}\` (${manager})`)
      );
    }
    prBody =
      prBody.replace(
        '{{PACKAGE FILES}}',
        '### Detected Package Files\n\n' + files.join('\n')
      ) + '\n';
  } else {
    prBody = prBody.replace('{{PACKAGE FILES}}\n', '');
  }
  let configDesc = '';
  if (GlobalConfig.get('dryRun')) {
    // TODO: types (#7154)
    logger.info(`DRY-RUN: Would check branch ${config.onboardingBranch!}`);
<<<<<<< HEAD
  } else if (
    await scm.isBranchModified(config.onboardingBranch!, config.defaultBranch)
  ) {
    configDesc = emojify(
      `### Configuration\n\n:abcd: Renovate has detected a custom config for this PR. Feel free to ask for [help](${
        config.productLinks!.help
      }) if you have any doubts and would like it reviewed.\n\n`
    );
    const isConflicted = await scm.isBranchConflicted(
      config.baseBranch!,
      config.onboardingBranch!
    );
    if (isConflicted) {
      configDesc += emojify(
        `:warning: This PR has a merge conflict. However, Renovate is unable to automatically fix that due to edits in this branch. Please resolve the merge conflict manually.\n\n`
      );
    } else {
      configDesc += `Important: Now that this branch is edited, Renovate can't rebase it from the base branch any more. If you make changes to the base branch that could impact this onboarding PR, please merge them manually.\n\n`;
    }
=======
>>>>>>> 793c3071
  } else {
    configDesc = getConfigDesc(config, packageFiles!);
  }
  prBody = prBody.replace('{{CONFIG}}\n', configDesc);
  prBody = prBody.replace(
    '{{WARNINGS}}\n',
    getWarnings(config) + getDepWarningsOnboardingPR(packageFiles!)
  );
  prBody = prBody.replace('{{ERRORS}}\n', getErrors(config));
  prBody = prBody.replace('{{BASEBRANCH}}\n', getBaseBranchDesc(config));
  prBody = prBody.replace('{{PRLIST}}\n', getPrList(config, branches));
  if (is.string(config.prHeader)) {
    prBody = `${template.compile(config.prHeader, config)}\n\n${prBody}`;
  }
  if (is.string(config.prFooter)) {
    prBody = `${prBody}\n---\n\n${template.compile(config.prFooter, config)}\n`;
  }

  prBody += renovateConfigHashComment;

  logger.trace('prBody:\n' + prBody);

  prBody = platform.massageMarkdown(prBody);

  if (existingPr) {
    logger.debug('Found open onboarding PR');
    // Check if existing PR needs updating
    const prBodyHash = hashBody(prBody);
    if (existingPr.bodyStruct?.hash === prBodyHash) {
      logger.debug(`Pull Request #${existingPr.number} does not need updating`);
      return;
    }
    // PR must need updating
    if (GlobalConfig.get('dryRun')) {
      logger.info('DRY-RUN: Would update onboarding PR');
    } else {
      await platform.updatePr({
        number: existingPr.number,
        prTitle: existingPr.title,
        prBody,
      });
      logger.info({ pr: existingPr.number }, 'Onboarding PR updated');
    }
    return;
  }
  logger.debug('Creating onboarding PR');
  const labels: string[] = prepareLabels(config);
  try {
    if (GlobalConfig.get('dryRun')) {
      logger.info('DRY-RUN: Would create onboarding PR');
    } else {
      // TODO #7154
      const pr = await platform.createPr({
        sourceBranch: config.onboardingBranch!,
        targetBranch: config.defaultBranch!,
        prTitle: config.onboardingPrTitle!,
        prBody,
        labels,
        platformOptions: getPlatformPrOptions({
          ...config,
          automerge: false,
        }),
      });
      logger.info(
        { pr: `Pull Request #${pr!.number}` },
        'Onboarding PR created'
      );
      await addParticipants(config, pr!);
    }
  } catch (err) {
    if (
      err.response?.statusCode === 422 &&
      err.response?.body?.errors?.[0]?.message?.startsWith(
        'A pull request already exists'
      )
    ) {
      logger.warn(
        'Onboarding PR already exists but cannot find it. It was probably created by a different user.'
      );
      await scm.deleteBranch(config.onboardingBranch!);
      return;
    }
    throw err;
  }
}

interface RebaseCheckboxComponents {
  rebaseCheckBox: string;
  renovateConfigHashComment: string;
}

async function getRebaseCheckboxComponents(
  config: RenovateConfig
): Promise<RebaseCheckboxComponents> {
  let rebaseCheckBox = '';
  let renovateConfigHashComment = '';
  if (!config.onboardingRebaseCheckbox) {
    return { rebaseCheckBox, renovateConfigHashComment };
  }

  // Create markdown checkbox
  rebaseCheckBox = `\n\n---\n\n - [ ] <!-- rebase-check -->If you want to rebase/retry this PR, click this checkbox.\n`;

  // Create hashMeta
  const configFile = defaultConfigFile(config);
  const existingContents =
    (await getFile(configFile, config.onboardingBranch)) ?? '';
  const hash = toSha256(existingContents);
  renovateConfigHashComment = `\n<!--renovate-config-hash:${hash}-->\n`;

  return { rebaseCheckBox, renovateConfigHashComment };
}<|MERGE_RESOLUTION|>--- conflicted
+++ resolved
@@ -116,28 +116,6 @@
   if (GlobalConfig.get('dryRun')) {
     // TODO: types (#7154)
     logger.info(`DRY-RUN: Would check branch ${config.onboardingBranch!}`);
-<<<<<<< HEAD
-  } else if (
-    await scm.isBranchModified(config.onboardingBranch!, config.defaultBranch)
-  ) {
-    configDesc = emojify(
-      `### Configuration\n\n:abcd: Renovate has detected a custom config for this PR. Feel free to ask for [help](${
-        config.productLinks!.help
-      }) if you have any doubts and would like it reviewed.\n\n`
-    );
-    const isConflicted = await scm.isBranchConflicted(
-      config.baseBranch!,
-      config.onboardingBranch!
-    );
-    if (isConflicted) {
-      configDesc += emojify(
-        `:warning: This PR has a merge conflict. However, Renovate is unable to automatically fix that due to edits in this branch. Please resolve the merge conflict manually.\n\n`
-      );
-    } else {
-      configDesc += `Important: Now that this branch is edited, Renovate can't rebase it from the base branch any more. If you make changes to the base branch that could impact this onboarding PR, please merge them manually.\n\n`;
-    }
-=======
->>>>>>> 793c3071
   } else {
     configDesc = getConfigDesc(config, packageFiles!);
   }
