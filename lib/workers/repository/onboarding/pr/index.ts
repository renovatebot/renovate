import is from '@sindresorhus/is';
import { RenovateConfig } from '../../../../config';
import { logger } from '../../../../logger';
import { PackageFile } from '../../../../manager/common';
import { platform } from '../../../../platform';
import { emojify } from '../../../../util/emoji';
import { isBranchModified } from '../../../../util/git';
import { BranchConfig } from '../../../common';
import { addAssigneesReviewers } from '../../../pr';
import { getBaseBranchDesc } from './base-branch';
import { getConfigDesc } from './config-description';
import { getDepWarnings, getErrors, getWarnings } from './errors-warnings';
import { getPrList } from './pr-list';

export async function ensureOnboardingPr(
  config: RenovateConfig,
  packageFiles: Record<string, PackageFile[]> | null,
  branches: BranchConfig[]
): Promise<void> {
  if (config.repoIsOnboarded) {
    return;
  }
  logger.debug('ensureOnboardingPr()');
  logger.trace({ config });
  const existingPr = await platform.getBranchPr(config.onboardingBranch);
  logger.debug('Filling in onboarding PR template');
  let prTemplate = `Welcome to [Renovate](${config.productLinks.homepage})! This is an onboarding PR to help you understand and configure settings before regular Pull Requests begin.\n\n`;
  prTemplate += config.requireConfig
    ? emojify(
        `:vertical_traffic_light: To activate Renovate, merge this Pull Request. To disable Renovate, simply close this Pull Request unmerged.\n\n`
      )
    : emojify(
        `:vertical_traffic_light: Renovate will begin keeping your dependencies up-to-date only once you merge or close this Pull Request.\n\n`
      );
  prTemplate += emojify(
    `

---
{{PACKAGE FILES}}
{{CONFIG}}
{{BASEBRANCH}}
{{PRLIST}}
{{WARNINGS}}
{{ERRORS}}

---

:question: Got questions? Check out Renovate's [Docs](${config.productLinks.documentation}), particularly the Getting Started section.
If you need any further assistance then you can also [request help here](${config.productLinks.help}).
`
  );
  let prBody = prTemplate;
  if (packageFiles && Object.entries(packageFiles).length) {
    let files: string[] = [];
    for (const [manager, managerFiles] of Object.entries(packageFiles)) {
      files = files.concat(
        managerFiles.map((file) => ` * \`${file.packageFile}\` (${manager})`)
      );
    }
    prBody =
      prBody.replace(
        '{{PACKAGE FILES}}',
        '### Detected Package Files\n\n' + files.join('\n')
      ) + '\n';
  } else {
    prBody = prBody.replace('{{PACKAGE FILES}}\n', '');
  }
  let configDesc = '';
<<<<<<< HEAD
  if (await isBranchModified(config.onboardingBranch)) {
=======
  if (!existingPr?.isModified) {
    configDesc = getConfigDesc(config, packageFiles);
  } else {
>>>>>>> 456245aa
    configDesc = emojify(
      `### Configuration\n\n:abcd: Renovate has detected a custom config for this PR. Feel free to ask for [help](${config.productLinks.help}) if you have any doubts and would like it reviewed.\n\n`
    );
    if (existingPr.isConflicted) {
      configDesc += emojify(
        `:warning: This PR has a merge conflict, however Renovate is unable to automatically fix that due to edits in this branch. Please resolve the merge conflict manually.\n\n`
      );
    } else {
      configDesc += `Important: Now that this branch is edited, Renovate can't rebase it from the base branch any more. If you make changes to the base branch that could impact this onboarding PR, please merge them manually.\n\n`;
    }
  } else {
    configDesc = getConfigDesc(config, packageFiles);
  }
  prBody = prBody.replace('{{CONFIG}}\n', configDesc);
  prBody = prBody.replace(
    '{{WARNINGS}}\n',
    getWarnings(config) + getDepWarnings(packageFiles)
  );
  prBody = prBody.replace('{{ERRORS}}\n', getErrors(config));
  prBody = prBody.replace('{{BASEBRANCH}}\n', getBaseBranchDesc(config));
  prBody = prBody.replace('{{PRLIST}}\n', getPrList(config, branches));
  // istanbul ignore if
  if (config.prHeader) {
    prBody = (config.prHeader || '') + '\n\n' + prBody;
  }
  // istanbul ignore if
  if (config.prFooter) {
    prBody = prBody + '\n---\n\n' + config.prFooter + '\n';
  }
  logger.trace('prBody:\n' + prBody);

  prBody = platform.getPrBody(prBody);

  if (existingPr) {
    logger.debug('Found open onboarding PR');
    // Check if existing PR needs updating
    if (
      existingPr.body.trim() === prBody.trim() // Bitbucket strips trailing \n
    ) {
      logger.debug(`${existingPr.displayNumber} does not need updating`);
      return;
    }
    // PR must need updating
    // istanbul ignore if
    if (config.dryRun) {
      logger.info('DRY-RUN: Would update onboarding PR');
    } else {
      await platform.updatePr(existingPr.number, existingPr.title, prBody);
      logger.info({ pr: existingPr.number }, 'Onboarding PR updated');
    }
    return;
  }
  logger.debug('Creating onboarding PR');
  const labels: string[] = [];
  const useDefaultBranch = true;
  try {
    // istanbul ignore if
    if (config.dryRun) {
      logger.info('DRY-RUN: Would create onboarding PR');
    } else {
      const pr = await platform.createPr({
        branchName: config.onboardingBranch,
        prTitle: config.onboardingPrTitle,
        prBody,
        labels,
        useDefaultBranch,
      });
      logger.info({ pr: pr.displayNumber }, 'Onboarding PR created');
      await addAssigneesReviewers(config, pr);
    }
  } catch (err) /* istanbul ignore next */ {
    if (
      err.statusCode === 422 &&
      err.response &&
      err.response.body &&
      is.nonEmptyArray(err.response.body.errors) &&
      err.response.body.errors[0].message &&
      err.response.body.errors[0].message.startsWith(
        'A pull request already exists'
      )
    ) {
      logger.debug('Onboarding PR already exists but cannot find it');
      await platform.deleteBranch(config.onboardingBranch);
      return;
    }
    throw err;
  }
}<|MERGE_RESOLUTION|>--- conflicted
+++ resolved
@@ -66,13 +66,7 @@
     prBody = prBody.replace('{{PACKAGE FILES}}\n', '');
   }
   let configDesc = '';
-<<<<<<< HEAD
   if (await isBranchModified(config.onboardingBranch)) {
-=======
-  if (!existingPr?.isModified) {
-    configDesc = getConfigDesc(config, packageFiles);
-  } else {
->>>>>>> 456245aa
     configDesc = emojify(
       `### Configuration\n\n:abcd: Renovate has detected a custom config for this PR. Feel free to ask for [help](${config.productLinks.help}) if you have any doubts and would like it reviewed.\n\n`
     );
