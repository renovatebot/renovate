import is from '@sindresorhus/is';
<<<<<<< HEAD
import { getConfigFileNames } from '../../../../config/app-strings';
=======
>>>>>>> 6ca2520d
import type { RenovateConfig } from '../../../../config/types';
import { logger } from '../../../../logger';
import type { PackageFile } from '../../../../modules/manager/types';
import { emojify } from '../../../../util/emoji';
<<<<<<< HEAD

const defaultConfigFile = getConfigFileNames()[0];
=======
import { getDefaultConfigFileName } from '../common';
>>>>>>> 6ca2520d

export function getScheduleDesc(config: RenovateConfig): string[] {
  logger.debug('getScheduleDesc()');
  logger.trace({ config });
  if (
    !config.schedule ||
    (config.schedule as never) === 'at any time' ||
    config.schedule[0] === 'at any time'
  ) {
    logger.debug('No schedule');
    return [];
  }
  const desc = `Run Renovate on following schedule: ${String(config.schedule)}`;
  return [desc];
}

function getDescriptionArray(config: RenovateConfig): string[] {
  logger.debug('getDescriptionArray()');
  logger.trace({ config });
  const desc = is.array(config.description, is.string)
    ? config.description
    : [];
  return desc.concat(getScheduleDesc(config));
}

export function getConfigDesc(
  config: RenovateConfig,
  packageFiles?: Record<string, PackageFile[]>,
): string {
  // TODO: type (#22198)
<<<<<<< HEAD
  const configFile = getConfigFileNames().includes(
    config.onboardingConfigFileName!,
  )
    ? config.onboardingConfigFileName!
    : defaultConfigFile;
=======
  const configFile = getDefaultConfigFileName(config);
>>>>>>> 6ca2520d
  logger.debug('getConfigDesc()');
  logger.trace({ config });
  const descriptionArr = getDescriptionArray(config);
  if (!descriptionArr.length) {
    logger.debug('No config description found');
    return '';
  }
  logger.debug(`Found description array with length:${descriptionArr.length}`);
  let desc = `\n### Configuration Summary\n\nBased on the default config's presets, Renovate will:\n\n`;
  desc += `  - Start dependency updates only once this onboarding PR is merged\n`;
  descriptionArr.forEach((d) => {
    desc += `  - ${d}\n`;
  });
  desc += '\n';
  desc += emojify(
    `:abcd: Do you want to change how Renovate upgrades your dependencies?`,
  );
  desc += ` Add your custom config to \`${configFile}\` in this branch${
    config.onboardingRebaseCheckbox
      ? ' and select the Retry/Rebase checkbox below'
      : ''
  }. Renovate will update the Pull Request description the next time it runs.`;
  desc += '\n\n---\n';
  return desc;
}<|MERGE_RESOLUTION|>--- conflicted
+++ resolved
@@ -1,18 +1,12 @@
 import is from '@sindresorhus/is';
-<<<<<<< HEAD
 import { getConfigFileNames } from '../../../../config/app-strings';
-=======
->>>>>>> 6ca2520d
 import type { RenovateConfig } from '../../../../config/types';
 import { logger } from '../../../../logger';
 import type { PackageFile } from '../../../../modules/manager/types';
 import { emojify } from '../../../../util/emoji';
-<<<<<<< HEAD
+import { getDefaultConfigFileName } from '../common';
 
 const defaultConfigFile = getConfigFileNames()[0];
-=======
-import { getDefaultConfigFileName } from '../common';
->>>>>>> 6ca2520d
 
 export function getScheduleDesc(config: RenovateConfig): string[] {
   logger.debug('getScheduleDesc()');
@@ -43,15 +37,11 @@
   packageFiles?: Record<string, PackageFile[]>,
 ): string {
   // TODO: type (#22198)
-<<<<<<< HEAD
   const configFile = getConfigFileNames().includes(
     config.onboardingConfigFileName!,
   )
     ? config.onboardingConfigFileName!
     : defaultConfigFile;
-=======
-  const configFile = getDefaultConfigFileName(config);
->>>>>>> 6ca2520d
   logger.debug('getConfigDesc()');
   logger.trace({ config });
   const descriptionArr = getDescriptionArray(config);
