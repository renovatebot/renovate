import path from 'path';
import jsonValidator from 'json-dup-key-validator';
import JSON5 from 'json5';

import { RenovateConfig, mergeChildConfig } from '../../../config';
import { configFileNames } from '../../../config/app-strings';
import { decryptConfig } from '../../../config/decrypt';
import { migrateAndValidate } from '../../../config/migrate-validate';
import * as presets from '../../../config/presets';
import { CONFIG_VALIDATION } from '../../../constants/error-messages';
import * as npmApi from '../../../datasource/npm';
import { logger } from '../../../logger';
import { getCache } from '../../../util/cache/repository';
import { readLocalFile } from '../../../util/fs';
import { getFileList } from '../../../util/git';
import * as hostRules from '../../../util/host-rules';
import { RepoConfig } from './common';
import { flattenPackageRules } from './flatten';

export async function detectRepoFileConfig(): Promise<RepoConfig> {
  const fileList = await getFileList();
  async function detectConfigFile(): Promise<string | null> {
    for (const configFileName of configFileNames) {
      if (configFileName === 'package.json') {
        try {
          const pJson = JSON.parse(await readLocalFile('package.json', 'utf8'));
          if (pJson.renovate) {
            logger.debug('Using package.json for global renovate config');
            return 'package.json';
          }
        } catch (err) {
          // Do nothing
        }
      } else if (fileList.includes(configFileName)) {
        return configFileName;
      }
    }
    return null;
  }
  const fileName = await detectConfigFile();
  if (!fileName) {
    logger.debug('No renovate config file found');
    return {};
  }
  logger.debug(`Found ${fileName} config file`);
  let config;
  if (fileName === 'package.json') {
    // We already know it parses
    config = JSON.parse(await readLocalFile('package.json', 'utf8')).renovate;
    logger.debug({ config }, 'package.json>renovate config');
  } else {
    let rawFileContents = await readLocalFile(fileName, 'utf8');
    // istanbul ignore if
    if (!rawFileContents.length) {
      rawFileContents = '{}';
    }

    const fileType = path.extname(fileName);

    if (fileType === '.json5') {
      try {
        config = JSON5.parse(rawFileContents);
      } catch (err) /* istanbul ignore next */ {
        logger.debug(
          { renovateConfig: rawFileContents },
          'Error parsing renovate config renovate.json5'
        );
<<<<<<< HEAD
        const error = new Error(CONFIG_VALIDATION);
        error.configFile = fileName;
        error.validationError = 'Invalid JSON5 (parsing failed)';
        error.validationMessage = `JSON5.parse error:  ${String(err.message)}`;
        throw error;
=======
        const validationError = 'Invalid JSON5 (parsing failed)';
        const validationMessage = `JSON5.parse error:  ${err.message}`;
        return { fileName, error: { validationError, validationMessage } };
>>>>>>> 0a605168
      }
    } else {
      let allowDuplicateKeys = true;
      let jsonValidationError = jsonValidator.validate(
        rawFileContents,
        allowDuplicateKeys
      );
      if (jsonValidationError) {
        const validationError = 'Invalid JSON (parsing failed)';
        const validationMessage = jsonValidationError;
        return { fileName, error: { validationError, validationMessage } };
      }
      allowDuplicateKeys = false;
      jsonValidationError = jsonValidator.validate(
        rawFileContents,
        allowDuplicateKeys
      );
      if (jsonValidationError) {
        const validationError = 'Duplicate keys in JSON';
        const validationMessage = JSON.stringify(jsonValidationError);
        return { fileName, error: { validationError, validationMessage } };
      }
      try {
        config = JSON.parse(rawFileContents);
      } catch (err) /* istanbul ignore next */ {
        logger.debug(
          { renovateConfig: rawFileContents },
          'Error parsing renovate config'
        );
<<<<<<< HEAD
        const error = new Error(CONFIG_VALIDATION);
        error.configFile = fileName;
        error.validationError = 'Invalid JSON (parsing failed)';
        error.validationMessage = `JSON.parse error:  ${String(err.message)}`;
        throw error;
=======
        const validationError = 'Invalid JSON (parsing failed)';
        const validationMessage = `JSON.parse error:  ${err.message}`;
        return { fileName, error: { validationError, validationMessage } };
>>>>>>> 0a605168
      }
    }
    logger.debug({ fileName, config }, 'Repository config');
  }
  return { fileName, config };
}

function checkForRepoConfigError(repoConfig: RepoConfig): void {
  if (!repoConfig.error) {
    return;
  }
  const error = new Error(CONFIG_VALIDATION);
  error.configFile = repoConfig.fileName;
  error.validationError = repoConfig.error.validationError;
  error.validationMessage = repoConfig.error.validationMessage;
  throw error;
}

// Check for repository config
export async function mergeRenovateConfig(
  config: RenovateConfig
): Promise<RenovateConfig> {
  let returnConfig = { ...config };
  const repoConfig = await detectRepoFileConfig();
  const cache = getCache();
  cache.init.repoConfig = repoConfig;
  checkForRepoConfigError(repoConfig);
  const migratedConfig = await migrateAndValidate(
    config,
    repoConfig?.config || {}
  );
  if (migratedConfig.errors.length) {
    const error = new Error(CONFIG_VALIDATION);
    error.configFile = repoConfig.fileName;
    error.validationError =
      'The renovate configuration file contains some invalid settings';
    error.validationMessage = migratedConfig.errors
      .map((e) => e.message)
      .join(', ');
    throw error;
  }
  if (migratedConfig.warnings) {
    returnConfig.warnings = returnConfig.warnings.concat(
      migratedConfig.warnings
    );
  }
  delete migratedConfig.errors;
  delete migratedConfig.warnings;
  logger.debug({ config: migratedConfig }, 'migrated config');
  // Decrypt before resolving in case we need npm authentication for any presets
  const decryptedConfig = decryptConfig(migratedConfig, config.privateKey);
  // istanbul ignore if
  if (decryptedConfig.npmrc) {
    logger.debug('Found npmrc in decrypted config - setting');
    npmApi.setNpmrc(decryptedConfig.npmrc);
  }
  // Decrypt after resolving in case the preset contains npm authentication instead
  const resolvedConfig = decryptConfig(
    await presets.resolveConfigPresets(decryptedConfig, config),
    config.privateKey
  );
  delete resolvedConfig.privateKey;
  logger.trace({ config: resolvedConfig }, 'resolved config');
  // istanbul ignore if
  if (resolvedConfig.npmrc) {
    logger.debug(
      'Ignoring any .npmrc files in repository due to configured npmrc'
    );
    npmApi.setNpmrc(resolvedConfig.npmrc);
    resolvedConfig.ignoreNpmrcFile = true;
  }
  // istanbul ignore if
  if (resolvedConfig.hostRules) {
    logger.debug('Setting hostRules from config');
    for (const rule of resolvedConfig.hostRules) {
      try {
        hostRules.add(rule);
      } catch (err) {
        logger.warn(
          { err, config: rule },
          'Error setting hostRule from config'
        );
      }
    }
    delete resolvedConfig.hostRules;
  }
  returnConfig = mergeChildConfig(returnConfig, resolvedConfig);
  returnConfig.renovateJsonPresent = true;
  returnConfig.packageRules = flattenPackageRules(returnConfig.packageRules);
  // istanbul ignore if
  if (returnConfig.ignorePaths?.length) {
    logger.debug(
      { ignorePaths: returnConfig.ignorePaths },
      `Found repo ignorePaths`
    );
  }
  return returnConfig;
}<|MERGE_RESOLUTION|>--- conflicted
+++ resolved
@@ -65,17 +65,9 @@
           { renovateConfig: rawFileContents },
           'Error parsing renovate config renovate.json5'
         );
-<<<<<<< HEAD
-        const error = new Error(CONFIG_VALIDATION);
-        error.configFile = fileName;
-        error.validationError = 'Invalid JSON5 (parsing failed)';
-        error.validationMessage = `JSON5.parse error:  ${String(err.message)}`;
-        throw error;
-=======
         const validationError = 'Invalid JSON5 (parsing failed)';
-        const validationMessage = `JSON5.parse error:  ${err.message}`;
-        return { fileName, error: { validationError, validationMessage } };
->>>>>>> 0a605168
+        const validationMessage = `JSON5.parse error:  ${String(err.message)}`;
+        return { fileName, error: { validationError, validationMessage } };
       }
     } else {
       let allowDuplicateKeys = true;
@@ -105,17 +97,9 @@
           { renovateConfig: rawFileContents },
           'Error parsing renovate config'
         );
-<<<<<<< HEAD
-        const error = new Error(CONFIG_VALIDATION);
-        error.configFile = fileName;
-        error.validationError = 'Invalid JSON (parsing failed)';
-        error.validationMessage = `JSON.parse error:  ${String(err.message)}`;
-        throw error;
-=======
         const validationError = 'Invalid JSON (parsing failed)';
-        const validationMessage = `JSON.parse error:  ${err.message}`;
-        return { fileName, error: { validationError, validationMessage } };
->>>>>>> 0a605168
+        const validationMessage = `JSON.parse error:  ${String(err.message)}`;
+        return { fileName, error: { validationError, validationMessage } };
       }
     }
     logger.debug({ fileName, config }, 'Repository config');
