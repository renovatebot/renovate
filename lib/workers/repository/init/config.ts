import type { RenovateConfig } from '../../../config/types';
import { checkOnboardingBranch } from '../onboarding/branch';
import { mergeRenovateConfig } from './merge';
import { detectSemanticCommits } from './semantic';

<<<<<<< HEAD
export async function detectRepoFileConfig(): Promise<RepoFileConfig> {
  const fileList = await getFileList();
  async function detectConfigFile(): Promise<string | null> {
    for (const configFileName of configFileNames) {
      if (configFileName === 'package.json') {
        try {
          const pJson = JSON.parse(await readLocalFile('package.json', 'utf8'));
          if (pJson.renovate) {
            logger.debug('Using package.json for global renovate config');
            return 'package.json';
          }
        } catch (err) {
          // Do nothing
        }
      } else if (fileList.includes(configFileName)) {
        return configFileName;
      }
    }
    return null;
  }
  const configFileName = await detectConfigFile();
  if (!configFileName) {
    logger.debug('No renovate config file found');
    return {};
  }
  logger.debug(`Found ${configFileName} config file`);
  let configFileParsed;
  if (configFileName === 'package.json') {
    // We already know it parses
    configFileParsed = JSON.parse(await readLocalFile('package.json', 'utf8'))
      .renovate;
    logger.debug({ config: configFileParsed }, 'package.json>renovate config');
  } else {
    let rawFileContents = await readLocalFile(configFileName, 'utf8');
    // istanbul ignore if
    if (!rawFileContents) {
      logger.warn({ configFileName }, 'Null contents when reading config file');
      throw new Error(REPOSITORY_CHANGED);
    }
    // istanbul ignore if
    if (!rawFileContents.length) {
      rawFileContents = '{}';
    }

    const fileType = upath.extname(configFileName);

    if (fileType === '.json5') {
      try {
        configFileParsed = JSON5.parse(rawFileContents);
      } catch (err) /* c8 ignore next */ {
        logger.debug(
          { renovateConfig: rawFileContents },
          'Error parsing renovate config renovate.json5'
        );
        const validationError = 'Invalid JSON5 (parsing failed)';
        const validationMessage = `JSON5.parse error:  ${String(err.message)}`;
        return {
          configFileName,
          configFileParseError: { validationError, validationMessage },
        };
      }
    } else {
      let allowDuplicateKeys = true;
      let jsonValidationError = jsonValidator.validate(
        rawFileContents,
        allowDuplicateKeys
      );
      if (jsonValidationError) {
        const validationError = 'Invalid JSON (parsing failed)';
        const validationMessage = jsonValidationError;
        return {
          configFileName,
          configFileParseError: { validationError, validationMessage },
        };
      }
      allowDuplicateKeys = false;
      jsonValidationError = jsonValidator.validate(
        rawFileContents,
        allowDuplicateKeys
      );
      if (jsonValidationError) {
        const validationError = 'Duplicate keys in JSON';
        const validationMessage = JSON.stringify(jsonValidationError);
        return {
          configFileName,
          configFileParseError: { validationError, validationMessage },
        };
      }
      try {
        configFileParsed = JSON.parse(rawFileContents);
      } catch (err) /* c8 ignore next */ {
        logger.debug(
          { renovateConfig: rawFileContents },
          'Error parsing renovate config'
        );
        const validationError = 'Invalid JSON (parsing failed)';
        const validationMessage = `JSON.parse error:  ${String(err.message)}`;
        return {
          configFileName,
          configFileParseError: { validationError, validationMessage },
        };
      }
    }
    logger.debug(
      { fileName: configFileName, config: configFileParsed },
      'Repository config'
    );
  }
  return { configFileName, configFileParsed };
}

export function checkForRepoConfigError(repoConfig: RepoFileConfig): void {
  if (!repoConfig.configFileParseError) {
    return;
  }
  const error = new Error(CONFIG_VALIDATION);
  error.configFile = repoConfig.configFileName;
  error.validationError = repoConfig.configFileParseError.validationError;
  error.validationMessage = repoConfig.configFileParseError.validationMessage;
  throw error;
}

// Check for repository config
export async function mergeRenovateConfig(
  config: RenovateConfig
): Promise<RenovateConfig> {
  let returnConfig = { ...config };
  const repoConfig = await detectRepoFileConfig();
  const configFileParsed = repoConfig?.configFileParsed || {};
  if (is.nonEmptyArray(returnConfig.extends)) {
    configFileParsed.extends = [
      ...returnConfig.extends,
      ...(configFileParsed.extends || []),
    ];
    delete returnConfig.extends;
  }
  checkForRepoConfigError(repoConfig);
  const migratedConfig = await migrateAndValidate(config, configFileParsed);
  if (migratedConfig.errors.length) {
    const error = new Error(CONFIG_VALIDATION);
    error.configFile = repoConfig.configFileName;
    error.validationError =
      'The renovate configuration file contains some invalid settings';
    error.validationMessage = migratedConfig.errors
      .map((e) => e.message)
      .join(', ');
    throw error;
  }
  if (migratedConfig.warnings) {
    returnConfig.warnings = returnConfig.warnings.concat(
      migratedConfig.warnings
    );
  }
  delete migratedConfig.errors;
  delete migratedConfig.warnings;
  logger.debug({ config: migratedConfig }, 'migrated config');
  // Decrypt before resolving in case we need npm authentication for any presets
  const decryptedConfig = decryptConfig(migratedConfig);
  // istanbul ignore if
  if (decryptedConfig.npmrc) {
    logger.debug('Found npmrc in decrypted config - setting');
    npmApi.setNpmrc(decryptedConfig.npmrc);
  }
  // Decrypt after resolving in case the preset contains npm authentication instead
  const resolvedConfig = decryptConfig(
    await presets.resolveConfigPresets(decryptedConfig, config)
  );
  logger.trace({ config: resolvedConfig }, 'resolved config');
  // istanbul ignore if
  if (resolvedConfig.npmrc) {
    logger.debug(
      'Ignoring any .npmrc files in repository due to configured npmrc'
    );
    npmApi.setNpmrc(resolvedConfig.npmrc);
    resolvedConfig.ignoreNpmrcFile = true;
  }
  // istanbul ignore if
  if (resolvedConfig.hostRules) {
    logger.debug('Setting hostRules from config');
    for (const rule of resolvedConfig.hostRules) {
      try {
        hostRules.add(rule);
      } catch (err) {
        logger.warn(
          { err, config: rule },
          'Error setting hostRule from config'
        );
      }
    }
    delete resolvedConfig.hostRules;
  }
  returnConfig = mergeChildConfig(returnConfig, resolvedConfig);
  returnConfig.renovateJsonPresent = true;
  returnConfig.packageRules = flattenPackageRules(returnConfig.packageRules);
  // istanbul ignore if
  if (returnConfig.ignorePaths?.length) {
    logger.debug(
      { ignorePaths: returnConfig.ignorePaths },
      `Found repo ignorePaths`
    );
  }
  return returnConfig;
}

/* c8 ignore next */
=======
// istanbul ignore next
>>>>>>> c83eb54d
export async function getRepoConfig(
  config_: RenovateConfig
): Promise<RenovateConfig> {
  let config = { ...config_ };
  config.baseBranch = config.defaultBranch;
  config = await checkOnboardingBranch(config);
  config = await mergeRenovateConfig(config);
  if (config.semanticCommits === 'auto') {
    config.semanticCommits = await detectSemanticCommits();
  }
  return config;
}<|MERGE_RESOLUTION|>--- conflicted
+++ resolved
@@ -3,215 +3,7 @@
 import { mergeRenovateConfig } from './merge';
 import { detectSemanticCommits } from './semantic';
 
-<<<<<<< HEAD
-export async function detectRepoFileConfig(): Promise<RepoFileConfig> {
-  const fileList = await getFileList();
-  async function detectConfigFile(): Promise<string | null> {
-    for (const configFileName of configFileNames) {
-      if (configFileName === 'package.json') {
-        try {
-          const pJson = JSON.parse(await readLocalFile('package.json', 'utf8'));
-          if (pJson.renovate) {
-            logger.debug('Using package.json for global renovate config');
-            return 'package.json';
-          }
-        } catch (err) {
-          // Do nothing
-        }
-      } else if (fileList.includes(configFileName)) {
-        return configFileName;
-      }
-    }
-    return null;
-  }
-  const configFileName = await detectConfigFile();
-  if (!configFileName) {
-    logger.debug('No renovate config file found');
-    return {};
-  }
-  logger.debug(`Found ${configFileName} config file`);
-  let configFileParsed;
-  if (configFileName === 'package.json') {
-    // We already know it parses
-    configFileParsed = JSON.parse(await readLocalFile('package.json', 'utf8'))
-      .renovate;
-    logger.debug({ config: configFileParsed }, 'package.json>renovate config');
-  } else {
-    let rawFileContents = await readLocalFile(configFileName, 'utf8');
-    // istanbul ignore if
-    if (!rawFileContents) {
-      logger.warn({ configFileName }, 'Null contents when reading config file');
-      throw new Error(REPOSITORY_CHANGED);
-    }
-    // istanbul ignore if
-    if (!rawFileContents.length) {
-      rawFileContents = '{}';
-    }
-
-    const fileType = upath.extname(configFileName);
-
-    if (fileType === '.json5') {
-      try {
-        configFileParsed = JSON5.parse(rawFileContents);
-      } catch (err) /* c8 ignore next */ {
-        logger.debug(
-          { renovateConfig: rawFileContents },
-          'Error parsing renovate config renovate.json5'
-        );
-        const validationError = 'Invalid JSON5 (parsing failed)';
-        const validationMessage = `JSON5.parse error:  ${String(err.message)}`;
-        return {
-          configFileName,
-          configFileParseError: { validationError, validationMessage },
-        };
-      }
-    } else {
-      let allowDuplicateKeys = true;
-      let jsonValidationError = jsonValidator.validate(
-        rawFileContents,
-        allowDuplicateKeys
-      );
-      if (jsonValidationError) {
-        const validationError = 'Invalid JSON (parsing failed)';
-        const validationMessage = jsonValidationError;
-        return {
-          configFileName,
-          configFileParseError: { validationError, validationMessage },
-        };
-      }
-      allowDuplicateKeys = false;
-      jsonValidationError = jsonValidator.validate(
-        rawFileContents,
-        allowDuplicateKeys
-      );
-      if (jsonValidationError) {
-        const validationError = 'Duplicate keys in JSON';
-        const validationMessage = JSON.stringify(jsonValidationError);
-        return {
-          configFileName,
-          configFileParseError: { validationError, validationMessage },
-        };
-      }
-      try {
-        configFileParsed = JSON.parse(rawFileContents);
-      } catch (err) /* c8 ignore next */ {
-        logger.debug(
-          { renovateConfig: rawFileContents },
-          'Error parsing renovate config'
-        );
-        const validationError = 'Invalid JSON (parsing failed)';
-        const validationMessage = `JSON.parse error:  ${String(err.message)}`;
-        return {
-          configFileName,
-          configFileParseError: { validationError, validationMessage },
-        };
-      }
-    }
-    logger.debug(
-      { fileName: configFileName, config: configFileParsed },
-      'Repository config'
-    );
-  }
-  return { configFileName, configFileParsed };
-}
-
-export function checkForRepoConfigError(repoConfig: RepoFileConfig): void {
-  if (!repoConfig.configFileParseError) {
-    return;
-  }
-  const error = new Error(CONFIG_VALIDATION);
-  error.configFile = repoConfig.configFileName;
-  error.validationError = repoConfig.configFileParseError.validationError;
-  error.validationMessage = repoConfig.configFileParseError.validationMessage;
-  throw error;
-}
-
-// Check for repository config
-export async function mergeRenovateConfig(
-  config: RenovateConfig
-): Promise<RenovateConfig> {
-  let returnConfig = { ...config };
-  const repoConfig = await detectRepoFileConfig();
-  const configFileParsed = repoConfig?.configFileParsed || {};
-  if (is.nonEmptyArray(returnConfig.extends)) {
-    configFileParsed.extends = [
-      ...returnConfig.extends,
-      ...(configFileParsed.extends || []),
-    ];
-    delete returnConfig.extends;
-  }
-  checkForRepoConfigError(repoConfig);
-  const migratedConfig = await migrateAndValidate(config, configFileParsed);
-  if (migratedConfig.errors.length) {
-    const error = new Error(CONFIG_VALIDATION);
-    error.configFile = repoConfig.configFileName;
-    error.validationError =
-      'The renovate configuration file contains some invalid settings';
-    error.validationMessage = migratedConfig.errors
-      .map((e) => e.message)
-      .join(', ');
-    throw error;
-  }
-  if (migratedConfig.warnings) {
-    returnConfig.warnings = returnConfig.warnings.concat(
-      migratedConfig.warnings
-    );
-  }
-  delete migratedConfig.errors;
-  delete migratedConfig.warnings;
-  logger.debug({ config: migratedConfig }, 'migrated config');
-  // Decrypt before resolving in case we need npm authentication for any presets
-  const decryptedConfig = decryptConfig(migratedConfig);
-  // istanbul ignore if
-  if (decryptedConfig.npmrc) {
-    logger.debug('Found npmrc in decrypted config - setting');
-    npmApi.setNpmrc(decryptedConfig.npmrc);
-  }
-  // Decrypt after resolving in case the preset contains npm authentication instead
-  const resolvedConfig = decryptConfig(
-    await presets.resolveConfigPresets(decryptedConfig, config)
-  );
-  logger.trace({ config: resolvedConfig }, 'resolved config');
-  // istanbul ignore if
-  if (resolvedConfig.npmrc) {
-    logger.debug(
-      'Ignoring any .npmrc files in repository due to configured npmrc'
-    );
-    npmApi.setNpmrc(resolvedConfig.npmrc);
-    resolvedConfig.ignoreNpmrcFile = true;
-  }
-  // istanbul ignore if
-  if (resolvedConfig.hostRules) {
-    logger.debug('Setting hostRules from config');
-    for (const rule of resolvedConfig.hostRules) {
-      try {
-        hostRules.add(rule);
-      } catch (err) {
-        logger.warn(
-          { err, config: rule },
-          'Error setting hostRule from config'
-        );
-      }
-    }
-    delete resolvedConfig.hostRules;
-  }
-  returnConfig = mergeChildConfig(returnConfig, resolvedConfig);
-  returnConfig.renovateJsonPresent = true;
-  returnConfig.packageRules = flattenPackageRules(returnConfig.packageRules);
-  // istanbul ignore if
-  if (returnConfig.ignorePaths?.length) {
-    logger.debug(
-      { ignorePaths: returnConfig.ignorePaths },
-      `Found repo ignorePaths`
-    );
-  }
-  return returnConfig;
-}
-
 /* c8 ignore next */
-=======
-// istanbul ignore next
->>>>>>> c83eb54d
 export async function getRepoConfig(
   config_: RenovateConfig
 ): Promise<RenovateConfig> {
