<<<<<<< HEAD
import { getConfigFileNames } from '../../../config/app-strings';
=======
>>>>>>> 6ca2520d
import type { RenovateConfig } from '../../../config/types';
import {
  REPOSITORY_DISABLED_BY_CONFIG,
  REPOSITORY_FORKED,
} from '../../../constants/error-messages';
import { logger } from '../../../logger';
import type { RepoParams, RepoResult } from '../../../modules/platform';
import { platform } from '../../../modules/platform';
import { getDefaultConfigFileName } from '../onboarding/common';

// TODO: fix types (#22198)
export type WorkerPlatformConfig = RepoResult &
  RenovateConfig &
  Record<string, any>;

<<<<<<< HEAD
const configFileNames = getConfigFileNames();

// TODO #22198
const getDefaultConfigFile = (config: RenovateConfig): string =>
  configFileNames.includes(config.onboardingConfigFileName!)
    ? config.onboardingConfigFileName!
    : configFileNames[0];

=======
>>>>>>> 6ca2520d
async function getJsonFile(file: string): Promise<RenovateConfig | null> {
  try {
    return await platform.getJsonFile(file);
  } catch {
    return null;
  }
}

async function validateOptimizeForDisabled(
  config: RenovateConfig,
): Promise<void> {
  if (config.optimizeForDisabled) {
    const renovateConfig = await getJsonFile(getDefaultConfigFileName(config));
    if (renovateConfig?.enabled === false) {
      throw new Error(REPOSITORY_DISABLED_BY_CONFIG);
    }
    /*
     * The following is to support a use case within Mend customers where:
     *  - Bot admins configure install the bot into every repo
     *  - Bot admins configure `extends: [':disableRenovate'] in order to skip repos by default
     *  - Repo users can push a `renovate.json` containing `extends: [':enableRenovate']` to re-enable Renovate
     */
    if (config.extends?.includes(':disableRenovate')) {
      logger.debug(
        'Global config disables Renovate - checking renovate.json to see if it is re-enabled',
      );
      if (
        renovateConfig?.extends?.includes(':enableRenovate') ??
        renovateConfig?.ignorePresets?.includes(':disableRenovate') ??
        renovateConfig?.enabled
      ) {
        logger.debug('Repository config re-enables Renovate - continuing');
      } else {
        logger.debug(
          'Repository config does not re-enable Renovate - skipping',
        );
        throw new Error(REPOSITORY_DISABLED_BY_CONFIG);
      }
    }
  }
}

async function validateIncludeForks(config: RenovateConfig): Promise<void> {
  if (config.forkProcessing !== 'enabled' && config.isFork) {
    const defaultConfigFile = getDefaultConfigFileName(config);
    const repoConfig = await getJsonFile(defaultConfigFile);
    if (!repoConfig) {
      logger.debug(
        `Default config file ${defaultConfigFile} not found in repo`,
      );
      throw new Error(REPOSITORY_FORKED);
    }
    if (repoConfig.includeForks) {
      logger.debug(
        `Found legacy setting includeForks in ${defaultConfigFile} - continuing`,
      );
      return;
    }
    if (repoConfig.forkProcessing === 'enabled') {
      logger.debug(
        `Found forkProcessing=enabled in ${defaultConfigFile} - continuing`,
      );
      return;
    }
    logger.debug(
      { config: repoConfig },
      `Default config file ${defaultConfigFile} found in repo but does not enable forks`,
    );
    throw new Error(REPOSITORY_FORKED);
  }
}

// TODO: fix types (#22198)
async function getPlatformConfig(
  config: RepoParams,
): Promise<WorkerPlatformConfig> {
  const platformConfig = await platform.initRepo(config);
  return {
    ...config,
    ...platformConfig,
  };
}

// TODO: fix types (#22198)
export async function initApis(
  input: RenovateConfig,
): Promise<WorkerPlatformConfig> {
  let config: WorkerPlatformConfig = { ...input } as never;
  config = await getPlatformConfig(config as never);
  await validateOptimizeForDisabled(config);
  await validateIncludeForks(config);
  return config;
}<|MERGE_RESOLUTION|>--- conflicted
+++ resolved
@@ -1,7 +1,4 @@
-<<<<<<< HEAD
 import { getConfigFileNames } from '../../../config/app-strings';
-=======
->>>>>>> 6ca2520d
 import type { RenovateConfig } from '../../../config/types';
 import {
   REPOSITORY_DISABLED_BY_CONFIG,
@@ -17,7 +14,6 @@
   RenovateConfig &
   Record<string, any>;
 
-<<<<<<< HEAD
 const configFileNames = getConfigFileNames();
 
 // TODO #22198
@@ -26,8 +22,6 @@
     ? config.onboardingConfigFileName!
     : configFileNames[0];
 
-=======
->>>>>>> 6ca2520d
 async function getJsonFile(file: string): Promise<RenovateConfig | null> {
   try {
     return await platform.getJsonFile(file);
