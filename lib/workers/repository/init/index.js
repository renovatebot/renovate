const { checkOnboardingBranch } = require('../onboarding/branch');
const { checkIfConfigured } = require('../configured');
const { initApis } = require('../init/apis');
const { checkBaseBranch } = require('./base');
const { mergeRenovateConfig } = require('./config');

async function initRepo(input) {
  let config = {
    ...input,
    errors: [],
    warnings: [],
    branchList: [],
<<<<<<< HEAD
    global: {},
  };
  logger.setMeta({ repository: config.repository });
=======
  };
  config.global = config.global || {};
>>>>>>> 7189f468
  config = await initApis(config);
  config = await checkOnboardingBranch(config);
  config = await mergeRenovateConfig(config);
  checkIfConfigured(config);
  config = await checkBaseBranch(config);
  return config;
}

module.exports = {
  initRepo,
};<|MERGE_RESOLUTION|>--- conflicted
+++ resolved
@@ -10,14 +10,8 @@
     errors: [],
     warnings: [],
     branchList: [],
-<<<<<<< HEAD
-    global: {},
-  };
-  logger.setMeta({ repository: config.repository });
-=======
   };
   config.global = config.global || {};
->>>>>>> 7189f468
   config = await initApis(config);
   config = await checkOnboardingBranch(config);
   config = await mergeRenovateConfig(config);
