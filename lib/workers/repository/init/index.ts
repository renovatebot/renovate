import { RenovateConfig } from '../../../config';
import { logger } from '../../../logger';
import { platform } from '../../../platform';
<<<<<<< HEAD
import { clearRepoCache } from '../../../util/cache';
import { add, redactedFields } from '../../../util/sanitize';
=======
import * as runCache from '../../../util/cache/run';
>>>>>>> 8144f07b
import { checkIfConfigured } from '../configured';
import { checkOnboardingBranch } from '../onboarding/branch';
import { initApis } from './apis';
import { checkBaseBranch } from './base';
import { mergeRenovateConfig } from './config';
import { detectSemanticCommits } from './semantic';
import { detectVulnerabilityAlerts } from './vulnerability';

export async function initRepo(input: RenovateConfig): Promise<RenovateConfig> {
  runCache.clear();
  let config: RenovateConfig = {
    ...input,
    errors: [],
    warnings: [],
    branchList: [],
  };
  config.global = config.global || {};
  config = await initApis(config);
  config.semanticCommits = await detectSemanticCommits(config);
  config.baseBranchSha = await platform.setBaseBranch(config.baseBranch);
  config = await checkOnboardingBranch(config);
  config = await mergeRenovateConfig(config);

  for (const key of redactedFields) {
    add(config[key] as string);
  }

  checkIfConfigured(config);
  config = await checkBaseBranch(config);
  await platform.setBranchPrefix(config.branchPrefix);
  config = await detectVulnerabilityAlerts(config);
  // istanbul ignore if
  if (config.printConfig) {
    logger.debug({ config }, 'Full resolved config including presets');
  }
  return config;
}<|MERGE_RESOLUTION|>--- conflicted
+++ resolved
@@ -1,12 +1,9 @@
 import { RenovateConfig } from '../../../config';
 import { logger } from '../../../logger';
 import { platform } from '../../../platform';
-<<<<<<< HEAD
 import { clearRepoCache } from '../../../util/cache';
+import * as runCache from '../../../util/cache/run';
 import { add, redactedFields } from '../../../util/sanitize';
-=======
-import * as runCache from '../../../util/cache/run';
->>>>>>> 8144f07b
 import { checkIfConfigured } from '../configured';
 import { checkOnboardingBranch } from '../onboarding/branch';
 import { initApis } from './apis';
