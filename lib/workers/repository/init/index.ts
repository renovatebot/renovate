--- conflicted
+++ resolved
@@ -8,11 +8,8 @@
 import { detectVulnerabilityAlerts } from './vulnerability';
 import { platform } from '../../../platform';
 import { RenovateConfig } from '../../../config';
-<<<<<<< HEAD
 import { redactedFields, add } from '../../../util/sanitize';
-=======
 import { clearRepoCache } from '../../../util/cache';
->>>>>>> 8f66b5ec
 
 export async function initRepo(input: RenovateConfig): Promise<RenovateConfig> {
   clearRepoCache();
