--- conflicted
+++ resolved
@@ -21,12 +21,8 @@
   config = await initApis(config);
   config = await getRepoConfig(config);
   checkIfConfigured(config);
-<<<<<<< HEAD
   config = applySecretsToConfig(config);
-  await setBranchPrefix(config.branchPrefix);
-=======
   await setUserRepoConfig(config);
->>>>>>> 3ff8649e
   config = await detectVulnerabilityAlerts(config);
   // istanbul ignore if
   if (config.printConfig) {
