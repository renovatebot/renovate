import is from '@sindresorhus/is';
import jsonValidator from 'json-dup-key-validator';
import JSON5 from 'json5';
import upath from 'upath';
import { mergeChildConfig } from '../../../config';
import { configFileNames } from '../../../config/app-strings';
import { decryptConfig } from '../../../config/decrypt';
import { migrateAndValidate } from '../../../config/migrate-validate';
import { migrateConfig } from '../../../config/migration';
import * as presets from '../../../config/presets';
import { applySecretsToConfig } from '../../../config/secrets';
import type { RenovateConfig } from '../../../config/types';
import {
  CONFIG_VALIDATION,
  REPOSITORY_CHANGED,
} from '../../../constants/error-messages';
import { logger } from '../../../logger';
import * as npmApi from '../../../modules/datasource/npm';
import { platform } from '../../../modules/platform';
import { getCache } from '../../../util/cache/repository';
import { readLocalFile } from '../../../util/fs';
import { getFileList } from '../../../util/git';
import * as hostRules from '../../../util/host-rules';
import type { RepoFileConfig } from './types';

async function detectConfigFile(): Promise<string | null> {
  const fileList = await getFileList();
  for (const fileName of configFileNames) {
    if (fileName === 'package.json') {
      try {
        const pJson = JSON.parse(
          (await readLocalFile('package.json', 'utf8'))!
        );
        if (pJson.renovate) {
          logger.debug('Using package.json for global renovate config');
          return 'package.json';
        }
      } catch (err) {
        // Do nothing
      }
    } else if (fileList.includes(fileName)) {
      return fileName;
    }
  }
  return null;
}

export async function detectRepoFileConfig(): Promise<RepoFileConfig> {
  const cache = getCache();
  let { configFileName } = cache;
  if (configFileName) {
    const configFileRaw = await platform.getRawFile(configFileName);
    if (configFileRaw) {
      let configFileParsed = JSON5.parse(configFileRaw);
      if (configFileName !== 'package.json') {
        return { configFileName, configFileRaw, configFileParsed };
      }
      configFileParsed = configFileParsed.renovate;
      return { configFileName, configFileParsed }; // don't return raw 'package.json'
    } else {
      logger.debug('Existing config file no longer exists');
    }
  }
<<<<<<< HEAD
  const fileList = await getFileList();

  async function detectConfigFile(): Promise<string | null> {
    for (const fileName of configFileNames) {
      if (fileName === 'package.json') {
        try {
          const pJson = JSON.parse(
            (await readLocalFile('package.json', 'utf8'))!
          );
          if (pJson.renovate) {
            logger.debug('Using package.json for global renovate config');
            return 'package.json';
          }
        } catch (err) {
          // Do nothing
        }
      } else if (fileList.includes(fileName)) {
        return fileName;
      }
    }
    return null;
  }

=======
>>>>>>> 8a69ccfb
  configFileName = (await detectConfigFile()) ?? undefined;
  if (!configFileName) {
    logger.debug('No renovate config file found');
    return {};
  }
  cache.configFileName = configFileName;
  logger.debug(`Found ${configFileName} config file`);
  // TODO #7154
  let configFileParsed: any;
  let rawFileContents;
  if (configFileName === 'package.json') {
    // We already know it parses
    configFileParsed = JSON.parse(
      // TODO #7154
      (await readLocalFile('package.json', 'utf8'))!
    ).renovate;
    if (is.string(configFileParsed)) {
      logger.debug('Massaging string renovate config to extends array');
      configFileParsed = { extends: [configFileParsed] };
    }
    logger.debug({ config: configFileParsed }, 'package.json>renovate config');
  } else {
    rawFileContents = await readLocalFile(configFileName, 'utf8');
    // istanbul ignore if
    if (!is.string(rawFileContents)) {
      logger.warn({ configFileName }, 'Null contents when reading config file');
      throw new Error(REPOSITORY_CHANGED);
    }
    // istanbul ignore if
    if (!rawFileContents.length) {
      rawFileContents = '{}';
    }

    const fileType = upath.extname(configFileName);

    if (fileType === '.json5') {
      try {
        configFileParsed = JSON5.parse(rawFileContents);
      } catch (err) /* istanbul ignore next */ {
        logger.debug(
          { renovateConfig: rawFileContents },
          'Error parsing renovate config renovate.json5'
        );
        const validationError = 'Invalid JSON5 (parsing failed)';
        const validationMessage = `JSON5.parse error:  ${String(err.message)}`;
        return {
          configFileName,
          configFileParseError: { validationError, validationMessage },
        };
      }
    } else {
      let allowDuplicateKeys = true;
      let jsonValidationError = jsonValidator.validate(
        rawFileContents,
        allowDuplicateKeys
      );
      if (jsonValidationError) {
        const validationError = 'Invalid JSON (parsing failed)';
        const validationMessage = jsonValidationError;
        return {
          configFileName,
          configFileParseError: { validationError, validationMessage },
        };
      }
      allowDuplicateKeys = false;
      jsonValidationError = jsonValidator.validate(
        rawFileContents,
        allowDuplicateKeys
      );
      if (jsonValidationError) {
        const validationError = 'Duplicate keys in JSON';
        const validationMessage = JSON.stringify(jsonValidationError);
        return {
          configFileName,
          configFileParseError: { validationError, validationMessage },
        };
      }
      try {
        configFileParsed = JSON5.parse(rawFileContents);
      } catch (err) /* istanbul ignore next */ {
        logger.debug(
          { renovateConfig: rawFileContents },
          'Error parsing renovate config'
        );
        const validationError = 'Invalid JSON (parsing failed)';
        const validationMessage = `JSON.parse error:  ${String(err.message)}`;
        return {
          configFileName,
          configFileParseError: { validationError, validationMessage },
        };
      }
    }
    logger.debug(
      { fileName: configFileName, config: configFileParsed },
      'Repository config'
    );
  }
  return { configFileName, configFileRaw: rawFileContents, configFileParsed };
}

export function checkForRepoConfigError(repoConfig: RepoFileConfig): void {
  if (!repoConfig.configFileParseError) {
    return;
  }
  const error = new Error(CONFIG_VALIDATION);
  error.validationSource = repoConfig.configFileName;
  error.validationError = repoConfig.configFileParseError.validationError;
  error.validationMessage = repoConfig.configFileParseError.validationMessage;
  throw error;
}

// Check for repository config
export async function mergeRenovateConfig(
  config: RenovateConfig
): Promise<RenovateConfig> {
  let returnConfig = { ...config };
  let repoConfig: RepoFileConfig = {};
  if (config.requireConfig !== 'ignored') {
    repoConfig = await detectRepoFileConfig();
  }
  const configFileParsed = repoConfig?.configFileParsed || {};
  if (is.nonEmptyArray(returnConfig.extends)) {
    configFileParsed.extends = [
      ...returnConfig.extends,
      ...(configFileParsed.extends || []),
    ];
    delete returnConfig.extends;
  }
  checkForRepoConfigError(repoConfig);
  const migratedConfig = await migrateAndValidate(config, configFileParsed);
  if (migratedConfig.errors?.length) {
    const error = new Error(CONFIG_VALIDATION);
    error.validationSource = repoConfig.configFileName;
    error.validationError =
      'The renovate configuration file contains some invalid settings';
    error.validationMessage = migratedConfig.errors
      .map((e) => e.message)
      .join(', ');
    throw error;
  }
  if (migratedConfig.warnings) {
    returnConfig.warnings = [
      ...(returnConfig.warnings ?? []),
      ...migratedConfig.warnings,
    ];
  }
  delete migratedConfig.errors;
  delete migratedConfig.warnings;
  logger.debug({ config: migratedConfig }, 'migrated config');
  // TODO #7154
  const repository = config.repository!;
  // Decrypt before resolving in case we need npm authentication for any presets
  const decryptedConfig = await decryptConfig(migratedConfig, repository);
  // istanbul ignore if
  if (is.string(decryptedConfig.npmrc)) {
    logger.debug('Found npmrc in decrypted config - setting');
    npmApi.setNpmrc(decryptedConfig.npmrc);
  }
  // Decrypt after resolving in case the preset contains npm authentication instead
  let resolvedConfig = await decryptConfig(
    await presets.resolveConfigPresets(decryptedConfig, config),
    repository
  );
  logger.trace({ config: resolvedConfig }, 'resolved config');
  const migrationResult = migrateConfig(resolvedConfig);
  if (migrationResult.isMigrated) {
    logger.debug('Resolved config needs migrating');
    logger.trace({ config: resolvedConfig }, 'resolved config after migrating');
    resolvedConfig = migrationResult.migratedConfig;
  }
  // istanbul ignore if
  if (is.string(resolvedConfig.npmrc)) {
    logger.debug(
      'Ignoring any .npmrc files in repository due to configured npmrc'
    );
    npmApi.setNpmrc(resolvedConfig.npmrc);
  }
  resolvedConfig = applySecretsToConfig(
    resolvedConfig,
    mergeChildConfig(config.secrets ?? {}, resolvedConfig.secrets ?? {})
  );
  // istanbul ignore if
  if (resolvedConfig.hostRules) {
    logger.debug('Setting hostRules from config');
    for (const rule of resolvedConfig.hostRules) {
      try {
        hostRules.add(rule);
      } catch (err) {
        logger.warn(
          { err, config: rule },
          'Error setting hostRule from config'
        );
      }
    }
    delete resolvedConfig.hostRules;
  }
  returnConfig = mergeChildConfig(returnConfig, resolvedConfig);
  returnConfig = await presets.resolveConfigPresets(returnConfig, config);
  returnConfig.renovateJsonPresent = true;
  // istanbul ignore if
  if (returnConfig.ignorePaths?.length) {
    logger.debug(
      { ignorePaths: returnConfig.ignorePaths },
      `Found repo ignorePaths`
    );
  }
  return returnConfig;
}<|MERGE_RESOLUTION|>--- conflicted
+++ resolved
@@ -61,32 +61,6 @@
       logger.debug('Existing config file no longer exists');
     }
   }
-<<<<<<< HEAD
-  const fileList = await getFileList();
-
-  async function detectConfigFile(): Promise<string | null> {
-    for (const fileName of configFileNames) {
-      if (fileName === 'package.json') {
-        try {
-          const pJson = JSON.parse(
-            (await readLocalFile('package.json', 'utf8'))!
-          );
-          if (pJson.renovate) {
-            logger.debug('Using package.json for global renovate config');
-            return 'package.json';
-          }
-        } catch (err) {
-          // Do nothing
-        }
-      } else if (fileList.includes(fileName)) {
-        return fileName;
-      }
-    }
-    return null;
-  }
-
-=======
->>>>>>> 8a69ccfb
   configFileName = (await detectConfigFile()) ?? undefined;
   if (!configFileName) {
     logger.debug('No renovate config file found');
