import is from '@sindresorhus/is';
import jsonValidator from 'json-dup-key-validator';
import JSON5 from 'json5';
import upath from 'upath';
import { mergeChildConfig } from '../../../config';
import { configFileNames } from '../../../config/app-strings';
import { decryptConfig } from '../../../config/decrypt';
import { migrateAndValidate } from '../../../config/migrate-validate';
import { migrateConfig } from '../../../config/migration';
import * as presets from '../../../config/presets';
import { applySecretsToConfig } from '../../../config/secrets';
import type { RenovateConfig } from '../../../config/types';
import {
  CONFIG_VALIDATION,
  REPOSITORY_CHANGED,
} from '../../../constants/error-messages';
import { logger } from '../../../logger';
import * as npmApi from '../../../modules/datasource/npm';
import { platform } from '../../../modules/platform';
import { getCache } from '../../../util/cache/repository';
import { readLocalFile } from '../../../util/fs';
import { getFileList } from '../../../util/git';
import * as hostRules from '../../../util/host-rules';
import type { RepoFileConfig } from './types';

export async function detectRepoFileConfig(): Promise<RepoFileConfig> {
  const cache = getCache();
  let { configFileName } = cache;
  if (configFileName) {
    let configFileParsed = await platform.getJsonFile(configFileName);
    if (configFileParsed) {
      if (configFileName === 'package.json') {
        configFileParsed = configFileParsed.renovate;
      }
      return { configFileName, configFileParsed };
    }
    logger.debug('Existing config file no longer exists');
  }
  const fileList = await getFileList();
  async function detectConfigFile(): Promise<string | null> {
    for (const fileName of configFileNames) {
      if (fileName === 'package.json') {
        try {
          const pJson = JSON.parse(await readLocalFile('package.json', 'utf8'));
          if (pJson.renovate) {
            logger.debug('Using package.json for global renovate config');
            return 'package.json';
          }
        } catch (err) {
          // Do nothing
        }
      } else if (fileList.includes(fileName)) {
        return fileName;
      }
    }
    return null;
  }
  configFileName = (await detectConfigFile()) ?? undefined;
  if (!configFileName) {
    logger.debug('No renovate config file found');
    return {};
  }
  cache.configFileName = configFileName;
  logger.debug(`Found ${configFileName} config file`);
  let configFileParsed;
  if (configFileName === 'package.json') {
    // We already know it parses
    configFileParsed = JSON.parse(
      await readLocalFile('package.json', 'utf8')
    ).renovate;
    if (is.string(configFileParsed)) {
      logger.debug('Massaging string renovate config to extends array');
      configFileParsed = { extends: [configFileParsed] };
    }
    logger.debug({ config: configFileParsed }, 'package.json>renovate config');
  } else {
    let rawFileContents = await readLocalFile(configFileName, 'utf8');
    // istanbul ignore if
    if (!is.string(rawFileContents)) {
      logger.warn({ configFileName }, 'Null contents when reading config file');
      throw new Error(REPOSITORY_CHANGED);
    }
    // istanbul ignore if
    if (!rawFileContents.length) {
      rawFileContents = '{}';
    }

    const fileType = upath.extname(configFileName);

    if (fileType === '.json5') {
      try {
        configFileParsed = JSON5.parse(rawFileContents);
      } catch (err) /* istanbul ignore next */ {
        logger.debug(
          { renovateConfig: rawFileContents },
          'Error parsing renovate config renovate.json5'
        );
        const validationError = 'Invalid JSON5 (parsing failed)';
        const validationMessage = `JSON5.parse error:  ${String(err.message)}`;
        return {
          configFileName,
          configFileParseError: { validationError, validationMessage },
        };
      }
    } else {
      let allowDuplicateKeys = true;
      let jsonValidationError = jsonValidator.validate(
        rawFileContents,
        allowDuplicateKeys
      );
      if (jsonValidationError) {
        const validationError = 'Invalid JSON (parsing failed)';
        const validationMessage = jsonValidationError;
        return {
          configFileName,
          configFileParseError: { validationError, validationMessage },
        };
      }
      allowDuplicateKeys = false;
      jsonValidationError = jsonValidator.validate(
        rawFileContents,
        allowDuplicateKeys
      );
      if (jsonValidationError) {
        const validationError = 'Duplicate keys in JSON';
        const validationMessage = JSON.stringify(jsonValidationError);
        return {
          configFileName,
          configFileParseError: { validationError, validationMessage },
        };
      }
      try {
        configFileParsed = JSON5.parse(rawFileContents);
      } catch (err) /* istanbul ignore next */ {
        logger.debug(
          { renovateConfig: rawFileContents },
          'Error parsing renovate config'
        );
        const validationError = 'Invalid JSON (parsing failed)';
        const validationMessage = `JSON.parse error:  ${String(err.message)}`;
        return {
          configFileName,
          configFileParseError: { validationError, validationMessage },
        };
      }
    }
    logger.debug(
      { fileName: configFileName, config: configFileParsed },
      'Repository config'
    );
  }
  return { configFileName, configFileParsed };
}

export function checkForRepoConfigError(repoConfig: RepoFileConfig): void {
  if (!repoConfig.configFileParseError) {
    return;
  }
  const error = new Error(CONFIG_VALIDATION);
  error.validationSource = repoConfig.configFileName;
  error.validationError = repoConfig.configFileParseError.validationError;
  error.validationMessage = repoConfig.configFileParseError.validationMessage;
  throw error;
}

// Check for repository config
export async function mergeRenovateConfig(
  config: RenovateConfig
): Promise<RenovateConfig> {
  let returnConfig = { ...config };
  const repoConfig = await detectRepoFileConfig();
  const configFileParsed = repoConfig?.configFileParsed || {};
  if (is.nonEmptyArray(returnConfig.extends)) {
    configFileParsed.extends = [
      ...returnConfig.extends,
      ...(configFileParsed.extends || []),
    ];
    delete returnConfig.extends;
  }
  checkForRepoConfigError(repoConfig);
  const migratedConfig = await migrateAndValidate(config, configFileParsed);
  if (migratedConfig.errors?.length) {
    const error = new Error(CONFIG_VALIDATION);
    error.validationSource = repoConfig.configFileName;
    error.validationError =
      'The renovate configuration file contains some invalid settings';
    error.validationMessage = migratedConfig.errors
      .map((e) => e.message)
      .join(', ');
    throw error;
  }
  if (migratedConfig.warnings) {
    returnConfig.warnings = [
      ...(returnConfig.warnings || []),
      ...migratedConfig.warnings,
    ];
  }
  delete migratedConfig.errors;
  delete migratedConfig.warnings;
  logger.debug({ config: migratedConfig }, 'migrated config');
<<<<<<< HEAD
  // Copy packageRules in for "extends" expansion post-validation to allow for undocumented settings to skip validation (#14827).
  if (is.nonEmptyArray(returnConfig.packageRules)) {
    migratedConfig.packageRules = [
      ...returnConfig.packageRules,
      ...(migratedConfig.packageRules || []),
    ];
    delete returnConfig.packageRules;
  }
=======
  // eslint-disable-next-line @typescript-eslint/no-unnecessary-type-assertion
  const repository = config.repository!;
>>>>>>> 34eb0a4c
  // Decrypt before resolving in case we need npm authentication for any presets
  const decryptedConfig = await decryptConfig(migratedConfig, repository);
  // istanbul ignore if
  if (is.string(decryptedConfig.npmrc)) {
    logger.debug('Found npmrc in decrypted config - setting');
    npmApi.setNpmrc(decryptedConfig.npmrc);
  }
  // Decrypt after resolving in case the preset contains npm authentication instead
  let resolvedConfig = await decryptConfig(
    await presets.resolveConfigPresets(decryptedConfig, config),
    repository
  );
  logger.trace({ config: resolvedConfig }, 'resolved config');
  const migrationResult = migrateConfig(resolvedConfig);
  if (migrationResult.isMigrated) {
    logger.debug('Resolved config needs migrating');
    logger.trace({ config: resolvedConfig }, 'resolved config after migrating');
    resolvedConfig = migrationResult.migratedConfig;
  }
  // istanbul ignore if
  if (is.string(resolvedConfig.npmrc)) {
    logger.debug(
      'Ignoring any .npmrc files in repository due to configured npmrc'
    );
    npmApi.setNpmrc(resolvedConfig.npmrc);
  }
  resolvedConfig = applySecretsToConfig(
    resolvedConfig,
    mergeChildConfig(config.secrets || {}, resolvedConfig.secrets || {})
  );
  // istanbul ignore if
  if (resolvedConfig.hostRules) {
    logger.debug('Setting hostRules from config');
    for (const rule of resolvedConfig.hostRules) {
      try {
        hostRules.add(rule);
      } catch (err) {
        logger.warn(
          { err, config: rule },
          'Error setting hostRule from config'
        );
      }
    }
    delete resolvedConfig.hostRules;
  }
  returnConfig = mergeChildConfig(returnConfig, resolvedConfig);
  returnConfig.renovateJsonPresent = true;
  // istanbul ignore if
  if (returnConfig.ignorePaths?.length) {
    logger.debug(
      { ignorePaths: returnConfig.ignorePaths },
      `Found repo ignorePaths`
    );
  }
  return returnConfig;
}<|MERGE_RESOLUTION|>--- conflicted
+++ resolved
@@ -198,7 +198,6 @@
   delete migratedConfig.errors;
   delete migratedConfig.warnings;
   logger.debug({ config: migratedConfig }, 'migrated config');
-<<<<<<< HEAD
   // Copy packageRules in for "extends" expansion post-validation to allow for undocumented settings to skip validation (#14827).
   if (is.nonEmptyArray(returnConfig.packageRules)) {
     migratedConfig.packageRules = [
@@ -207,10 +206,8 @@
     ];
     delete returnConfig.packageRules;
   }
-=======
   // eslint-disable-next-line @typescript-eslint/no-unnecessary-type-assertion
   const repository = config.repository!;
->>>>>>> 34eb0a4c
   // Decrypt before resolving in case we need npm authentication for any presets
   const decryptedConfig = await decryptConfig(migratedConfig, repository);
   // istanbul ignore if
