import { RenovateConfig } from '../../../config';
import { logger } from '../../../logger';
import { platform } from '../../../platform';
<<<<<<< HEAD
import { RenovateConfig, ValidationMessage } from '../../../config';
=======
>>>>>>> 3f14af3e

export async function checkBaseBranch(
  config: RenovateConfig
): Promise<RenovateConfig> {
  logger.debug('checkBaseBranch()');
  logger.debug(`config.repoIsOnboarded=${config.repoIsOnboarded}`);
<<<<<<< HEAD
  let error: ValidationMessage[] = [];
=======
  let error = [];
  let baseBranchSha: string;
>>>>>>> 3f14af3e
  if (config.baseBranch) {
    // Read content and target PRs here
    if (await platform.branchExists(config.baseBranch)) {
      baseBranchSha = await platform.setBaseBranch(config.baseBranch);
    } else {
      // Warn and ignore setting (use default branch)
      const message = `The configured baseBranch "${config.baseBranch}" is not present. Ignoring`;
      error = [
        {
          depName: 'baseBranch',
          message,
        },
      ];
      logger.warn(message);
    }
  }
  return { ...config, errors: config.errors.concat(error), baseBranchSha };
}<|MERGE_RESOLUTION|>--- conflicted
+++ resolved
@@ -1,22 +1,14 @@
-import { RenovateConfig } from '../../../config';
+import { RenovateConfig, ValidationMessage } from '../../../config';
 import { logger } from '../../../logger';
 import { platform } from '../../../platform';
-<<<<<<< HEAD
-import { RenovateConfig, ValidationMessage } from '../../../config';
-=======
->>>>>>> 3f14af3e
 
 export async function checkBaseBranch(
   config: RenovateConfig
 ): Promise<RenovateConfig> {
   logger.debug('checkBaseBranch()');
   logger.debug(`config.repoIsOnboarded=${config.repoIsOnboarded}`);
-<<<<<<< HEAD
   let error: ValidationMessage[] = [];
-=======
-  let error = [];
   let baseBranchSha: string;
->>>>>>> 3f14af3e
   if (config.baseBranch) {
     // Read content and target PRs here
     if (await platform.branchExists(config.baseBranch)) {
