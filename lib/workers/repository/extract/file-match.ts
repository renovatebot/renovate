--- conflicted
+++ resolved
@@ -43,12 +43,6 @@
   config: RenovateConfig,
   fileList: string[]
 ): string[] {
-<<<<<<< HEAD
-  let matchedFiles: string[] = [];
-  for (const fileMatch of fileMatchList) {
-    logger.debug(`Using file match: ${fileMatch} for manager ${manager}`);
-    const re = new RegExp(fileMatch);
-=======
   const { includePaths, ignorePaths } = config;
   let filteredList = getIncludedFiles(fileList, includePaths);
   filteredList = filterIgnoredFiles(filteredList, ignorePaths);
@@ -61,11 +55,10 @@
   const allFiles = await getFileList();
   const fileList = getFilteredFileList(config, allFiles);
   const { fileMatch, manager } = config;
-  let matchedFiles = [];
+  let matchedFiles: string[] = [];
   for (const match of fileMatch) {
     logger.debug(`Using file match: ${match} for manager ${manager}`);
     const re = new RegExp(match);
->>>>>>> 3f14af3e
     matchedFiles = matchedFiles.concat(
       fileList.filter((file) => re.test(file))
     );
