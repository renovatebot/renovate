<<<<<<< HEAD
import { fs, mocked } from '../../../../test/util';
import { getConfig } from '../../../config/defaults';
=======
import { fs, mocked, partial } from '../../../../test/util';
>>>>>>> f6112172
import type { RenovateConfig } from '../../../config/types';
import * as _html from '../../../modules/manager/html';
import * as _fileMatch from './file-match';
import { getManagerPackageFiles } from './manager-files';

jest.mock('./file-match');
jest.mock('../../../modules/manager/html');
jest.mock('../../../util/fs');

const fileMatch = mocked(_fileMatch);
const html = mocked(_html);

describe('workers/repository/extract/manager-files', () => {
  describe('getManagerPackageFiles()', () => {
    let config: RenovateConfig;

    beforeEach(() => {
      jest.resetAllMocks();
      config = partial<RenovateConfig>();
    });

    it('returns empty of manager is disabled', async () => {
      const managerConfig = { manager: 'travis', enabled: false, fileList: [] };
      const res = await getManagerPackageFiles(managerConfig);
      expect(res).toHaveLength(0);
    });

    it('returns empty of manager is not enabled', async () => {
      config.enabledManagers = ['npm'];
      const managerConfig = { manager: 'docker', enabled: true, fileList: [] };
      const res = await getManagerPackageFiles(managerConfig);
      expect(res).toHaveLength(0);
    });

    it('skips files if null content returned', async () => {
      const managerConfig = {
        manager: 'npm',
        fileList: [],
        enabled: true,
      };
      fileMatch.getMatchingFiles.mockReturnValue(['package.json']);
      const res = await getManagerPackageFiles(managerConfig);
      expect(res).toHaveLength(0);
    });

    it('returns files with extractPackageFile', async () => {
      const managerConfig = {
        manager: 'html',
        enabled: true,
        fileList: ['Dockerfile'],
      };
      fileMatch.getMatchingFiles.mockReturnValue(['Dockerfile']);
      fs.readLocalFile.mockResolvedValueOnce('some content');
      html.extractPackageFile = jest.fn(() => ({
        deps: [{}, { replaceString: 'abc' }],
      })) as never;
      const res = await getManagerPackageFiles(managerConfig);
      expect(res).toEqual([
        {
          packageFile: 'Dockerfile',
          deps: [{}, { replaceString: 'abc' }],
        },
      ]);
    });

    it('returns files with extractAllPackageFiles', async () => {
      const managerConfig = {
        manager: 'npm',
        enabled: true,
        fileList: ['package.json'],
      };
      fileMatch.getMatchingFiles.mockReturnValue(['package.json']);
      fs.readLocalFile.mockResolvedValueOnce(
        '{"dependencies":{"chalk":"2.0.0"}}'
      );
      const res = await getManagerPackageFiles(managerConfig);
      expect(res).toMatchObject([
        {
          packageFile: 'package.json',
          deps: [
            {
              currentValue: '2.0.0',
              datasource: 'npm',
              depName: 'chalk',
              depType: 'dependencies',
            },
          ],
        },
      ]);
    });
  });
});<|MERGE_RESOLUTION|>--- conflicted
+++ resolved
@@ -1,9 +1,4 @@
-<<<<<<< HEAD
-import { fs, mocked } from '../../../../test/util';
-import { getConfig } from '../../../config/defaults';
-=======
 import { fs, mocked, partial } from '../../../../test/util';
->>>>>>> f6112172
 import type { RenovateConfig } from '../../../config/types';
 import * as _html from '../../../modules/manager/html';
 import * as _fileMatch from './file-match';
