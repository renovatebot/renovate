// Jest Snapshot v1, https://goo.gl/fbAQLP

exports[`workers/repository/extract/manager-files getManagerPackageFiles() returns files with extractAllPackageFiles 1`] = `
Array [
  Object {
    "constraints": Object {},
    "deps": Array [
      Object {
        "currentValue": "2.0.0",
        "datasource": "npm",
        "depIndex": 0,
        "depName": "chalk",
        "depType": "dependencies",
        "prettyDepType": "dependency",
      },
    ],
    "lernaClient": undefined,
    "lernaPackages": undefined,
    "managerData": Object {
<<<<<<< HEAD
      "hasFileRefs": false,
=======
      "lernaJsonFile": undefined,
>>>>>>> 9de36c44
    },
    "npmLock": undefined,
    "npmrc": undefined,
    "packageFile": "package.json",
    "packageFileVersion": undefined,
    "packageJsonName": undefined,
    "packageJsonType": "app",
    "pnpmShrinkwrap": undefined,
    "yarnLock": undefined,
    "yarnWorkspacesPackages": undefined,
    "yarnrc": undefined,
  },
]
`;

exports[`workers/repository/extract/manager-files getManagerPackageFiles() returns files with extractPackageFile 1`] = `
Array [
  Object {
    "deps": Array [
      Object {
        "depIndex": 0,
      },
      Object {
        "depIndex": 1,
        "replaceString": "abc",
      },
    ],
    "packageFile": "Dockerfile",
  },
]
`;<|MERGE_RESOLUTION|>--- conflicted
+++ resolved
@@ -17,11 +17,7 @@
     "lernaClient": undefined,
     "lernaPackages": undefined,
     "managerData": Object {
-<<<<<<< HEAD
       "hasFileRefs": false,
-=======
-      "lernaJsonFile": undefined,
->>>>>>> 9de36c44
     },
     "npmLock": undefined,
     "npmrc": undefined,
