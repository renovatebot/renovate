--- conflicted
+++ resolved
@@ -45,18 +45,6 @@
   const extractResults = await Promise.all(
     extractList.map(async (managerConfig) => {
       const packageFiles = await getManagerPackageFiles(managerConfig);
-<<<<<<< HEAD
-      //TODO: updateInternalDeps can be removed from WorkerExtractConfig once we move this
-      for (const p of packageFiles ?? []) {
-        for (const dep of p.deps ?? []) {
-          if (!config.updateInternalDeps && dep.isInternal) {
-            dep.skipReason = 'internal-package';
-          }
-        }
-      }
-
-=======
->>>>>>> 9fd3db72
       return { manager: managerConfig.manager, packageFiles };
     })
   );
