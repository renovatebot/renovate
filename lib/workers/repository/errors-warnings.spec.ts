<<<<<<< HEAD
import type { RenovateConfig } from '../../../test/util';
import { getConfig } from '../../config/defaults';
=======
import { RenovateConfig, partial } from '../../../test/util';
>>>>>>> f6112172
import type { PackageFile } from '../../modules/manager/types';
import {
  getDepWarningsDashboard,
  getDepWarningsOnboardingPR,
  getDepWarningsPR,
  getErrors,
  getWarnings,
} from './errors-warnings';

describe('workers/repository/errors-warnings', () => {
  describe('getWarnings()', () => {
    let config: RenovateConfig;

    beforeEach(() => {
      jest.resetAllMocks();
      config = partial<RenovateConfig>();
    });

    it('returns warning text', () => {
      config.warnings = [
        {
          topic: 'foo',
          message: 'Failed to look up dependency',
        },
      ];
      const res = getWarnings(config);
      expect(res).toMatchInlineSnapshot(`
        "
        # Warnings (1)

        Please correct - or verify that you can safely ignore - these warnings before you merge this PR.

        -   \`foo\`: Failed to look up dependency

        ---
        "
      `);
    });

    it('getWarning returns empty string', () => {
      config.warnings = [];
      const res = getWarnings(config);
      expect(res).toBe('');
    });
  });

  describe('getDepWarningsPR()', () => {
    beforeEach(() => {
      jest.resetAllMocks();
    });

    it('returns 2 pr warnings text dependencyDashboard true', () => {
      const dependencyDashboard = true;
      const packageFiles: Record<string, PackageFile[]> = {
        npm: [
          {
            packageFile: 'package.json',
            deps: [
              {
                warnings: [{ message: 'Warning 1', topic: '' }],
              },
              {},
            ],
          },
          {
            packageFile: 'backend/package.json',
            deps: [
              {
                warnings: [{ message: 'Warning 1', topic: '' }],
              },
            ],
          },
        ],
        dockerfile: [
          {
            packageFile: 'Dockerfile',
            deps: [
              {
                warnings: [{ message: 'Warning 2', topic: '' }],
              },
            ],
          },
        ],
      };

      const res = getDepWarningsPR(packageFiles, dependencyDashboard);
      expect(res).toMatchInlineSnapshot(`
        "
        ---

        ### ⚠ Dependency Lookup Warnings ⚠

        Warnings were logged while processing this repo. Please check the Dependency Dashboard for more information.

        "
      `);
    });

    it('returns 2 pr warnings text dependencyDashboard false', () => {
      const dependencyDashboard = false;
      const packageFiles: Record<string, PackageFile[]> = {
        npm: [
          {
            packageFile: 'package.json',
            deps: [
              {
                warnings: [{ message: 'Warning 1', topic: '' }],
              },
              {},
            ],
          },
          {
            packageFile: 'backend/package.json',
            deps: [
              {
                warnings: [{ message: 'Warning 1', topic: '' }],
              },
            ],
          },
        ],
        dockerfile: [
          {
            packageFile: 'Dockerfile',
            deps: [
              {
                warnings: [{ message: 'Warning 2', topic: '' }],
              },
            ],
          },
        ],
      };

      const res = getDepWarningsPR(packageFiles, dependencyDashboard);
      expect(res).toMatchInlineSnapshot(`
        "
        ---

        ### ⚠ Dependency Lookup Warnings ⚠

        Warnings were logged while processing this repo. Please check the logs for more information.

        "
      `);
    });

    it('PR warning returns empty string', () => {
      const packageFiles: Record<string, PackageFile[]> = {};
      const res = getDepWarningsPR(packageFiles);
      expect(res).toBe('');
    });
  });

  describe('getDepWarningsDashboard()', () => {
    beforeEach(() => {
      jest.resetAllMocks();
    });

    it('returns dependency dashboard warning text', () => {
      const config: RenovateConfig = {};
      const packageFiles: Record<string, PackageFile[]> = {
        npm: [
          {
            packageFile: 'package.json',
            deps: [
              {
                warnings: [{ message: 'dependency-1', topic: '' }],
              },
              {},
            ],
          },
          {
            packageFile: 'backend/package.json',
            deps: [
              {
                warnings: [{ message: 'dependency-1', topic: '' }],
              },
            ],
          },
        ],
        dockerfile: [
          {
            packageFile: 'Dockerfile',
            deps: [
              {
                warnings: [{ message: 'dependency-2', topic: '' }],
              },
            ],
          },
        ],
      };
      const res = getDepWarningsDashboard(packageFiles, config);
      expect(res).toMatchInlineSnapshot(`
        "
        ---

        ### ⚠ Dependency Lookup Warnings ⚠

        -   Renovate failed to look up the following dependencies: \`dependency-1\`, \`dependency-2\`.

        Files affected: \`package.json\`, \`backend/package.json\`, \`Dockerfile\`

        ---

        "
      `);
    });

    it('dependency dashboard warning returns empty string', () => {
      const config: RenovateConfig = {};
      const packageFiles: Record<string, PackageFile[]> = {};
      const res = getDepWarningsDashboard(packageFiles, config);
      expect(res).toBe('');
    });

    it('suppress notifications contains dependencyLookupWarnings flag then return empty string', () => {
      const config: RenovateConfig = {
        suppressNotifications: ['dependencyLookupWarnings'],
      };
      const packageFiles: Record<string, PackageFile[]> = {};
      const res = getDepWarningsDashboard(packageFiles, config);
      expect(res).toBe('');
    });
  });

  describe('getErrors()', () => {
    let config: RenovateConfig;

    beforeEach(() => {
      jest.resetAllMocks();
      config = partial<RenovateConfig>();
    });

    it('returns error text', () => {
      config.errors = [
        {
          topic: 'renovate.json',
          message: 'Failed to parse',
        },
      ];
      const res = getErrors(config);
      expect(res).toMatchInlineSnapshot(`
        "
        # Errors (1)

        Renovate has found errors that you should fix (in this branch) before finishing this PR.

        -   \`renovate.json\`: Failed to parse

        ---
        "
      `);
    });

    it('getError returns empty string', () => {
      config.errors = [];
      const res = getErrors(config);
      expect(res).toBe('');
    });
  });

  describe('getDepWarningsOnboardingPR()', () => {
    it('returns onboarding warning text', () => {
      const packageFiles: Record<string, PackageFile[]> = {
        npm: [
          {
            packageFile: 'package.json',
            deps: [
              {
                warnings: [{ message: 'Warning 1', topic: '' }],
              },
              {},
            ],
          },
          {
            packageFile: 'backend/package.json',
            deps: [
              {
                warnings: [{ message: 'Warning 1', topic: '' }],
              },
            ],
          },
        ],
        dockerfile: [
          {
            packageFile: 'Dockerfile',
            deps: [
              {
                warnings: [{ message: 'Warning 2', topic: '' }],
              },
            ],
          },
        ],
      };
      const res = getDepWarningsOnboardingPR(packageFiles);
      expect(res).toMatchInlineSnapshot(`
        "
        ---

        ### ⚠ Dependency Lookup Warnings ⚠

        Please correct - or verify that you can safely ignore - these lookup failures before you merge this PR.

        -   \`Warning 1\`
        -   \`Warning 2\`

        Files affected: \`package.json\`, \`backend/package.json\`, \`Dockerfile\`

        "
      `);
    });
  });
});<|MERGE_RESOLUTION|>--- conflicted
+++ resolved
@@ -1,9 +1,4 @@
-<<<<<<< HEAD
-import type { RenovateConfig } from '../../../test/util';
-import { getConfig } from '../../config/defaults';
-=======
 import { RenovateConfig, partial } from '../../../test/util';
->>>>>>> f6112172
 import type { PackageFile } from '../../modules/manager/types';
 import {
   getDepWarningsDashboard,
