--- conflicted
+++ resolved
@@ -18,9 +18,7 @@
     `Action Required: Fix Renovate Configuration`
   );
   await clearRenovateRefs();
-<<<<<<< HEAD
   PackageFiles.clear();
-=======
   const prList = await platform.getPrList();
   if (
     prList?.some(
@@ -34,5 +32,4 @@
     config.repoIsActivated = true;
   }
   runRenovateRepoStats(config, prList);
->>>>>>> 9fa73552
 }