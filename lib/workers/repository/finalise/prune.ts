--- conflicted
+++ resolved
@@ -15,14 +15,8 @@
         branchName,
         state: PR_STATE_OPEN,
       });
-<<<<<<< HEAD
       const branchIsModified = await isBranchModified(branchName);
       if (pr && !branchIsModified) {
-=======
-      const branchPr = await platform.getBranchPr(branchName);
-      const skipAutoclose = branchPr?.isModified;
-      if (pr && !skipAutoclose) {
->>>>>>> 456245aa
         if (!pr.title.endsWith('- autoclosed')) {
           if (dryRun) {
             logger.info(
