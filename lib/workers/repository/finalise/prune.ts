import { logger } from '../../../logger';
import { platform } from '../../../platform';
import { RenovateConfig } from '../../../config';
<<<<<<< HEAD
import { PULL_REQUEST_STATUS_OPEN } from '../../../constants/pull-requests';
=======
import { REPOSITORY_CHANGED } from '../../../constants/error-messages';
>>>>>>> 557e7bbe

async function cleanUpBranches(
  { dryRun, pruneStaleBranches: enabled }: RenovateConfig,
  remainingBranches: string[]
): Promise<void> {
  for (const branchName of remainingBranches) {
    try {
      const pr = await platform.findPr({
        branchName,
        state: PULL_REQUEST_STATUS_OPEN,
      });
      const branchPr = await platform.getBranchPr(branchName);
      const skipAutoclose = branchPr && branchPr.isModified;
      if (pr && !skipAutoclose) {
        if (!pr.title.endsWith('- autoclosed')) {
          if (dryRun) {
            logger.info(
              `DRY-RUN: Would update pr ${pr.number} to ${pr.title} - autoclosed`
            );
          } else if (enabled === false) {
            logger.info(
              `PRUNING-DISABLED: Would update pr ${pr.number} to ${pr.title} - autoclosed`
            );
          } else await platform.updatePr(pr.number, `${pr.title} - autoclosed`);
        }
      }
      const closePr = true;
      logger.info({ branch: branchName }, `Deleting orphan branch`);
      if (skipAutoclose) {
        logger.info(
          { prNo: pr.number, prTitle: pr.title },
          'Skip PR autoclosing'
        );
        if (pr) {
          if (dryRun) {
            logger.info(`DRY-RUN: Would add Autoclosing Skipped comment to PR`);
          } else {
            await platform.ensureComment({
              number: pr.number,
              topic: 'Autoclosing Skipped',
              content:
                'This PR has been flagged for autoclosing, however it is being skipped due to the branch being already modified. Please close/delete it manually or report a bug if you think this is in error.',
            });
          }
        }
      } else if (dryRun) {
        logger.info(`DRY-RUN: Would deleting orphan branch ${branchName}`);
      } else if (enabled === false) {
        logger.info(
          `PRUNING-DISABLED: Would deleting orphan branch ${branchName}`
        );
      } else await platform.deleteBranch(branchName, closePr);
      if (pr && !skipAutoclose) {
        logger.info({ prNo: pr.number, prTitle: pr.title }, 'PR autoclosed');
      }
    } catch (err) /* istanbul ignore next */ {
      if (err.message !== REPOSITORY_CHANGED) {
        logger.warn({ err, branch: branchName }, 'Error pruning branch');
      }
    }
  }
}

export async function pruneStaleBranches(
  config: RenovateConfig,
  branchList: string[]
): Promise<void> {
  logger.debug('Removing any stale branches');
  logger.trace({ config }, `pruneStaleBranches`);
  logger.debug(`config.repoIsOnboarded=${config.repoIsOnboarded}`);
  if (!branchList) {
    logger.debug('No branchList');
    return;
  }
  let renovateBranches = await platform.getAllRenovateBranches(
    config.branchPrefix
  );
  if (!(renovateBranches && renovateBranches.length)) {
    logger.debug('No renovate branches found');
    return;
  }
  logger.debug({ branchList, renovateBranches }, 'Branch lists');
  const lockFileBranch = `${config.branchPrefix}lock-file-maintenance`;
  renovateBranches = renovateBranches.filter(
    branch => branch !== lockFileBranch
  );
  const remainingBranches = renovateBranches.filter(
    branch => !branchList.includes(branch)
  );
  logger.debug(`remainingBranches=${remainingBranches}`);
  if (remainingBranches.length === 0) {
    logger.debug('No branches to clean up');
    return;
  }

  await cleanUpBranches(config, remainingBranches);
}<|MERGE_RESOLUTION|>--- conflicted
+++ resolved
@@ -1,11 +1,8 @@
 import { logger } from '../../../logger';
 import { platform } from '../../../platform';
 import { RenovateConfig } from '../../../config';
-<<<<<<< HEAD
 import { PULL_REQUEST_STATUS_OPEN } from '../../../constants/pull-requests';
-=======
 import { REPOSITORY_CHANGED } from '../../../constants/error-messages';
->>>>>>> 557e7bbe
 
 async function cleanUpBranches(
   { dryRun, pruneStaleBranches: enabled }: RenovateConfig,
