const JSON5 = require('json5');
const { logger, setMeta } = require('../../../logger');
const { migrateAndValidate } = require('../../../config/migrate-validate');
const { configFileNames } = require('../../../config/app-strings');
const { appName, appSlug } = require('../../../config/app-strings');

async function getRenovatePrs(branchPrefix) {
  return (await platform.getPrList())
    .filter(pr => pr.state === 'open')
    .filter(pr => pr.branchName && !pr.branchName.startsWith(branchPrefix))
    .filter(pr => pr.title && pr.title.match(new RegExp(appSlug, 'i')));
}

async function getRenovateFiles(prNo) {
  return (await platform.getPrFiles(prNo)).filter(file =>
    configFileNames.includes(file)
  );
}

async function validatePrs(config) {
<<<<<<< HEAD
  setMeta({ repository: config.repository });
=======
  if (
    config.suppressNotifications &&
    config.suppressNotifications.includes('prValidation')
  ) {
    return;
  }
  logger.setMeta({ repository: config.repository });
>>>>>>> 7725faa5
  logger.debug('branchPrefix: ' + config.branchPrefix);
  const renovatePrs = await getRenovatePrs(config.branchPrefix);
  logger.debug({ renovatePrs }, `Found ${renovatePrs.length} ${appName} PRs`);
  let validations = [];
  for (const pr of renovatePrs) {
    try {
      const renovateFiles = await getRenovateFiles(pr.number);
      if (!renovateFiles.length) {
        continue; // eslint-disable-line no-continue
      }
      logger.info(
        { prNo: pr.number, title: pr.title, renovateFiles },
        'PR has renovate files'
      );
      for (const file of renovateFiles) {
        let content;
        try {
          content = await platform.getFile(file, pr.sha || pr.branchName);
        } catch (err) /* istanbul ignore next */ {
          content = await platform.getFile(file, pr.branchName);
        }
        let parsed;
        try {
          // istanbul ignore if
          if (file.endsWith('.json5')) {
            parsed = JSON5.parse(content);
          } else {
            parsed = JSON.parse(content);
          }
        } catch (err) {
          validations.push({
            file,
            message: 'Invalid JSON',
          });
        }
        if (parsed) {
          const toValidate =
            file === 'package.json'
              ? /* istanbul ignore next */ parsed.renovate ||
                parsed['renovate-config']
              : parsed;
          if (toValidate) {
            logger.debug({ config: toValidate }, 'Validating config');
            const { errors } = await migrateAndValidate(config, toValidate);
            if (errors && errors.length) {
              validations = validations.concat(
                errors.map(error => ({
                  file,
                  message: error.message,
                }))
              );
            }
          }
        }
      }
      // if the PR has renovate files then we set a status no matter what
      let status;
      let description;
      const subject = `${appName} Configuration Errors`;
      if (validations.length) {
        const content = validations
          .map(v => `\`${v.file}\`: ${v.message}`)
          .join('\n\n');
        await platform.ensureComment(pr.number, subject, content);
        status = 'failure';
        description = `${appName} config validation failed`; // GitHub limit
      } else {
        description = `${appName} config is valid`;
        status = 'success';
        await platform.ensureCommentRemoval(pr.number, subject);
      }
      // istanbul ignore else
      if (pr.sourceRepo === config.repository) {
        logger.info({ status, description }, 'Setting PR validation status');
        const context = `${appSlug}/validate`;
        await platform.setBranchStatus(
          pr.branchName,
          context,
          description,
          status
        );
      } else {
        logger.debug('Skipping branch status for forked PR');
      }
    } catch (err) {
      // istanbul ignore if
      if (err.message === 'repository-changed') {
        logger.info('Cannot access PR files to check them');
      } else {
        logger.warn(
          {
            err,
            prNo: pr.number,
            branchName: pr.branchName,
          },
          'Error checking PR'
        );
      }
    }
  }
}

module.exports = {
  validatePrs,
};<|MERGE_RESOLUTION|>--- conflicted
+++ resolved
@@ -18,17 +18,13 @@
 }
 
 async function validatePrs(config) {
-<<<<<<< HEAD
-  setMeta({ repository: config.repository });
-=======
   if (
     config.suppressNotifications &&
     config.suppressNotifications.includes('prValidation')
   ) {
     return;
   }
-  logger.setMeta({ repository: config.repository });
->>>>>>> 7725faa5
+  setMeta({ repository: config.repository });
   logger.debug('branchPrefix: ' + config.branchPrefix);
   const renovatePrs = await getRenovatePrs(config.branchPrefix);
   logger.debug({ renovatePrs }, `Found ${renovatePrs.length} ${appName} PRs`);
