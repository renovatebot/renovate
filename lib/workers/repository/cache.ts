--- conflicted
+++ resolved
@@ -48,11 +48,7 @@
 async function generateBranchCache(
   branch: BranchConfig
 ): Promise<BranchCache | null> {
-<<<<<<< HEAD
-  const { branchName, baseBranch } = branch;
-=======
   const { baseBranch, branchName } = branch;
->>>>>>> 4d8e2c70
   try {
     const sha = getBranchCommit(branchName) ?? null;
     const baseBranchSha = getBranchCommit(baseBranch);
@@ -80,13 +76,8 @@
       baseBranch,
       branchFingerprint,
       branchName,
-<<<<<<< HEAD
-      baseBranch,
-      sha,
-=======
       isBehindBase,
       isModified,
->>>>>>> 4d8e2c70
       parentSha,
       prNo,
       sha,
