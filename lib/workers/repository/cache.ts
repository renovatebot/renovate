--- conflicted
+++ resolved
@@ -2,10 +2,6 @@
 
 import { logger } from '../../logger';
 import { platform } from '../../modules/platform';
-<<<<<<< HEAD
-import { getCachedPristineResult } from '../../util/cache/branch';
-=======
->>>>>>> fdf33504
 import { getCache } from '../../util/cache/repository';
 import type {
   BranchCache,
@@ -17,7 +13,7 @@
   isBranchConflicted,
   isBranchModified,
 } from '../../util/git';
-import { getCachedBranchParentShaResult } from '../../util/git/parent-sha-cache';
+import { getCachedPristineResult } from '../../util/git/pristine';
 import type { BranchConfig, BranchUpgradeConfig } from '../types';
 
 function generateBranchUpgradeCache(
