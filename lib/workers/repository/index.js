const { initRepo } = require('./init');
const { ensureOnboardingPr } = require('./onboarding/pr');
const { handleError } = require('./error');
<<<<<<< HEAD
const { pruneStaleBranches } = require('./cleanup');
const { validatePrs } = require('./validate');
const { branchifyUpgrades } = require('./updates/branchify');
const { filterConfig, mergeChildConfig } = require('../../config');

const { extractDependencies, fetchUpdates } = require('../../manager');
=======
const { processResult } = require('./result');
const { processRepo } = require('./process');
const { finaliseRepo } = require('./finalise');
>>>>>>> 2517c9f1

module.exports = {
  renovateRepository,
};

function sortBranches(branches) {
  // Sort branches
  const sortOrder = [
    'pin',
    'digest',
    'patch',
    'minor',
    'major',
    'lockFileMaintenance',
  ];
  logger.debug({ branches }, 'branches');
  branches.sort((a, b) => {
    const sortDiff = sortOrder.indexOf(a.type) - sortOrder.indexOf(b.type);
    if (sortDiff !== 0) {
      return sortDiff;
    }
    // Sort by prTitle if type is the same
    return a.prTitle < b.prTitle ? -1 : 1;
  });
}

async function extractAndUpdate(config) {
  const deps = await extractDependencies(config);
  logger.debug({ deps }, 'deps');
  await fetchUpdates(config, deps);
  logger.debug({ deps }, 'deps with updates');
  const { branches, branchList } = branchifyUpgrades(config, deps);
  sortBranches(branches);
  let res;
  if (config.repoIsOnboarded) {
    res = await writeUpdates(config, deps, branches);
  }
  return { res, branches, branchList };
}

async function renovateRepository(repoConfig) {
  let config = { ...repoConfig };
  logger.setMeta({ repository: config.repository });
  logger.info('Renovating repository');
  logger.trace({ config }, 'renovateRepository()');
<<<<<<< HEAD
  let res;
  let branches = [];
  let branchList = [];
=======
>>>>>>> 2517c9f1
  try {
    config = await initRepo(config);
<<<<<<< HEAD
    if (config.baseBranches && config.baseBranches.length) {
      logger.info({ baseBranches: config.baseBranches }, 'baseBranches');
      for (const baseBranch of config.basebranches) {
        logger.debug(`baseBranch: ${baseBranch}`);
        const baseBranchConfig = mergeChildConfig(config, { baseBranch });
        baseBranchConfig.branchPrefix += `${baseBranch}-`;
        platform.setBaseBranch(baseBranch);
        const baseBranchRes = await extractAndUpdate(baseBranchConfig);
        ({ res } = baseBranchRes);
        branches = branches.concat(baseBranchRes.branches);
        branchList = branchList.concat(baseBranchRes.branchList);
      }
    } else {
      ({ res, branches, branchList } = await extractAndUpdate(config));
    }
    config = filterConfig(config, 'branch');
    await platform.ensureIssueClosing(
      'Action Required: Fix Renovate Configuration'
    );
    if (!config.repoIsOnboarded) {
      res = await ensureOnboardingPr(config, branches);
    }
  } catch (err) /* istanbul ignore next */ {
    res = await handleError(config, err);
  }
  logger.setMeta({ repository: config.repository });
  try {
    await validatePrs(config);
    await pruneStaleBranches(config, branchList);
    platform.cleanRepo();
  } catch (err) /* istanbul ignore next */ {
    logger.error(
      { err, message: err.message },
      'Error pruning/cleaning repository'
    );
  }
  const disabledStatuses = [
    'archived',
    'blocked',
    'disabled',
    'forbidden',
    'fork',
    'no-package-files',
    'not-found',
    'renamed',
    'uninitiated',
  ];
  const errorStatuses = [
    'config-validation',
    'error',
    'unknown-error',
    'not-found',
  ];
  let status;
  // istanbul ignore next
  if (disabledStatuses.includes(res)) {
    status = 'disabled';
  } else if (errorStatuses.includes(res)) {
    status = 'error';
  } else if (config.repoIsOnboarded) {
    status = 'enabled';
  } else {
    status = 'onboarding';
    if (res === 'onboarding') {
      res = 'done';
    }
=======
    let res;
    let branches;
    let branchList;
    let packageFiles;
    ({ res, branches, branchList, packageFiles } = await processRepo(config)); // eslint-disable-line prefer-const
    if (!config.repoIsOnboarded) {
      res = await ensureOnboardingPr(config, packageFiles, branches);
    }
    await finaliseRepo(config, branchList);
    return processResult(config, res);
  } catch (err) /* istanbul ignore next */ {
    return processResult(config, await handleError(config, err));
  } finally {
    logger.info('Finished repository');
>>>>>>> 2517c9f1
  }
}<|MERGE_RESOLUTION|>--- conflicted
+++ resolved
@@ -1,18 +1,9 @@
 const { initRepo } = require('./init');
 const { ensureOnboardingPr } = require('./onboarding/pr');
 const { handleError } = require('./error');
-<<<<<<< HEAD
-const { pruneStaleBranches } = require('./cleanup');
-const { validatePrs } = require('./validate');
-const { branchifyUpgrades } = require('./updates/branchify');
-const { filterConfig, mergeChildConfig } = require('../../config');
-
-const { extractDependencies, fetchUpdates } = require('../../manager');
-=======
 const { processResult } = require('./result');
 const { processRepo } = require('./process');
 const { finaliseRepo } = require('./finalise');
->>>>>>> 2517c9f1
 
 module.exports = {
   renovateRepository,
@@ -58,82 +49,8 @@
   logger.setMeta({ repository: config.repository });
   logger.info('Renovating repository');
   logger.trace({ config }, 'renovateRepository()');
-<<<<<<< HEAD
-  let res;
-  let branches = [];
-  let branchList = [];
-=======
->>>>>>> 2517c9f1
   try {
     config = await initRepo(config);
-<<<<<<< HEAD
-    if (config.baseBranches && config.baseBranches.length) {
-      logger.info({ baseBranches: config.baseBranches }, 'baseBranches');
-      for (const baseBranch of config.basebranches) {
-        logger.debug(`baseBranch: ${baseBranch}`);
-        const baseBranchConfig = mergeChildConfig(config, { baseBranch });
-        baseBranchConfig.branchPrefix += `${baseBranch}-`;
-        platform.setBaseBranch(baseBranch);
-        const baseBranchRes = await extractAndUpdate(baseBranchConfig);
-        ({ res } = baseBranchRes);
-        branches = branches.concat(baseBranchRes.branches);
-        branchList = branchList.concat(baseBranchRes.branchList);
-      }
-    } else {
-      ({ res, branches, branchList } = await extractAndUpdate(config));
-    }
-    config = filterConfig(config, 'branch');
-    await platform.ensureIssueClosing(
-      'Action Required: Fix Renovate Configuration'
-    );
-    if (!config.repoIsOnboarded) {
-      res = await ensureOnboardingPr(config, branches);
-    }
-  } catch (err) /* istanbul ignore next */ {
-    res = await handleError(config, err);
-  }
-  logger.setMeta({ repository: config.repository });
-  try {
-    await validatePrs(config);
-    await pruneStaleBranches(config, branchList);
-    platform.cleanRepo();
-  } catch (err) /* istanbul ignore next */ {
-    logger.error(
-      { err, message: err.message },
-      'Error pruning/cleaning repository'
-    );
-  }
-  const disabledStatuses = [
-    'archived',
-    'blocked',
-    'disabled',
-    'forbidden',
-    'fork',
-    'no-package-files',
-    'not-found',
-    'renamed',
-    'uninitiated',
-  ];
-  const errorStatuses = [
-    'config-validation',
-    'error',
-    'unknown-error',
-    'not-found',
-  ];
-  let status;
-  // istanbul ignore next
-  if (disabledStatuses.includes(res)) {
-    status = 'disabled';
-  } else if (errorStatuses.includes(res)) {
-    status = 'error';
-  } else if (config.repoIsOnboarded) {
-    status = 'enabled';
-  } else {
-    status = 'onboarding';
-    if (res === 'onboarding') {
-      res = 'done';
-    }
-=======
     let res;
     let branches;
     let branchList;
@@ -148,6 +65,5 @@
     return processResult(config, await handleError(config, err));
   } finally {
     logger.info('Finished repository');
->>>>>>> 2517c9f1
   }
 }