import { logger } from '../../logger';
import { raiseConfigWarningIssue } from './error-config';
import { RenovateConfig } from '../../config';

import {
  CONFIG_VALIDATION,
  DATASOURCE_FAILURE,
  MANAGER_LOCKFILE_ERROR,
  MANAGER_NO_PACKAGE_FILES,
  PLATFORM_AUTHENTICATION_ERROR,
  PLATFORM_BAD_CREDENTIALS,
  PLATFORM_FAILURE,
  PLATFORM_INTEGRATION_UNAUTHORIZED,
  PLATFORM_RATE_LIMIT_EXCEEDED,
  REPOSITORY_ACCESS_FORBIDDEN,
  REPOSITORY_ARCHIVED,
  REPOSITORY_BLOCKED,
  REPOSITORY_CANNOT_FORK,
  REPOSITORY_CHANGED,
  REPOSITORY_DISABLED,
  REPOSITORY_EMPTY,
  REPOSITORY_FORKED,
  REPOSITORY_MIRRORED,
  REPOSITORY_NO_VULNERABILITY,
  REPOSITORY_NOT_FOUND,
  REPOSITORY_RENAMED,
  REPOSITORY_TEMPORARY_ERROR,
  REPOSITORY_UNINITIATED,
  SYSTEM_INSUFFICIENT_DISK_SPACE,
  UNKNOWN_ERROR,
} from '../../constants/error-messages';

export default async function handleError(
  config: RenovateConfig,
  err: Error
): Promise<string> {
<<<<<<< HEAD
  setMeta({
    repository: config.repository,
  });

  if (err.message === REPOSITORY_UNINITIATED) {
=======
  if (err.message === 'uninitiated') {
>>>>>>> e77d596f
    logger.info('Repository is uninitiated - skipping');
    delete config.branchList; // eslint-disable-line no-param-reassign
    return err.message;
  }
  if (err.message === REPOSITORY_EMPTY) {
    logger.info('Repository is empty - skipping');
    delete config.branchList; // eslint-disable-line no-param-reassign
    return err.message;
  }
  if (err.message === REPOSITORY_DISABLED) {
    logger.info('Repository is disabled - skipping');
    return err.message;
  }
  if (err.message === REPOSITORY_ARCHIVED) {
    logger.info('Repository is archived - skipping');
    delete config.branchList; // eslint-disable-line no-param-reassign
    return err.message;
  }
  if (err.message === REPOSITORY_MIRRORED) {
    logger.info('Repository is a mirror - skipping');
    delete config.branchList; // eslint-disable-line no-param-reassign
    return err.message;
  }
  if (err.message === REPOSITORY_RENAMED) {
    logger.info('Repository has been renamed - skipping');
    delete config.branchList; // eslint-disable-line no-param-reassign
    return err.message;
  }
  if (err.message === REPOSITORY_BLOCKED) {
    delete config.branchList; // eslint-disable-line no-param-reassign
    logger.info('Repository is blocked - skipping');
    return err.message;
  }
  if (err.message === REPOSITORY_ACCESS_FORBIDDEN) {
    delete config.branchList; // eslint-disable-line no-param-reassign
    logger.info('Repository is forbidden');
    return err.message;
  }
  if (err.message === REPOSITORY_NOT_FOUND) {
    delete config.branchList; // eslint-disable-line no-param-reassign
    logger.error('Repository is not found');
    return err.message;
  }
  if (err.message === REPOSITORY_FORKED) {
    logger.info('Repository is a fork and not manually configured - skipping');
    return err.message;
  }
  if (err.message === REPOSITORY_CANNOT_FORK) {
    logger.info('Cannot fork repository - skipping');
    return err.message;
  }
  if (err.message === MANAGER_NO_PACKAGE_FILES) {
    logger.info('Repository has no package files - skipping');
    return err.message;
  }
  if (err.message === REPOSITORY_NO_VULNERABILITY) {
    logger.info('Repository has no vulnerability alerts - skipping');
    return err.message;
  }
  if (err.message === REPOSITORY_CHANGED) {
    logger.info('Repository has changed during renovation - aborting');
    delete config.branchList; // eslint-disable-line no-param-reassign
    return err.message;
  }
  if (err.message === CONFIG_VALIDATION) {
    delete config.branchList; // eslint-disable-line no-param-reassign
    logger.info({ error: err }, 'Repository has invalid config');
    await raiseConfigWarningIssue(config, err);
    return err.message;
  }
  if (err.message === DATASOURCE_FAILURE) {
    logger.info('Registry error - skipping');
    delete config.branchList; // eslint-disable-line no-param-reassign
    return err.message;
  }
  if (err.message === PLATFORM_FAILURE) {
    logger.info('Platform error - skipping');
    delete config.branchList; // eslint-disable-line no-param-reassign
    return err.message;
  }
  if (
    err.message.includes('No space left on device') ||
    err.message === SYSTEM_INSUFFICIENT_DISK_SPACE
  ) {
    logger.error('Disk space error - skipping');
    delete config.branchList; // eslint-disable-line no-param-reassign
    return err.message;
  }
  if (err.message === PLATFORM_RATE_LIMIT_EXCEEDED) {
    logger.warn('Rate limit exceeded - aborting');
    delete config.branchList; // eslint-disable-line no-param-reassign
    return err.message;
  }
  if (err.message === PLATFORM_BAD_CREDENTIALS) {
    logger.warn('Bad credentials - aborting');
    delete config.branchList; // eslint-disable-line no-param-reassign
    return err.message;
  }
  if (err.message === PLATFORM_INTEGRATION_UNAUTHORIZED) {
    logger.warn('Integration unauthorized - aborting');
    delete config.branchList; // eslint-disable-line no-param-reassign
    return err.message;
  }
  if (err.message === PLATFORM_AUTHENTICATION_ERROR) {
    logger.warn('Authentication error - aborting');
    delete config.branchList; // eslint-disable-line no-param-reassign
    return err.message;
  }
  if (err.message === REPOSITORY_TEMPORARY_ERROR) {
    logger.info('Temporary error - aborting');
    delete config.branchList; // eslint-disable-line no-param-reassign
    return err.message;
  }
  if (err.message === MANAGER_LOCKFILE_ERROR) {
    delete config.branchList; // eslint-disable-line no-param-reassign
    logger.info('Lock file error - aborting');
    delete config.branchList; // eslint-disable-line no-param-reassign
    return err.message;
  }
  if (err.message.includes('The requested URL returned error: 5')) {
    logger.warn({ err }, 'Git error - aborting');
    delete config.branchList; // eslint-disable-line no-param-reassign
    // rewrite this error
    return PLATFORM_FAILURE;
  }
  if (
    err.message.includes('The remote end hung up unexpectedly') ||
    err.message.includes('access denied or repository not exported')
  ) {
    logger.warn({ err }, 'Git error - aborting');
    delete config.branchList; // eslint-disable-line no-param-reassign
    // rewrite this error
    return PLATFORM_FAILURE;
  }
  // Swallow this error so that other repositories can be processed
  logger.error({ err }, `Repository has unknown error`);
  // delete branchList to avoid cleaning up branches
  delete config.branchList; // eslint-disable-line no-param-reassign
  // eslint-disable-next-line no-undef
  return UNKNOWN_ERROR;
}<|MERGE_RESOLUTION|>--- conflicted
+++ resolved
@@ -34,15 +34,7 @@
   config: RenovateConfig,
   err: Error
 ): Promise<string> {
-<<<<<<< HEAD
-  setMeta({
-    repository: config.repository,
-  });
-
   if (err.message === REPOSITORY_UNINITIATED) {
-=======
-  if (err.message === 'uninitiated') {
->>>>>>> e77d596f
     logger.info('Repository is uninitiated - skipping');
     delete config.branchList; // eslint-disable-line no-param-reassign
     return err.message;
