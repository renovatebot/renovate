--- conflicted
+++ resolved
@@ -45,20 +45,13 @@
     logger.debug('Using localDir: ' + localDir);
     config = await initRepo(config);
     addSplit('init');
-<<<<<<< HEAD
     const performExtract =
       config.repoIsOnboarded! ||
       !config.onboardingRebaseCheckbox ||
       OnboardingState.prUpdateRequested;
     const { branches, branchList, packageFiles } = performExtract
-      ? await extractDependencies(config)
+      ? await instrument('extract', () => extractDependencies(config))
       : emptyExtract(config);
-=======
-    const { branches, branchList, packageFiles } = await instrument(
-      'extract',
-      () => extractDependencies(config)
-    );
->>>>>>> e2a42d3b
     if (
       GlobalConfig.get('dryRun') !== 'lookup' &&
       GlobalConfig.get('dryRun') !== 'extract'
