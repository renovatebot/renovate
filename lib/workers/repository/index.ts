import fs from 'fs-extra';
import { getGlobalConfig, setGlobalConfig } from '../../config/global';
import type { RenovateConfig } from '../../config/types';
import { logger, setMeta } from '../../logger';
import { ensureCachedTmpDir, purgeCachedTmpDirs } from '../../util/exec/cache';
import { removeDanglingContainers } from '../../util/exec/docker';
import { deleteLocalFile, privateCacheDir } from '../../util/fs';
import * as queue from '../../util/http/queue';
import { addSplit, getSplits, splitInit } from '../../util/split';
import { setBranchCache } from './cache';
import { ensureDependencyDashboard } from './dependency-dashboard';
import handleError from './error';
import { finaliseRepo } from './finalise';
import { initRepo } from './init';
import { ensureOnboardingPr } from './onboarding/pr';
import { extractDependencies, updateRepo } from './process';
import { ProcessResult, processResult } from './result';
import { printRequestStats } from './stats';

let renovateVersion = 'unknown';
try {
  // eslint-disable-next-line @typescript-eslint/no-var-requires
  renovateVersion = require('../../../package.json').version; // eslint-disable-line global-require
} catch (err) /* istanbul ignore next */ {
  logger.debug({ err }, 'Error getting renovate version');
}

// istanbul ignore next
export async function renovateRepository(
  repoConfig: RenovateConfig,
  canRetry = true
): Promise<ProcessResult> {
  splitInit();
<<<<<<< HEAD
  let config = setAdminConfig(repoConfig);

=======
  let config = setGlobalConfig(repoConfig);
>>>>>>> 0e50881e
  await removeDanglingContainers();
  await purgeCachedTmpDirs();
  await ensureCachedTmpDir();

  setMeta({ repository: config.repository });
  logger.info({ renovateVersion }, 'Repository started');
  logger.trace({ config });
  let repoResult: ProcessResult;
  queue.clear();
  const { localDir } = getGlobalConfig();
  try {
    await fs.ensureDir(localDir);
    logger.debug('Using localDir: ' + localDir);
    config = await initRepo(config);
    addSplit('init');
    const { branches, branchList, packageFiles } = await extractDependencies(
      config
    );
    await ensureOnboardingPr(config, packageFiles, branches);
    const res = await updateRepo(config, branches);
    setMeta({ repository: config.repository });
    addSplit('update');
    await setBranchCache(branches);
    if (res === 'automerged') {
      if (canRetry) {
        logger.info('Renovating repository again after automerge result');
        const recursiveRes = await renovateRepository(repoConfig, false);
        return recursiveRes;
      }
      logger.debug(`Automerged but already retried once`);
    } else {
      await ensureDependencyDashboard(config, branches);
    }
    await finaliseRepo(config, branchList);
    repoResult = processResult(config, res);
  } catch (err) /* istanbul ignore next */ {
    setMeta({ repository: config.repository });
    const errorRes = await handleError(config, err);
    repoResult = processResult(config, errorRes);
  }
  try {
    await purgeCachedTmpDirs();
  } catch (err) /* istanbul ignore if */ {
    logger.warn({ err }, 'Docker cache deletion error');
  }
  if (localDir && !config.persistRepoData) {
    try {
      await deleteLocalFile('.');
    } catch (err) /* istanbul ignore if */ {
      logger.warn({ err }, 'localDir deletion error');
    }
  }
  try {
    await fs.remove(privateCacheDir());
  } catch (err) /* istanbul ignore if */ {
    logger.warn({ err }, 'privateCacheDir deletion error');
  }
  const splits = getSplits();
  logger.debug(splits, 'Repository timing splits (milliseconds)');
  printRequestStats();
  logger.info({ durationMs: splits.total }, 'Repository finished');
  return repoResult;
}<|MERGE_RESOLUTION|>--- conflicted
+++ resolved
@@ -31,12 +31,7 @@
   canRetry = true
 ): Promise<ProcessResult> {
   splitInit();
-<<<<<<< HEAD
-  let config = setAdminConfig(repoConfig);
-
-=======
   let config = setGlobalConfig(repoConfig);
->>>>>>> 0e50881e
   await removeDanglingContainers();
   await purgeCachedTmpDirs();
   await ensureCachedTmpDir();
