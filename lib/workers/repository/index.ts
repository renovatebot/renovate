import fs from 'fs-extra';
import { GlobalConfig } from '../../config/global';
import { applySecretsToConfig } from '../../config/secrets';
import type { RenovateConfig } from '../../config/types';
import { pkg } from '../../expose.cjs';
import { instrument } from '../../instrumentation';
import { logger, setMeta } from '../../logger';
import { removeDanglingContainers } from '../../util/exec/docker';
import { deleteLocalFile, privateCacheDir } from '../../util/fs';
import * as queue from '../../util/http/queue';
import { addSplit, getSplits, splitInit } from '../../util/split';
import { setBranchCache } from './cache';
import { ensureDependencyDashboard } from './dependency-dashboard';
import handleError from './error';
import { finaliseRepo } from './finalise';
import { initRepo } from './init';
import { ensureOnboardingPr } from './onboarding/pr';
import { extractDependencies, updateRepo } from './process';
import { ProcessResult, processResult } from './result';
import { printRequestStats } from './stats';

// istanbul ignore next
export async function renovateRepository(
  repoConfig: RenovateConfig,
  canRetry = true
): Promise<ProcessResult | undefined> {
  splitInit();
  let config = GlobalConfig.set(
    applySecretsToConfig(repoConfig, undefined, false)
  );
  await removeDanglingContainers();
  setMeta({ repository: config.repository });
  logger.info({ renovateVersion: pkg.version }, 'Repository started');
  logger.trace({ config });
  let repoResult: ProcessResult | undefined;
  queue.clear();
  const localDir = GlobalConfig.get('localDir')!;
  try {
    await fs.ensureDir(localDir);
    logger.debug('Using localDir: ' + localDir);
    config = await initRepo(config);
    addSplit('init');
    const { branches, branchList, packageFiles } = await instrument(
      'extractDependencies',
      async () => await extractDependencies(config)
    );
    if (
      GlobalConfig.get('dryRun') !== 'lookup' &&
      GlobalConfig.get('dryRun') !== 'extract'
    ) {
<<<<<<< HEAD
      await instrument(
        'ensure onboarding PR',
        async () => await ensureOnboardingPr(config, packageFiles, branches)
      );

      const res = await instrument(
        'update repository',
        async () => await updateRepo(config, branches)
      );
=======
      await ensureOnboardingPr(config, packageFiles, branches);
      addSplit('onboarding');
      const res = await updateRepo(config, branches);
>>>>>>> 8453cdf0
      setMeta({ repository: config.repository });
      addSplit('update');
      await setBranchCache(branches);
      if (res === 'automerged') {
        if (canRetry) {
          logger.info('Renovating repository again after automerge result');
          const recursiveRes = await renovateRepository(repoConfig, false);
          return recursiveRes;
        }
        logger.debug(`Automerged but already retried once`);
      } else {
        await ensureDependencyDashboard(config, branches, packageFiles);
      }
      await finaliseRepo(config, branchList);
      // TODO #7154
      repoResult = processResult(config, res!);
    }
  } catch (err) /* istanbul ignore next */ {
    setMeta({ repository: config.repository });
    const errorRes = await handleError(config, err);
    repoResult = processResult(config, errorRes);
  }
  if (localDir && !repoConfig.persistRepoData) {
    try {
      await deleteLocalFile('.');
    } catch (err) /* istanbul ignore if */ {
      logger.warn({ err }, 'localDir deletion error');
    }
  }
  try {
    await fs.remove(privateCacheDir());
  } catch (err) /* istanbul ignore if */ {
    logger.warn({ err }, 'privateCacheDir deletion error');
  }
  const splits = getSplits();
  logger.debug(splits, 'Repository timing splits (milliseconds)');
  printRequestStats();
  logger.info({ durationMs: splits.total }, 'Repository finished');
  return repoResult;
}<|MERGE_RESOLUTION|>--- conflicted
+++ resolved
@@ -41,28 +41,23 @@
     config = await initRepo(config);
     addSplit('init');
     const { branches, branchList, packageFiles } = await instrument(
-      'extractDependencies',
+      'extract',
       async () => await extractDependencies(config)
     );
     if (
       GlobalConfig.get('dryRun') !== 'lookup' &&
       GlobalConfig.get('dryRun') !== 'extract'
     ) {
-<<<<<<< HEAD
       await instrument(
-        'ensure onboarding PR',
+        'onboarding',
         async () => await ensureOnboardingPr(config, packageFiles, branches)
       );
+      addSplit('onboarding');
 
       const res = await instrument(
-        'update repository',
+        'update',
         async () => await updateRepo(config, branches)
       );
-=======
-      await ensureOnboardingPr(config, packageFiles, branches);
-      addSplit('onboarding');
-      const res = await updateRepo(config, branches);
->>>>>>> 8453cdf0
       setMeta({ repository: config.repository });
       addSplit('update');
       await setBranchCache(branches);
