--- conflicted
+++ resolved
@@ -99,11 +99,7 @@
       // TODO #22198
       repoResult = processResult(config, res!);
     }
-<<<<<<< HEAD
     printRepositoryProblems(config);
-    runBranchSummary(config);
-=======
->>>>>>> dc9748d4
   } catch (err) /* istanbul ignore next */ {
     setMeta({ repository: config.repository });
     const errorRes = await handleError(config, err);
