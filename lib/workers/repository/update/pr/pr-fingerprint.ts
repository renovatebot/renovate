--- conflicted
+++ resolved
@@ -1,16 +1,12 @@
 // fingerprint config is based on the old skip pr update logic
 // https://github.com/renovatebot/renovate/blob/3d85b6048d6a8c57887b64ed4929e2e02ea41aa0/lib/workers/repository/update/pr/index.ts#L294-L306
 
-<<<<<<< HEAD
 import type {
   RecreateClosed,
   UpdateType,
   ValidationMessage,
 } from '../../../../config/types';
-import { pkg } from '../../../../expose.cjs';
-=======
 import type { UpdateType, ValidationMessage } from '../../../../config/types';
->>>>>>> 326e0568
 import { logger } from '../../../../logger';
 import type { PrCache } from '../../../../util/cache/repository/types';
 import { getElapsedHours } from '../../../../util/date';
