import { DateTime } from 'luxon';
import { git, logger, mocked, platform } from '../../../../../test/util';
import { GlobalConfig } from '../../../../config/global';
import {
  PLATFORM_INTEGRATION_UNAUTHORIZED,
  PLATFORM_RATE_LIMIT_EXCEEDED,
  REPOSITORY_CHANGED,
} from '../../../../constants/error-messages';
import * as _comment from '../../../../modules/platform/comment';
import { getPrBodyStruct } from '../../../../modules/platform/pr-body';
import type { Pr } from '../../../../modules/platform/types';
import { ExternalHostError } from '../../../../types/errors/external-host-error';
import * as _limits from '../../../global/limits';
import type { BranchConfig, BranchUpgradeConfig } from '../../../types';
import * as _statusChecks from '../branch/status-checks';
import * as _prBody from './body';
import type { ChangeLogChange, ChangeLogRelease } from './changelog/types';
import * as _participants from './participants';
import { ensurePr } from '.';

jest.mock('../../../../util/git');
jest.mock('../../changelog');

jest.mock('../../../global/limits');
const limits = mocked(_limits);

jest.mock('../branch/status-checks');
const checks = mocked(_statusChecks);

jest.mock('./body');
const prBody = mocked(_prBody);

jest.mock('./participants');
const participants = mocked(_participants);

jest.mock('../../../../modules/platform/comment');
const comment = mocked(_comment);

describe('workers/repository/update/pr/index', () => {
  describe('ensurePr', () => {
    const number = 123;
    const sourceBranch = 'renovate-branch';
    const prTitle = 'Some title';
    const body = 'Some body';
    const bodyStruct = getPrBodyStruct(body);

    const pr: Pr = {
      number,
      sourceBranch,
      title: prTitle,
      bodyStruct,
      state: 'open',
    };

    const config: BranchConfig = {
      manager: 'some-manager',
      branchName: sourceBranch,
      baseBranch: 'base',
      upgrades: [],
      prTitle,
    };

    beforeEach(() => {
      jest.resetAllMocks();
      GlobalConfig.reset();
      prBody.getPrBody.mockReturnValue(body);
    });

    describe('Create', () => {
      it('creates PR', async () => {
        platform.createPr.mockResolvedValueOnce(pr);

        const res = await ensurePr(config);

        expect(res).toEqual({ type: 'with-pr', pr });
        expect(limits.incLimitedValue).toHaveBeenCalledOnce();
        expect(limits.incLimitedValue).toHaveBeenCalledWith('PullRequests');
        expect(logger.logger.info).toHaveBeenCalledWith(
          { pr: pr.number, prTitle },
          'PR created'
        );
      });

      it('aborts PR creation once limit is exceeded', async () => {
        platform.createPr.mockResolvedValueOnce(pr);
        limits.isLimitReached.mockReturnValueOnce(true);

        config.fetchReleaseNotes = true;

        const res = await ensurePr(config);

        expect(res).toEqual({ type: 'without-pr', prBlockedBy: 'RateLimited' });
        expect(platform.createPr).not.toHaveBeenCalled();
      });

      it('ignores PR limits on vulnerability alert', async () => {
        platform.createPr.mockResolvedValueOnce(pr);
        limits.isLimitReached.mockReturnValueOnce(true);

        const res = await ensurePr({ ...config, isVulnerabilityAlert: true });

        expect(res).toEqual({ type: 'with-pr', pr });
        expect(platform.createPr).toHaveBeenCalled();
      });

      it('creates rollback PR', async () => {
        platform.createPr.mockResolvedValueOnce(pr);

        const res = await ensurePr({ ...config, updateType: 'rollback' });

        expect(res).toEqual({ type: 'with-pr', pr });
        expect(logger.logger.info).toHaveBeenCalledWith('Creating Rollback PR');
      });

      it('skips PR creation due to non-green branch check', async () => {
        checks.resolveBranchStatus.mockResolvedValueOnce('yellow');

        const res = await ensurePr({ ...config, prCreation: 'status-success' });

        expect(res).toEqual({
          type: 'without-pr',
          prBlockedBy: 'AwaitingTests',
        });
      });

      it('creates PR for green branch checks', async () => {
        checks.resolveBranchStatus.mockResolvedValueOnce('green');
        platform.createPr.mockResolvedValueOnce(pr);

        const res = await ensurePr({ ...config, prCreation: 'status-success' });

        expect(res).toEqual({ type: 'with-pr', pr });
        expect(platform.createPr).toHaveBeenCalled();
      });

      it('skips PR creation for unapproved dependencies', async () => {
        checks.resolveBranchStatus.mockResolvedValueOnce('yellow');

        const res = await ensurePr({ ...config, prCreation: 'approval' });

        expect(res).toEqual({
          type: 'without-pr',
          prBlockedBy: 'NeedsApproval',
        });
      });

      it('skips PR creation before prNotPendingHours is hit', async () => {
        const now = DateTime.now();
        const then = now.minus({ hours: 1 });

        checks.resolveBranchStatus.mockResolvedValueOnce('yellow');
        git.getBranchLastCommitTime.mockResolvedValueOnce(then.toJSDate());

        const res = await ensurePr({
          ...config,
          prCreation: 'not-pending',
          prNotPendingHours: 2,
        });

        expect(res).toEqual({
          type: 'without-pr',
          prBlockedBy: 'AwaitingTests',
        });
      });

      it('skips PR creation due to stabilityStatus', async () => {
        const now = DateTime.now();
        const then = now.minus({ hours: 1 });

        checks.resolveBranchStatus.mockResolvedValueOnce('yellow');
        git.getBranchLastCommitTime.mockResolvedValueOnce(then.toJSDate());

        const res = await ensurePr({
          ...config,
          prCreation: 'not-pending',
          stabilityStatus: 'green',
        });

        expect(res).toEqual({
          type: 'without-pr',
          prBlockedBy: 'AwaitingTests',
        });
      });

      it('creates PR after prNotPendingHours is hit', async () => {
        const now = DateTime.now();
        const then = now.minus({ hours: 2 });

        checks.resolveBranchStatus.mockResolvedValueOnce('yellow');
        git.getBranchLastCommitTime.mockResolvedValueOnce(then.toJSDate());
        platform.createPr.mockResolvedValueOnce(pr);

        const res = await ensurePr({
          ...config,
          prCreation: 'not-pending',
          prNotPendingHours: 1,
        });

        expect(res).toEqual({ type: 'with-pr', pr });
      });

      describe('Error handling', () => {
        it('handles unknown error', async () => {
          const err = new Error('unknown');
          platform.createPr.mockRejectedValueOnce(err);

          const res = await ensurePr(config);

          expect(res).toEqual({ type: 'without-pr', prBlockedBy: 'Error' });
        });

        it('handles error for PR that already exists', async () => {
          const err: Error & { body?: unknown } = new Error('unknown');
          err.body = {
            message: 'Validation failed',
            errors: [{ message: 'A pull request already exists' }],
          };
          platform.createPr.mockRejectedValueOnce(err);

          const res = await ensurePr(config);

          expect(res).toEqual({ type: 'without-pr', prBlockedBy: 'Error' });
          expect(logger.logger.warn).toHaveBeenCalledWith(
            'A pull requests already exists'
          );
        });

        it('deletes branch on 502 error', async () => {
          const err: Error & { statusCode?: number } = new Error('unknown');
          err.statusCode = 502;
          platform.createPr.mockRejectedValueOnce(err);

          const res = await ensurePr(config);

          expect(res).toEqual({ type: 'without-pr', prBlockedBy: 'Error' });
          expect(git.deleteBranch).toHaveBeenCalledWith('renovate-branch');
        });
      });
    });

    describe('Update', () => {
      it('updates PR due to title change', async () => {
        const changedPr: Pr = { ...pr, title: 'Another title' };
        platform.getBranchPr.mockResolvedValueOnce(changedPr);

        const res = await ensurePr(config);

        expect(res).toEqual({ type: 'with-pr', pr: changedPr });
        expect(platform.updatePr).toHaveBeenCalled();
        expect(platform.createPr).not.toHaveBeenCalled();
        expect(logger.logger.info).toHaveBeenCalledWith(
          { pr: changedPr.number, prTitle },
          `PR updated`
        );
      });

      it('updates PR due to body change', async () => {
        const changedPr: Pr = {
          ...pr,
          bodyStruct: getPrBodyStruct(`${body} updated`),
        };
        platform.getBranchPr.mockResolvedValueOnce(changedPr);

        const res = await ensurePr(config);

        expect(res).toEqual({ type: 'with-pr', pr: changedPr });
        expect(platform.updatePr).toHaveBeenCalled();
        expect(platform.createPr).not.toHaveBeenCalled();
      });

      it('ignores reviewable content ', async () => {
        // See: https://reviewable.io/

        const reviewableContent =
          '<!-- Reviewable:start -->something<!-- Reviewable:end -->';
        const changedPr: Pr = {
          ...pr,
          bodyStruct: getPrBodyStruct(`${body}${reviewableContent}`),
        };
        platform.getBranchPr.mockResolvedValueOnce(changedPr);

        const res = await ensurePr(config);

        expect(res).toEqual({ type: 'with-pr', pr: changedPr });
        expect(platform.updatePr).not.toHaveBeenCalled();
        expect(platform.createPr).not.toHaveBeenCalled();
      });
    });

    describe('dry-run', () => {
      beforeEach(() => {
        GlobalConfig.set({ dryRun: true });
      });

      it('dry-runs PR creation', async () => {
        platform.createPr.mockResolvedValueOnce(pr);

        const res = await ensurePr(config);

        expect(res).toEqual({
          type: 'with-pr',
          pr: { displayNumber: 'Dry run PR', number: 0 },
        });
        expect(platform.updatePr).not.toHaveBeenCalled();
        expect(platform.createPr).not.toHaveBeenCalled();
        expect(logger.logger.info).toHaveBeenCalledWith(
          `DRY-RUN: Would create PR: ${prTitle}`
        );
      });

      it('dry-runs PR update', async () => {
        const changedPr: Pr = { ...pr, title: 'Another title' };
        platform.getBranchPr.mockResolvedValueOnce(changedPr);

        const res = await ensurePr(config);

        expect(res).toEqual({ type: 'with-pr', pr: changedPr });
        expect(platform.updatePr).not.toHaveBeenCalled();
        expect(platform.createPr).not.toHaveBeenCalled();
        expect(logger.logger.info).toHaveBeenCalledWith(
          `DRY-RUN: Would update PR #${pr.number}`
        );
      });

      it('skips automerge failure comment', async () => {
        platform.createPr.mockResolvedValueOnce(pr);
        checks.resolveBranchStatus.mockResolvedValueOnce('red');
        platform.massageMarkdown.mockReturnValueOnce('markdown content');

        await ensurePr({
          ...config,
          automerge: true,
          automergeType: 'branch',
          branchAutomergeFailureMessage: 'branch status error',
          suppressNotifications: [],
        });

        expect(comment.ensureComment).not.toHaveBeenCalled();
      });
    });

    describe('Automerge', () => {
      it('handles branch automerge', async () => {
        platform.getBranchPr.mockResolvedValueOnce(pr);

        const res = await ensurePr({
          ...config,
          automerge: true,
          automergeType: 'branch',
        });

        expect(res).toEqual({
          type: 'without-pr',
          prBlockedBy: 'BranchAutomerge',
        });
        expect(platform.updatePr).not.toHaveBeenCalled();
        expect(platform.createPr).not.toHaveBeenCalled();
      });

      it('adds assignees for PR automerge with red status', async () => {
        const changedPr: Pr = {
          ...pr,
          hasAssignees: false,
          hasReviewers: false,
        };
        platform.getBranchPr.mockResolvedValueOnce(changedPr);
        checks.resolveBranchStatus.mockResolvedValueOnce('red');

        const res = await ensurePr({
          ...config,
          automerge: true,
          automergeType: 'pr',
          assignAutomerge: false,
        });

        expect(res).toEqual({ type: 'with-pr', pr: changedPr });
        expect(participants.addParticipants).toHaveBeenCalled();
      });

      it('skips branch automerge and forces PR creation due to artifact errors', async () => {
        platform.createPr.mockResolvedValueOnce(pr);

        const res = await ensurePr({
          ...config,
          automerge: true,
          automergeType: 'branch',
          artifactErrors: [{ lockFile: 'foo', stderr: 'bar' }],
        });

        expect(res).toEqual({ type: 'with-pr', pr });
        expect(platform.createPr).toHaveBeenCalled();
        expect(participants.addParticipants).not.toHaveBeenCalled();
      });

      it('skips branch automerge and forces PR creation due to prNotPendingHours exceeded', async () => {
        const now = DateTime.now();
        const then = now.minus({ hours: 2 });

        git.getBranchLastCommitTime.mockResolvedValueOnce(then.toJSDate());
        checks.resolveBranchStatus.mockResolvedValueOnce('yellow');
        platform.createPr.mockResolvedValueOnce(pr);

        const res = await ensurePr({
          ...config,
          automerge: true,
          automergeType: 'branch',
          stabilityStatus: 'green',
          prNotPendingHours: 1,
        });

        expect(res).toEqual({ type: 'with-pr', pr });
        expect(platform.createPr).toHaveBeenCalled();
      });

      it('automerges branch when prNotPendingHours are not exceeded', async () => {
        const now = DateTime.now();
        const then = now.minus({ hours: 1 });

        git.getBranchLastCommitTime.mockResolvedValueOnce(then.toJSDate());
<<<<<<< HEAD
        checks.resolveBranchStatus.mockResolvedValueOnce(BranchStatus.yellow);
=======
        checks.resolveBranchStatus.mockResolvedValueOnce('yellow');
        platform.createPr.mockResolvedValueOnce(pr);
>>>>>>> 11a96b72

        const res = await ensurePr({
          ...config,
          automerge: true,
          automergeType: 'branch',
          stabilityStatus: 'green',
          prNotPendingHours: 2,
        });

        expect(res).toEqual({
          type: 'without-pr',
          prBlockedBy: 'BranchAutomerge',
        });
        expect(platform.createPr).not.toHaveBeenCalled();
      });

      it('comments on automerge failure', async () => {
        platform.createPr.mockResolvedValueOnce(pr);
        checks.resolveBranchStatus.mockResolvedValueOnce('red');
        jest
          .spyOn(platform, 'massageMarkdown')
          .mockImplementation((prBody) => 'markdown content');
        await ensurePr({
          ...config,
          automerge: true,
          automergeType: 'branch',
          branchAutomergeFailureMessage: 'branch status error',
          suppressNotifications: [],
        });

        expect(platform.createPr).toHaveBeenCalled();
        expect(platform.massageMarkdown).toHaveBeenCalled();
        expect(comment.ensureComment).toHaveBeenCalledWith({
          content: 'markdown content',
          number: 123,
          topic: 'Branch automerge failure',
        });
      });

      it('handles ensureComment error', async () => {
        platform.createPr.mockResolvedValueOnce(pr);
        checks.resolveBranchStatus.mockResolvedValueOnce('red');
        platform.massageMarkdown.mockReturnValueOnce('markdown content');
        comment.ensureComment.mockRejectedValueOnce(new Error('unknown'));

        const res = await ensurePr({
          ...config,
          automerge: true,
          automergeType: 'branch',
          branchAutomergeFailureMessage: 'branch status error',
          suppressNotifications: [],
        });

        expect(res).toEqual({ type: 'without-pr', prBlockedBy: 'Error' });
      });

      it('logs unknown error', async () => {
        const changedPr: Pr = {
          ...pr,
          hasAssignees: false,
          hasReviewers: false,
        };
        platform.getBranchPr.mockResolvedValueOnce(changedPr);
        checks.resolveBranchStatus.mockResolvedValueOnce('red');

        const err = new Error('unknown');
        participants.addParticipants.mockRejectedValueOnce(err);

        await ensurePr({
          ...config,
          automerge: true,
          automergeType: 'pr',
          assignAutomerge: false,
        });

        expect(logger.logger.error).toHaveBeenCalledWith(
          { err },
          'Failed to ensure PR: ' + prTitle
        );
      });

      it('re-throws ExternalHostError', async () => {
        const changedPr: Pr = {
          ...pr,
          hasAssignees: false,
          hasReviewers: false,
        };
        platform.getBranchPr.mockResolvedValueOnce(changedPr);
        checks.resolveBranchStatus.mockResolvedValueOnce('red');

        const err = new ExternalHostError(new Error('unknown'));
        participants.addParticipants.mockRejectedValueOnce(err);

        await expect(
          ensurePr({
            ...config,
            automerge: true,
            automergeType: 'pr',
            assignAutomerge: false,
          })
        ).rejects.toThrow(err);
      });

      it.each`
        message
        ${REPOSITORY_CHANGED}
        ${PLATFORM_RATE_LIMIT_EXCEEDED}
        ${PLATFORM_INTEGRATION_UNAUTHORIZED}
      `(
        're-throws error with specific message: "$message"',
        async ({ message }) => {
          const changedPr: Pr = {
            ...pr,
            hasAssignees: false,
            hasReviewers: false,
          };
          platform.getBranchPr.mockResolvedValueOnce(changedPr);
          checks.resolveBranchStatus.mockResolvedValueOnce('red');

          const err = new Error(message);
          participants.addParticipants.mockRejectedValueOnce(err);

          await expect(
            ensurePr({
              ...config,
              automerge: true,
              automergeType: 'pr',
              assignAutomerge: false,
            })
          ).rejects.toThrow(err);
        }
      );
    });

    describe('Changelog', () => {
      const dummyChanges: ChangeLogChange[] = [
        {
          date: DateTime.fromISO('2000-01-01').toJSDate(),
          message: '',
          sha: '',
        },
      ];

      const dummyRelease: ChangeLogRelease = {
        version: '',
        gitRef: '',
        changes: dummyChanges,
        compare: {},
        date: '',
      };

      const dummyUpgrade: BranchUpgradeConfig = {
        branchName: sourceBranch,
        depType: 'foo',
        depName: 'bar',
        manager: 'npm',
        currentValue: '1.2.3',
        newVersion: '4.5.6',
        logJSON: {
          hasReleaseNotes: true,
          project: {
            type: 'github',
            repository: 'some/repo',
            baseUrl: 'https://github.com',
            sourceUrl: 'https://github.com/some/repo',
          },
          versions: [
            { ...dummyRelease, version: '1.2.3' },
            { ...dummyRelease, version: '2.3.4' },
            { ...dummyRelease, version: '3.4.5' },
            { ...dummyRelease, version: '4.5.6' },
          ],
        },
      };

      it('processes changelogs', async () => {
        platform.createPr.mockResolvedValueOnce(pr);

        const res = await ensurePr({
          ...config,
          upgrades: [dummyUpgrade],
        });

        expect(res).toEqual({ type: 'with-pr', pr });
        const [[bodyConfig]] = prBody.getPrBody.mock.calls;
        expect(bodyConfig).toMatchObject({
          hasReleaseNotes: true,
          upgrades: [
            {
              hasReleaseNotes: true,
              releases: [
                { version: '1.2.3' },
                { version: '2.3.4' },
                { version: '3.4.5' },
                { version: '4.5.6' },
              ],
            },
          ],
        });
      });

      it('handles missing GitHub token', async () => {
        platform.createPr.mockResolvedValueOnce(pr);

        const res = await ensurePr({
          ...config,
          upgrades: [
            {
              ...dummyUpgrade,
              logJSON: { error: 'MissingGithubToken' },
              prBodyNotes: [],
            },
          ],
        });

        expect(res).toEqual({ type: 'with-pr', pr });

        const {
          upgrades: [{ prBodyNotes }],
        } = prBody.getPrBody.mock.calls[0][0];
        expect(prBodyNotes).toBeNonEmptyArray();
      });

      it('removes duplicate changelogs', async () => {
        platform.createPr.mockResolvedValueOnce(pr);

        const upgrade: BranchUpgradeConfig = {
          ...dummyUpgrade,
          sourceUrl: 'https://github.com/foo/bar',
          sourceDirectory: '/src',
        };
        const res = await ensurePr({
          ...config,
          upgrades: [upgrade, upgrade, { ...upgrade, depType: 'test' }],
        });

        expect(res).toEqual({ type: 'with-pr', pr });
        const [[bodyConfig]] = prBody.getPrBody.mock.calls;
        expect(bodyConfig).toMatchObject({
          branchName: 'renovate-branch',
          hasReleaseNotes: true,
          prTitle: 'Some title',
          upgrades: [
            { depType: 'foo', hasReleaseNotes: true },
            { depType: 'test', hasReleaseNotes: false },
          ],
        });
      });

      it('remove duplicates release notes', async () => {
        platform.createPr.mockResolvedValueOnce(pr);
        const upgrade = {
          ...dummyUpgrade,
          logJSON: undefined,
          sourceUrl: 'https://github.com/foo/bar',
          hasReleaseNotes: true,
        };
        delete upgrade.logJSON;

        const res = await ensurePr({
          ...config,
          upgrades: [upgrade, { ...upgrade, depType: 'test' }],
        });

        expect(res).toEqual({ type: 'with-pr', pr });
        const [[bodyConfig]] = prBody.getPrBody.mock.calls;
        expect(bodyConfig).toMatchObject({
          branchName: 'renovate-branch',
          hasReleaseNotes: true,
          prTitle: 'Some title',
          upgrades: [
            { depType: 'foo', hasReleaseNotes: true },
            { depType: 'test', hasReleaseNotes: false },
          ],
        });
      });
    });
  });
});<|MERGE_RESOLUTION|>--- conflicted
+++ resolved
@@ -417,12 +417,8 @@
         const then = now.minus({ hours: 1 });
 
         git.getBranchLastCommitTime.mockResolvedValueOnce(then.toJSDate());
-<<<<<<< HEAD
-        checks.resolveBranchStatus.mockResolvedValueOnce(BranchStatus.yellow);
-=======
         checks.resolveBranchStatus.mockResolvedValueOnce('yellow');
         platform.createPr.mockResolvedValueOnce(pr);
->>>>>>> 11a96b72
 
         const res = await ensurePr({
           ...config,
