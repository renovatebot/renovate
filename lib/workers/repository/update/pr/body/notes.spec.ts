--- conflicted
+++ resolved
@@ -33,22 +33,6 @@
     template.compile.mockImplementationOnce(() => {
       throw new Error('unknown');
     });
-<<<<<<< HEAD
-    const res = getPrNotes(
-      partial<BranchConfig>({
-        manager: 'some-manager',
-        branchName: 'branch',
-        upgrades: [
-          {
-            manager: 'some-manager',
-            branchName: 'branch',
-            prBodyNotes: ['NOTE'],
-          },
-        ],
-      })
-    );
-    expect(res).not.toContain('NOTE');
-=======
     const res = getPrNotes({
       manager: 'some-manager',
       branchName: 'branch',
@@ -61,7 +45,6 @@
       ],
     });
     expect(res).toContain('{{NOTE}}');
->>>>>>> d47ec5fb
   });
 
   it('handles extra notes', () => {
