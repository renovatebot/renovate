export interface ChangeLogNotes {
  body?: string;
  id?: number;
  name?: string;
  tag?: string;
  // url to changelog.md file or github/gitlab release api
  notesSourceUrl: string;
  url: string;
}

export interface ChangeLogChange {
  date: Date;
  message: string;
  sha: string;
}

export interface ChangeLogRelease {
  changes: ChangeLogChange[];
  compare: { url?: string };
  date: string | Date;
  releaseNotes?: ChangeLogNotes;
  version: string;
  gitRef: string;
}

export interface ChangeLogProject {
<<<<<<< HEAD
  depName?: string;
  type: 'github' | 'gitlab' | 'azure';
=======
  packageName?: string;
  type: 'bitbucket' | 'github' | 'gitlab';
>>>>>>> 4ef1cd20
  apiBaseUrl?: string;
  baseUrl: string;
  repository: string;
  sourceUrl: string;
  sourceDirectory?: string;
}

export type ChangeLogError =
<<<<<<< HEAD
  | 'MissingGithubToken'
  | 'MissingGitlabToken'
  | 'MissingAzureToken';
=======
  | 'MissingBitbucketToken'
  | 'MissingGithubToken'
  | 'MissingGitlabToken';
>>>>>>> 4ef1cd20

export interface ChangeLogResult {
  hasReleaseNotes?: boolean;
  project?: ChangeLogProject;
  versions?: ChangeLogRelease[];
  error?: ChangeLogError;
}

export interface ChangeLogFile {
  changelogFile: string;
  changelogMd: string;
}<|MERGE_RESOLUTION|>--- conflicted
+++ resolved
@@ -24,13 +24,8 @@
 }
 
 export interface ChangeLogProject {
-<<<<<<< HEAD
-  depName?: string;
-  type: 'github' | 'gitlab' | 'azure';
-=======
   packageName?: string;
-  type: 'bitbucket' | 'github' | 'gitlab';
->>>>>>> 4ef1cd20
+  type: 'azure' | 'bitbucket' | 'github' | 'gitlab';
   apiBaseUrl?: string;
   baseUrl: string;
   repository: string;
@@ -39,15 +34,10 @@
 }
 
 export type ChangeLogError =
-<<<<<<< HEAD
-  | 'MissingGithubToken'
-  | 'MissingGitlabToken'
-  | 'MissingAzureToken';
-=======
+  | 'MissingAzureToken'
   | 'MissingBitbucketToken'
   | 'MissingGithubToken'
   | 'MissingGitlabToken';
->>>>>>> 4ef1cd20
 
 export interface ChangeLogResult {
   hasReleaseNotes?: boolean;
