import { BitbucketChangeLogSource } from './bitbucket/source';
<<<<<<< HEAD
import { GitHubChangeLogSource } from './github/source';
import type { ChangeLogSource } from './source';
import { GitLabChangeLogSource } from './source-gitlab';
=======
import { GitLabChangeLogSource } from './gitlab/source';
import type { ChangeLogSource } from './source';
import { GitHubChangeLogSource } from './source-github';
>>>>>>> b70cd1ce

const api = new Map<string, ChangeLogSource>();
export default api;

api.set('bitbucket', new BitbucketChangeLogSource());
api.set('github', new GitHubChangeLogSource());
api.set('gitlab', new GitLabChangeLogSource());<|MERGE_RESOLUTION|>--- conflicted
+++ resolved
@@ -1,13 +1,7 @@
 import { BitbucketChangeLogSource } from './bitbucket/source';
-<<<<<<< HEAD
 import { GitHubChangeLogSource } from './github/source';
-import type { ChangeLogSource } from './source';
-import { GitLabChangeLogSource } from './source-gitlab';
-=======
 import { GitLabChangeLogSource } from './gitlab/source';
 import type { ChangeLogSource } from './source';
-import { GitHubChangeLogSource } from './source-github';
->>>>>>> b70cd1ce
 
 const api = new Map<string, ChangeLogSource>();
 export default api;
