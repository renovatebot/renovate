--- conflicted
+++ resolved
@@ -217,11 +217,7 @@
       ).toEqual({ error: 'MissingGithubToken' });
     });
 
-<<<<<<< HEAD
-    it('handles supressed Github warnings', async () => {
-=======
     it('handles suppressed Github warnings', async () => {
->>>>>>> 989aa4ff
       GlobalConfig.set({ githubTokenWarn: false });
       expect(
         await getChangeLogJSON({
