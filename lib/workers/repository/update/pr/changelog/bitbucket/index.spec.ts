import type { ChangeLogProject, ChangeLogRelease } from '..';
import { Fixtures } from '../../../../../../../test/fixtures';
import * as httpMock from '../../../../../../../test/http-mock';
import { partial } from '../../../../../../../test/util';
import type { BranchUpgradeConfig } from '../../../../../types';
import { getReleaseList, getReleaseNotesMdFile } from '../release-notes';
import { BitbucketChangeLogSource } from './source';

const baseUrl = 'https://bitbucket.org/';
const apiBaseUrl = 'https://api.bitbucket.org/';

const changelogMd = Fixtures.get('jest.md', '../..');

const bitbucketChangeLogSource = new BitbucketChangeLogSource();

const upgrade = partial<BranchUpgradeConfig>({
  manager: 'some-manager',
  packageName: 'some-repo',
});

const bitbucketTreeResponse = {
  values: [
    {
      type: 'commit_directory',
      path: 'lib',
      commit: {
        hash: '1234',
      },
    },
    {
      type: 'commit_file',
      path: 'CHANGELOG.md',
      commit: {
        hash: 'abcd',
      },
    },
    {
      type: 'commit_file',
      path: 'RELEASE_NOTES.md',
      commit: {
        hash: 'asdf',
      },
    },
  ],
};

const bitbucketTreeResponseNoChangelogFiles = {
  values: [
    {
      type: 'commit_directory',
      path: 'lib',
      commit: {
        hash: '1234',
      },
    },
  ],
};

const bitbucketProject = partial<ChangeLogProject>({
  repository: 'some-org/some-repo',
  baseUrl,
  apiBaseUrl,
});

describe('workers/repository/update/pr/changelog/bitbucket/index', () => {
  it('handles release notes', async () => {
    httpMock
      .scope(apiBaseUrl)
      .get('/2.0/repositories/some-org/some-repo/src?pagelen=100')
      .reply(200, bitbucketTreeResponse)
      .get('/2.0/repositories/some-org/some-repo/src/abcd/CHANGELOG.md')
      .reply(200, changelogMd);
    const res = await getReleaseNotesMdFile(
      bitbucketProject,
      bitbucketChangeLogSource
    );

    expect(res).toMatchObject({
      changelogFile: 'CHANGELOG.md',
      changelogMd: changelogMd + '\n#\n##',
    });
  });

  it('handles missing release notes', async () => {
    httpMock
      .scope(apiBaseUrl)
      .get('/2.0/repositories/some-org/some-repo/src?pagelen=100')
      .reply(200, bitbucketTreeResponseNoChangelogFiles);
    const res = await getReleaseNotesMdFile(
      bitbucketProject,
      bitbucketChangeLogSource
    );
    expect(res).toBeNull();
  });

  it('handles release list', async () => {
    const res = await getReleaseList(
      bitbucketProject,
      partial<ChangeLogRelease>({}),
<<<<<<< HEAD
      bitbucketChangeLogSource
=======
>>>>>>> 242e2781
    );
    expect(res).toBeEmptyArray();
  });

  describe('source', () => {
    it('returns api base url', () => {
      const source = new BitbucketChangeLogSource();
      expect(source.getAPIBaseUrl(upgrade)).toBe(apiBaseUrl);
    });

    it('returns get ref comparison url', () => {
      const source = new BitbucketChangeLogSource();
      expect(
        source.getCompareURL(baseUrl, 'some-org/some-repo', 'abc', 'xzy'),
      ).toBe(
        'https://bitbucket.org/some-org/some-repo/branches/compare/xzy%0Dabc',
      );
    });
  });
});<|MERGE_RESOLUTION|>--- conflicted
+++ resolved
@@ -97,10 +97,7 @@
     const res = await getReleaseList(
       bitbucketProject,
       partial<ChangeLogRelease>({}),
-<<<<<<< HEAD
-      bitbucketChangeLogSource
-=======
->>>>>>> 242e2781
+      bitbucketChangeLogSource,
     );
     expect(res).toBeEmptyArray();
   });
