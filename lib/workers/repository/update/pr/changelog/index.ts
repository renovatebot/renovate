import is from '@sindresorhus/is';
import { logger } from '../../../../../logger';
import * as allVersioning from '../../../../../modules/versioning';
import { detectPlatform } from '../../../../../util/common';
import type { BranchUpgradeConfig } from '../../../../types';
<<<<<<< HEAD
import * as sourceAzure from './source-azure';
import * as sourceGithub from './source-github';
import * as sourceGitlab from './source-gitlab';
=======
import api from './api';
import type { ChangeLogSource } from './source';
>>>>>>> 4ef1cd20
import type { ChangeLogResult } from './types';

export * from './types';

export async function getChangeLogJSON(
  _config: BranchUpgradeConfig
): Promise<ChangeLogResult | null> {
  const sourceUrl = _config.customChangelogUrl ?? _config.sourceUrl!;
  const config: BranchUpgradeConfig = { ..._config, sourceUrl };
  const { versioning, currentVersion, newVersion } = config;
  try {
    if (!(sourceUrl && currentVersion && newVersion)) {
      return null;
    }
    const version = allVersioning.get(versioning);
    if (version.equals(currentVersion, newVersion)) {
      return null;
    }
    logger.debug(
      `Fetching changelog: ${sourceUrl} (${currentVersion} -> ${newVersion})`
    );

    const platform = detectPlatform(sourceUrl);

<<<<<<< HEAD
    switch (platform) {
      case 'gitlab':
        res = await sourceGitlab.getChangeLogJSON(config);
        break;
      case 'github':
        res = await sourceGithub.getChangeLogJSON(config);
        break;
      case 'azure':
        res = await sourceAzure.getChangeLogJSON(config);
        break;

      default:
        logger.info(
          { sourceUrl, hostType: platform },
          'Unknown platform, skipping changelog fetching.'
        );
        break;
=======
    if (is.nullOrUndefined(platform)) {
      logger.info(
        { sourceUrl, hostType: platform },
        'Unknown platform, skipping changelog fetching.'
      );
      return null;
>>>>>>> 4ef1cd20
    }

    const changeLogSource = getChangeLogSourceFor(platform);

    if (is.nullOrUndefined(changeLogSource)) {
      logger.info(
        { sourceUrl, hostType: platform },
        'Unknown changelog source, skipping changelog fetching.'
      );
      return null;
    }

    return await changeLogSource.getChangeLogJSON(config);
  } catch (err) /* istanbul ignore next */ {
    logger.error({ config, err }, 'getChangeLogJSON error');
    return null;
  }
}

export function getChangeLogSourceFor(
  platform: string
): ChangeLogSource | null {
  return api.get(platform) ?? null;
}<|MERGE_RESOLUTION|>--- conflicted
+++ resolved
@@ -3,14 +3,8 @@
 import * as allVersioning from '../../../../../modules/versioning';
 import { detectPlatform } from '../../../../../util/common';
 import type { BranchUpgradeConfig } from '../../../../types';
-<<<<<<< HEAD
-import * as sourceAzure from './source-azure';
-import * as sourceGithub from './source-github';
-import * as sourceGitlab from './source-gitlab';
-=======
 import api from './api';
 import type { ChangeLogSource } from './source';
->>>>>>> 4ef1cd20
 import type { ChangeLogResult } from './types';
 
 export * from './types';
@@ -35,32 +29,12 @@
 
     const platform = detectPlatform(sourceUrl);
 
-<<<<<<< HEAD
-    switch (platform) {
-      case 'gitlab':
-        res = await sourceGitlab.getChangeLogJSON(config);
-        break;
-      case 'github':
-        res = await sourceGithub.getChangeLogJSON(config);
-        break;
-      case 'azure':
-        res = await sourceAzure.getChangeLogJSON(config);
-        break;
-
-      default:
-        logger.info(
-          { sourceUrl, hostType: platform },
-          'Unknown platform, skipping changelog fetching.'
-        );
-        break;
-=======
     if (is.nullOrUndefined(platform)) {
       logger.info(
         { sourceUrl, hostType: platform },
         'Unknown platform, skipping changelog fetching.'
       );
       return null;
->>>>>>> 4ef1cd20
     }
 
     const changeLogSource = getChangeLogSourceFor(platform);
