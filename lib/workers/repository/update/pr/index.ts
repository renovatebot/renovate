--- conflicted
+++ resolved
@@ -77,12 +77,8 @@
 
 export function updatePrDebugData(
   targetBranch: string,
-<<<<<<< HEAD
   labels: string[],
   debugData: PrDebugData | undefined
-=======
-  debugData: PrDebugData | undefined,
->>>>>>> 99dd587a
 ): PrDebugData {
   const createdByRenovateVersion = debugData?.createdInVer ?? pkg.version;
   const updatedByRenovateVersion = pkg.version;
@@ -336,12 +332,8 @@
     {
       debugData: updatePrDebugData(
         config.baseBranch,
-<<<<<<< HEAD
         prepareLabels(config).sort(),
         existingPr?.bodyStruct?.debugData
-=======
-        existingPr?.bodyStruct?.debugData,
->>>>>>> 99dd587a
       ),
     },
     config,
