--- conflicted
+++ resolved
@@ -667,27 +667,15 @@
         artifactErrors: [],
         updatedArtifacts: [partial<FileChange>({})],
       } as WriteExistingFilesResult);
-<<<<<<< HEAD
       const inconfig = {
         ...config,
         ignoreTests: true,
         prCreation: 'not-pending',
+        commitBody: '[skip-ci]',
+        fetchReleaseNotes: true,
       } as BranchConfig;
+      mockedFunction(needsChangelogs).mockReturnValueOnce(true);
       expect(await branchWorker.processBranch(inconfig, branchCache)).toEqual({
-=======
-
-      mockedFunction(needsChangelogs).mockReturnValueOnce(true);
-
-      expect(
-        await branchWorker.processBranch({
-          ...config,
-          ignoreTests: true,
-          prCreation: 'not-pending',
-          commitBody: '[skip-ci]',
-          fetchReleaseNotes: true,
-        })
-      ).toEqual({
->>>>>>> 9f837f22
         branchExists: true,
         prNo: undefined,
         result: 'pending',
