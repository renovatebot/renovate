import { git, partial, platform, scm } from '../../../../../test/util';
<<<<<<< HEAD
import { getConfig } from '../../../../config/defaults';
=======
>>>>>>> f6112172
import { GlobalConfig } from '../../../../config/global';
import type { RenovateConfig } from '../../../../config/types';
import type { Pr } from '../../../../modules/platform/types';
import * as schedule from '../branch/schedule';
import { tryBranchAutomerge } from './automerge';

jest.mock('../../../../util/git');

describe('workers/repository/update/branch/automerge', () => {
  describe('tryBranchAutomerge', () => {
    const isScheduledSpy = jest.spyOn(schedule, 'isScheduledNow');
    let config: RenovateConfig;

    beforeEach(() => {
      config = partial<RenovateConfig>();
      GlobalConfig.reset();
    });

    it('returns false if not configured for automerge', async () => {
      config.automerge = false;
      expect(await tryBranchAutomerge(config)).toBe('no automerge');
    });

    it('returns false if automergeType is pr', async () => {
      config.automerge = true;
      config.automergeType = 'pr';
      expect(await tryBranchAutomerge(config)).toBe('no automerge');
    });

    it('returns false if off schedule', async () => {
      config.automerge = true;
      config.automergeType = 'branch';
      isScheduledSpy.mockReturnValueOnce(false);
      expect(await tryBranchAutomerge(config)).toBe('off schedule');
    });

    it('returns false if branch status is not success', async () => {
      config.automerge = true;
      config.automergeType = 'branch';
      platform.getBranchStatus.mockResolvedValueOnce('yellow');
      expect(await tryBranchAutomerge(config)).toBe('no automerge');
    });

    it('returns branch status error if branch status is failure', async () => {
      config.automerge = true;
      config.automergeType = 'branch';
      platform.getBranchStatus.mockResolvedValueOnce('red');
      expect(await tryBranchAutomerge(config)).toBe('branch status error');
    });

    it('returns false if PR exists', async () => {
      platform.getBranchPr.mockResolvedValueOnce(partial<Pr>());
      config.automerge = true;
      config.automergeType = 'branch';
      platform.getBranchStatus.mockResolvedValueOnce('green');
      expect(await tryBranchAutomerge(config)).toBe(
        'automerge aborted - PR exists'
      );
    });

    it('returns false if automerge fails', async () => {
      config.automerge = true;
      config.automergeType = 'branch';
      config.baseBranch = 'test-branch';
      platform.getBranchStatus.mockResolvedValueOnce('green');
      git.mergeBranch.mockImplementationOnce(() => {
        throw new Error('merge error');
      });

      const res = await tryBranchAutomerge(config);

      expect(res).toBe('failed');
      expect(scm.checkoutBranch).toHaveBeenCalled();
    });

    it('returns true if automerge succeeds', async () => {
      config.automerge = true;
      config.automergeType = 'branch';
      config.baseBranch = 'test-branch';
      platform.getBranchStatus.mockResolvedValueOnce('green');

      const res = await tryBranchAutomerge(config);

      expect(res).toBe('automerged');
      expect(scm.checkoutBranch).toHaveBeenCalledWith('test-branch');
    });

    it('returns true if automerge succeeds (dry-run)', async () => {
      config.automerge = true;
      config.automergeType = 'branch';
      GlobalConfig.set({ dryRun: 'full' });
      platform.getBranchStatus.mockResolvedValueOnce('green');
      expect(await tryBranchAutomerge(config)).toBe('automerged');
    });
  });
});<|MERGE_RESOLUTION|>--- conflicted
+++ resolved
@@ -1,8 +1,4 @@
 import { git, partial, platform, scm } from '../../../../../test/util';
-<<<<<<< HEAD
-import { getConfig } from '../../../../config/defaults';
-=======
->>>>>>> f6112172
 import { GlobalConfig } from '../../../../config/global';
 import type { RenovateConfig } from '../../../../config/types';
 import type { Pr } from '../../../../modules/platform/types';
