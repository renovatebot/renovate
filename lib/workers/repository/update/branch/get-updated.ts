/* eslint-disable @typescript-eslint/no-unnecessary-type-assertion */
import is from '@sindresorhus/is';
import { WORKER_FILE_UPDATE_FAILED } from '../../../../constants/error-messages';
import { logger } from '../../../../logger';
import { get } from '../../../../modules/manager';
import type {
  ArtifactError,
  ArtifactNotice,
  PackageDependency,
  PackageFile,
  UpdateArtifact,
  UpdateArtifactsResult,
} from '../../../../modules/manager/types';
import { getFile } from '../../../../util/git';
import type { FileAddition, FileChange } from '../../../../util/git/types';
import { coerceString } from '../../../../util/string';
import type { BranchConfig } from '../../../types';
import { doAutoReplace } from './auto-replace';

export interface PackageFilesResult {
  artifactErrors: ArtifactError[];
  reuseExistingBranch?: boolean;
  updatedPackageFiles: FileChange[];
  updatedArtifacts: FileChange[];
  artifactNotices: ArtifactNotice[];
}

async function getFileContent(
  updatedFileContents: Record<string, string>,
  filePath: string,
  config: BranchConfig,
): Promise<string | null> {
  let fileContent: string | null = updatedFileContents[filePath];
  if (!fileContent) {
    fileContent = await getFile(
      filePath,
      config.reuseExistingBranch ? config.branchName : config.baseBranch,
    );
  }
  return fileContent;
}

export async function getUpdatedPackageFiles(
  config: BranchConfig,
): Promise<PackageFilesResult> {
  logger.trace({ config });
  const reuseExistingBranch = config.reuseExistingBranch!;
  logger.debug(
    `manager.getUpdatedPackageFiles() reuseExistingBranch=${reuseExistingBranch}`,
  );
  let updatedFileContents: Record<string, string> = {};
  const nonUpdatedFileContents: Record<string, string> = {};
  const packageFileManagers: Record<string, Set<string>> = {};
  const packageFileUpdatedDeps: Record<string, PackageDependency[]> = {};
  const lockFileMaintenanceFiles = [];
  let firstUpdate = true;
  for (const upgrade of config.upgrades) {
    const manager = upgrade.manager!;
    const packageFile = upgrade.packageFile!;
    const depName = upgrade.depName!;
    // TODO: fix types, can be undefined (#22198)
    const newVersion = upgrade.newVersion!;
    const currentVersion = upgrade.currentVersion!;
    const updateLockedDependency = get(manager, 'updateLockedDependency')!;
    packageFileManagers[packageFile] ??= new Set<string>();
    packageFileManagers[packageFile].add(manager);
    packageFileUpdatedDeps[packageFile] ??= [];
    packageFileUpdatedDeps[packageFile].push({ ...upgrade });
    const packageFileContent = await getFileContent(
      updatedFileContents,
      packageFile,
      config,
    );
    let lockFileContent: string | null = null;
    const lockFile = upgrade.lockFile ?? upgrade.lockFiles?.[0] ?? '';
    if (lockFile) {
      lockFileContent = await getFileContent(
        updatedFileContents,
        lockFile,
        config,
      );
    }
    // istanbul ignore if
    if (
      reuseExistingBranch &&
      (!packageFileContent || (lockFile && !lockFileContent))
    ) {
      logger.debug(
        { packageFile, depName },
        'Rebasing branch after file not found',
      );
      return getUpdatedPackageFiles({
        ...config,
        reuseExistingBranch: false,
      });
    }
    if (upgrade.updateType === 'lockFileMaintenance') {
      lockFileMaintenanceFiles.push(packageFile);
    } else if (upgrade.isRemediation) {
      const { status, files } = await updateLockedDependency({
        ...upgrade,
        depName,
        newVersion,
        currentVersion,
        packageFile,
        packageFileContent: packageFileContent!,
        lockFile,
        lockFileContent: lockFileContent!,
        allowParentUpdates: true,
        allowHigherOrRemoved: true,
      });
      if (reuseExistingBranch && status !== 'already-updated') {
        logger.debug(
          { lockFile, depName, status },
          'Need to retry branch as it is not already up-to-date',
        );
        return getUpdatedPackageFiles({
          ...config,
          reuseExistingBranch: false,
        });
      }
      if (files) {
        updatedFileContents = { ...updatedFileContents, ...files };
        Object.keys(files).forEach(
          (file) => delete nonUpdatedFileContents[file],
        );
      }
      if (status === 'update-failed' || status === 'unsupported') {
        upgrade.remediationNotPossible = true;
      }
    } else if (upgrade.isLockfileUpdate) {
      if (updateLockedDependency) {
        const { status, files } = await updateLockedDependency({
          ...upgrade,
          depName,
          newVersion,
          currentVersion,
          packageFile,
          packageFileContent: packageFileContent!,
          lockFile,
          lockFileContent: lockFileContent!,
          allowParentUpdates: false,
        });
        if (status === 'unsupported') {
          // incompatible lock file
          if (!updatedFileContents[packageFile]) {
            nonUpdatedFileContents[packageFile] = packageFileContent!;
          }
        } else if (status === 'already-updated') {
          logger.debug(
            `Upgrade of ${depName} to ${newVersion} is already done in existing branch`,
          );
        } else {
          // something changed
          if (reuseExistingBranch) {
            logger.debug(
              { lockFile, depName, status },
              'Need to retry branch as upgrade requirements are not mets',
            );
            return getUpdatedPackageFiles({
              ...config,
              reuseExistingBranch: false,
            });
          }
          if (files) {
            updatedFileContents = { ...updatedFileContents, ...files };
            Object.keys(files).forEach(
              (file) => delete nonUpdatedFileContents[file],
            );
          }
        }
      } else {
        logger.debug(
          { manager },
          'isLockFileUpdate without updateLockedDependency',
        );
        if (!updatedFileContents[packageFile]) {
          nonUpdatedFileContents[packageFile] = packageFileContent!;
        }
      }
    } else {
      const bumpPackageVersion = get(manager, 'bumpPackageVersion');
      const updateDependency = get(manager, 'updateDependency');
      if (!updateDependency) {
        let res = await doAutoReplace(
          upgrade,
          packageFileContent!,
          reuseExistingBranch,
          firstUpdate,
        );
        firstUpdate = false;
        if (res) {
          if (
            bumpPackageVersion &&
            upgrade.bumpVersion &&
            upgrade.packageFileVersion
          ) {
            const { bumpedContent } = await bumpPackageVersion(
              res,
              upgrade.packageFileVersion,
              upgrade.bumpVersion,
              packageFile,
            );
            res = bumpedContent;
          }
          if (res === packageFileContent) {
            logger.debug({ packageFile, depName }, 'No content changed');
          } else {
            logger.debug({ packageFile, depName }, 'Contents updated');
            updatedFileContents[packageFile] = res!;
            delete nonUpdatedFileContents[packageFile];
          }
          continue;
        } else if (reuseExistingBranch) {
          return getUpdatedPackageFiles({
            ...config,
            reuseExistingBranch: false,
          });
        }
        logger.error({ packageFile, depName }, 'Could not autoReplace');
        throw new Error(WORKER_FILE_UPDATE_FAILED);
      }
      let newContent = await updateDependency({
        fileContent: packageFileContent!,
        upgrade,
      });
      if (
        newContent &&
        bumpPackageVersion &&
        upgrade.bumpVersion &&
        upgrade.packageFileVersion
      ) {
        const { bumpedContent } = await bumpPackageVersion(
          newContent,
          upgrade.packageFileVersion,
          upgrade.bumpVersion,
          packageFile,
        );
        newContent = bumpedContent;
      }
      if (!newContent) {
        if (reuseExistingBranch) {
          logger.debug(
            { packageFile, depName },
            'Rebasing branch after error updating content',
          );
          return getUpdatedPackageFiles({
            ...config,
            reuseExistingBranch: false,
          });
        }
        logger.debug(
          { existingContent: packageFileContent, config: upgrade },
          'Error updating file',
        );
        throw new Error(WORKER_FILE_UPDATE_FAILED);
      }
      if (newContent !== packageFileContent) {
        if (reuseExistingBranch) {
          // This ensure it's always 1 commit from the bot
          logger.debug(
            { packageFile, depName },
            'Need to update package file so will rebase first',
          );
          return getUpdatedPackageFiles({
            ...config,
            reuseExistingBranch: false,
          });
        }
        logger.debug(
          `Updating ${depName} in ${coerceString(packageFile, lockFile)}`,
        );
        updatedFileContents[packageFile] = newContent;
        delete nonUpdatedFileContents[packageFile];
      }
      if (newContent === packageFileContent) {
        if (upgrade.manager === 'git-submodules') {
          updatedFileContents[packageFile] = newContent;
          delete nonUpdatedFileContents[packageFile];
        }
      }
    }
  }
  const updatedPackageFiles: FileAddition[] = Object.keys(
    updatedFileContents,
  ).map((name) => ({
    type: 'addition',
    path: name,
    contents: updatedFileContents[name],
  }));
  const updatedArtifacts: FileChange[] = [];
  const artifactNotices: ArtifactNotice[] = [];
  const artifactErrors: ArtifactError[] = [];
  const artifactNotices: ArtifactNotice[] = [];
  // istanbul ignore if
  if (is.nonEmptyArray(updatedPackageFiles)) {
    logger.debug('updateArtifacts for updatedPackageFiles');
  }
  for (const packageFile of updatedPackageFiles) {
    const updatedDeps = packageFileUpdatedDeps[packageFile.path];
    const managers = packageFileManagers[packageFile.path];
    if (is.nonEmptySet(managers)) {
      for (const manager of managers) {
        const results = await managerUpdateArtifacts(manager, {
          packageFileName: packageFile.path,
          updatedDeps,
          // TODO #22198
          newPackageFileContent: packageFile.contents!.toString(),
          config: patchConfigForArtifactsUpdate(
            config,
            manager,
            packageFile.path,
          ),
        });
        processUpdateArtifactResults(
          results,
          updatedArtifacts,
<<<<<<< HEAD
          artifactNotices,
          artifactErrors,
=======
          artifactErrors,
          artifactNotices,
>>>>>>> 7a895ee2
        );
      }
    }
  }
  const nonUpdatedPackageFiles: FileAddition[] = Object.keys(
    nonUpdatedFileContents,
  ).map((name) => ({
    type: 'addition',
    path: name,
    contents: nonUpdatedFileContents[name],
  }));
  // istanbul ignore if
  if (is.nonEmptyArray(nonUpdatedPackageFiles)) {
    logger.debug('updateArtifacts for nonUpdatedPackageFiles');
  }
  for (const packageFile of nonUpdatedPackageFiles) {
    const updatedDeps = packageFileUpdatedDeps[packageFile.path];
    const managers = packageFileManagers[packageFile.path];
    if (is.nonEmptySet(managers)) {
      for (const manager of managers) {
        const results = await managerUpdateArtifacts(manager, {
          packageFileName: packageFile.path,
          updatedDeps,
          // TODO #22198
          newPackageFileContent: packageFile.contents!.toString(),
          config: patchConfigForArtifactsUpdate(
            config,
            manager,
            packageFile.path,
          ),
        });
        processUpdateArtifactResults(
          results,
          updatedArtifacts,
<<<<<<< HEAD
          artifactNotices,
          artifactErrors,
=======
          artifactErrors,
          artifactNotices,
>>>>>>> 7a895ee2
        );
        if (is.nonEmptyArray(results)) {
          updatedPackageFiles.push(packageFile);
        }
      }
    }
  }
  if (!reuseExistingBranch) {
    // Only perform lock file maintenance if it's a fresh commit
    // istanbul ignore if
    if (is.nonEmptyArray(lockFileMaintenanceFiles)) {
      logger.debug('updateArtifacts for lockFileMaintenanceFiles');
    }
    for (const packageFileName of lockFileMaintenanceFiles) {
      const managers = packageFileManagers[packageFileName];
      if (is.nonEmptySet(managers)) {
        for (const manager of managers) {
          const contents =
            updatedFileContents[packageFileName] ||
            (await getFile(packageFileName, config.baseBranch));
          const results = await managerUpdateArtifacts(manager, {
            packageFileName,
            updatedDeps: [],
            newPackageFileContent: contents!,
            config: patchConfigForArtifactsUpdate(
              config,
              manager,
              packageFileName,
            ),
          });
          processUpdateArtifactResults(
            results,
            updatedArtifacts,
            artifactNotices,
            artifactErrors,
            artifactNotices,
          );
        }
      }
    }
  }
  return {
    reuseExistingBranch, // Need to overwrite original config
    updatedPackageFiles,
    updatedArtifacts,
    artifactErrors,
    artifactNotices,
  };
}

// workaround, see #27319
function patchConfigForArtifactsUpdate(
  config: BranchConfig,
  manager: string,
  packageFileName: string,
): BranchConfig {
  const updatedConfig = { ...config };
  if (is.nonEmptyArray(updatedConfig.packageFiles?.[manager])) {
    const managerPackageFiles: PackageFile[] =
      updatedConfig.packageFiles?.[manager];
    const packageFile = managerPackageFiles.find(
      (p) => p.packageFile === packageFileName,
    );
    if (
      packageFile &&
      is.nonEmptyArray(updatedConfig.lockFiles) &&
      is.nonEmptyArray(packageFile.lockFiles)
    ) {
      updatedConfig.lockFiles = packageFile.lockFiles;
    }
  }
  return updatedConfig;
}

async function managerUpdateArtifacts(
  manager: string,
  updateArtifact: UpdateArtifact,
): Promise<UpdateArtifactsResult[] | null> {
  const updateArtifacts = get(manager, 'updateArtifacts');
  if (updateArtifacts) {
    return await updateArtifacts(updateArtifact);
  }
  return null;
}

function processUpdateArtifactResults(
  results: UpdateArtifactsResult[] | null,
  updatedArtifacts: FileChange[],
  artifactNotices: ArtifactNotice[],
  artifactErrors: ArtifactError[],
  artifactNotices: ArtifactNotice[],
): void {
  if (is.nonEmptyArray(results)) {
    for (const res of results) {
      const { file, notice, artifactError } = res;
<<<<<<< HEAD
      // istanbul ignore else
      if (file) {
        updatedArtifacts.push(file);
        if (notice) {
          artifactNotices.push({ file: file.path, message: notice });
        }
      } else if (artifactError) {
=======
      if (file) {
        updatedArtifacts.push(file);
      }

      if (artifactError) {
>>>>>>> 7a895ee2
        artifactErrors.push(artifactError);
      }

      if (notice) {
        artifactNotices.push(notice);
      }
    }
  }
}<|MERGE_RESOLUTION|>--- conflicted
+++ resolved
@@ -289,7 +289,6 @@
     contents: updatedFileContents[name],
   }));
   const updatedArtifacts: FileChange[] = [];
-  const artifactNotices: ArtifactNotice[] = [];
   const artifactErrors: ArtifactError[] = [];
   const artifactNotices: ArtifactNotice[] = [];
   // istanbul ignore if
@@ -315,13 +314,8 @@
         processUpdateArtifactResults(
           results,
           updatedArtifacts,
-<<<<<<< HEAD
-          artifactNotices,
-          artifactErrors,
-=======
           artifactErrors,
           artifactNotices,
->>>>>>> 7a895ee2
         );
       }
     }
@@ -356,13 +350,8 @@
         processUpdateArtifactResults(
           results,
           updatedArtifacts,
-<<<<<<< HEAD
-          artifactNotices,
-          artifactErrors,
-=======
           artifactErrors,
           artifactNotices,
->>>>>>> 7a895ee2
         );
         if (is.nonEmptyArray(results)) {
           updatedPackageFiles.push(packageFile);
@@ -396,7 +385,6 @@
           processUpdateArtifactResults(
             results,
             updatedArtifacts,
-            artifactNotices,
             artifactErrors,
             artifactNotices,
           );
@@ -451,28 +439,17 @@
 function processUpdateArtifactResults(
   results: UpdateArtifactsResult[] | null,
   updatedArtifacts: FileChange[],
-  artifactNotices: ArtifactNotice[],
   artifactErrors: ArtifactError[],
   artifactNotices: ArtifactNotice[],
 ): void {
   if (is.nonEmptyArray(results)) {
     for (const res of results) {
       const { file, notice, artifactError } = res;
-<<<<<<< HEAD
-      // istanbul ignore else
       if (file) {
         updatedArtifacts.push(file);
-        if (notice) {
-          artifactNotices.push({ file: file.path, message: notice });
-        }
-      } else if (artifactError) {
-=======
-      if (file) {
-        updatedArtifacts.push(file);
       }
 
       if (artifactError) {
->>>>>>> 7a895ee2
         artifactErrors.push(artifactError);
       }
 
