--- conflicted
+++ resolved
@@ -241,11 +241,7 @@
         );
         firstUpdate = false;
         if (res) {
-<<<<<<< HEAD
-          res = await bumpPackageVersion(res, upgrade);
-=======
           res = await applyManagerBumpPackageVersion(res, upgrade);
->>>>>>> 6f862cc9
           if (res === packageFileContent) {
             logger.debug({ packageFile, depName }, 'No content changed');
           } else {
@@ -267,11 +263,7 @@
         fileContent: packageFileContent!,
         upgrade,
       });
-<<<<<<< HEAD
-      newContent = await bumpPackageVersion(newContent, upgrade);
-=======
       newContent = await applyManagerBumpPackageVersion(newContent, upgrade);
->>>>>>> 6f862cc9
       if (!newContent) {
         if (reuseExistingBranch) {
           logger.debug(
@@ -513,11 +505,7 @@
   }
 }
 
-<<<<<<< HEAD
-async function bumpPackageVersion(
-=======
 async function applyManagerBumpPackageVersion(
->>>>>>> 6f862cc9
   packageFileContent: string | null,
   upgrade: BranchUpgradeConfig,
 ): Promise<string | null> {
