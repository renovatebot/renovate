--- conflicted
+++ resolved
@@ -40,11 +40,10 @@
   return fileContent;
 }
 
-<<<<<<< HEAD
-function sortPackageFiles(
+function sortPackageFiles<T extends FilePath>(
   config: BranchConfig,
   manager: string,
-  packageFiles: FileAddition[],
+  packageFiles: T[],
 ): void {
   const managerPackageFiles = config.packageFiles?.[manager];
   if (!managerPackageFiles) {
@@ -61,8 +60,6 @@
   });
 }
 
-=======
->>>>>>> b96d9767
 function hasAny(set: Set<string>, targets: Iterable<string>): boolean {
   for (const target of targets) {
     if (set.has(target)) {
@@ -72,8 +69,6 @@
   return false;
 }
 
-<<<<<<< HEAD
-=======
 type FilePath = Pick<FileChange, 'path'>;
 
 function getManagersForPackageFiles<T extends FilePath>(
@@ -97,7 +92,6 @@
   );
 }
 
->>>>>>> b96d9767
 export async function getUpdatedPackageFiles(
   config: BranchConfig,
 ): Promise<PackageFilesResult> {
@@ -351,21 +345,6 @@
   const artifactNotices: ArtifactNotice[] = [];
   if (is.nonEmptyArray(updatedPackageFiles)) {
     logger.debug('updateArtifacts for updatedPackageFiles');
-<<<<<<< HEAD
-    const updatedPackageFileNames = updatedPackageFiles.map(
-      (packageFile) => packageFile.path,
-    );
-    const updatedPackageFileManagers = new Set(
-      Object.keys(managerPackageFiles).filter((manager) =>
-        hasAny(managerPackageFiles[manager], updatedPackageFileNames),
-      ),
-    );
-    for (const manager of updatedPackageFileManagers) {
-      const packageFilesForManager = updatedPackageFiles.filter((packageFile) =>
-        managerPackageFiles[manager].has(packageFile.path),
-      );
-      sortPackageFiles(config, manager, packageFilesForManager);
-=======
     const updatedPackageFileManagers = getManagersForPackageFiles(
       updatedPackageFiles,
       managerPackageFiles,
@@ -375,7 +354,7 @@
         updatedPackageFiles,
         managerPackageFiles[manager],
       );
->>>>>>> b96d9767
+      sortPackageFiles(config, manager, packageFilesForManager);
       for (const packageFile of packageFilesForManager) {
         const updatedDeps = packageFileUpdatedDeps[packageFile.path];
         const results = await managerUpdateArtifacts(manager, {
@@ -407,21 +386,6 @@
   }));
   if (is.nonEmptyArray(nonUpdatedPackageFiles)) {
     logger.debug('updateArtifacts for nonUpdatedPackageFiles');
-<<<<<<< HEAD
-    const nonUpdatedPackageFileNames = nonUpdatedPackageFiles.map(
-      (packageFile) => packageFile.path,
-    );
-    const nonUpdatedPackageFileManagers = new Set(
-      Object.keys(managerPackageFiles).filter((manager) =>
-        hasAny(managerPackageFiles[manager], nonUpdatedPackageFileNames),
-      ),
-    );
-    for (const manager of nonUpdatedPackageFileManagers) {
-      const packageFilesForManager = nonUpdatedPackageFiles.filter(
-        (packageFile) => managerPackageFiles[manager].has(packageFile.path),
-      );
-      sortPackageFiles(config, manager, packageFilesForManager);
-=======
     const nonUpdatedPackageFileManagers = getManagersForPackageFiles(
       nonUpdatedPackageFiles,
       managerPackageFiles,
@@ -431,7 +395,7 @@
         nonUpdatedPackageFiles,
         managerPackageFiles[manager],
       );
->>>>>>> b96d9767
+      sortPackageFiles(config, manager, packageFilesForManager);
       for (const packageFile of packageFilesForManager) {
         const updatedDeps = packageFileUpdatedDeps[packageFile.path];
         const results = await managerUpdateArtifacts(manager, {
@@ -458,33 +422,13 @@
     }
   }
   if (!reuseExistingBranch) {
-<<<<<<< HEAD
-    const lockFileMaintenancePackageFiles: FileAddition[] =
-      lockFileMaintenanceFiles.map((name) => ({
-        type: 'addition',
-        path: name,
-        contents: null,
-=======
     const lockFileMaintenancePackageFiles: FilePath[] =
       lockFileMaintenanceFiles.map((name) => ({
         path: name,
->>>>>>> b96d9767
       }));
     // Only perform lock file maintenance if it's a fresh commit
     if (is.nonEmptyArray(lockFileMaintenanceFiles)) {
       logger.debug('updateArtifacts for lockFileMaintenanceFiles');
-<<<<<<< HEAD
-      const lockFileMaintenanceManagers = new Set(
-        Object.keys(managerPackageFiles).filter((manager) =>
-          hasAny(managerPackageFiles[manager], lockFileMaintenanceFiles),
-        ),
-      );
-      for (const manager of lockFileMaintenanceManagers) {
-        const packageFilesForManager = lockFileMaintenancePackageFiles.filter(
-          (packageFile) => managerPackageFiles[manager].has(packageFile.path),
-        );
-        sortPackageFiles(config, manager, packageFilesForManager);
-=======
       const lockFileMaintenanceManagers = getManagersForPackageFiles(
         lockFileMaintenancePackageFiles,
         managerPackageFiles,
@@ -494,7 +438,7 @@
           lockFileMaintenancePackageFiles,
           managerPackageFiles[manager],
         );
->>>>>>> b96d9767
+        sortPackageFiles(config, manager, packageFilesForManager);
         for (const packageFile of packageFilesForManager) {
           const contents =
             updatedFileContents[packageFile.path] ||
