import { logger } from '../../../../logger';
import { platform } from '../../../../modules/platform';
import { scm } from '../../../../modules/platform/scm';
import type { RangeStrategy } from '../../../../types';
import type { BranchConfig } from '../../../types';

async function shouldKeepUpdated(
  config: BranchConfig,
  baseBranch: string,
  branchName: string,
): Promise<boolean> {
  const keepUpdatedLabel = config.keepUpdatedLabel;
  if (!keepUpdatedLabel) {
    return false;
  }

  const branchPr = await platform.getBranchPr(
    config.branchName,
    config.baseBranch,
  );

  if (branchPr?.labels?.includes(keepUpdatedLabel)) {
    return true;
  }

  return false;
}

export async function shouldReuseExistingBranch(
  config: BranchConfig,
): Promise<BranchConfig> {
  const { baseBranch, branchName } = config;
  const result: BranchConfig = { ...config, reuseExistingBranch: false };
  // Check if branch exists
  if (!(await scm.branchExists(branchName))) {
    logger.debug(`Branch needs creating`);
    return result;
  }
  logger.debug(`Branch already exists`);
  const keepUpdated = await shouldKeepUpdated(result, baseBranch, branchName);
<<<<<<< HEAD
  // handle auto/automerging
  await updateRebaseWhenAuto(result, keepUpdated);
=======
  await determineRebaseWhenValue(result, keepUpdated);
>>>>>>> 5ba81a01

  if (result.rebaseWhen === 'behind-base-branch' || keepUpdated) {
    if (await scm.isBranchBehindBase(branchName, baseBranch)) {
      logger.debug(`Branch is behind base branch and needs rebasing`);
      // We can rebase the branch only if no PR or PR can be rebased
      if (await scm.isBranchModified(branchName, baseBranch)) {
        logger.debug('Cannot rebase branch as it has been modified');
        result.reuseExistingBranch = true;
        result.isModified = true;
        return result;
      }
      logger.debug('Branch is unmodified, so can be rebased');
      return result;
    }
    logger.debug('Branch is up-to-date');
  } else {
    logger.debug(
      `Skipping behind base branch check due to rebaseWhen=${result.rebaseWhen!}`,
    );
  }

  // Now check if PR is unmergeable. If so then we also rebase
  result.isConflicted = await scm.isBranchConflicted(baseBranch, branchName);
  if (result.isConflicted) {
    logger.debug('Branch is conflicted');

    if ((await scm.isBranchModified(branchName, baseBranch)) === false) {
      logger.debug(`Branch is not mergeable and needs rebasing`);
      if (result.rebaseWhen === 'never' && !keepUpdated) {
        logger.debug('Rebasing disabled by config');
        result.reuseExistingBranch = true;
        result.isModified = false;
      }
      // Setting reuseExistingBranch back to undefined means that we'll use the default branch
      return result;
    }
    // Don't do anything different, but warn
    // TODO: Add warning to PR (#9720)
    logger.debug(`Branch is not mergeable but can't be rebased`);
  }
  logger.debug(`Branch does not need rebasing`);

  // Branches can get in an inconsistent state if "update-lockfile" is used at the same time as other strategies
  // On the first execution, everything is executed, but if on a second execution the package.json modification is
  // skipped but the lockfile update is executed, the lockfile will have a different result than if it was executed
  // along with the changes to the package.json. Thus ending up with an incomplete branch update
  // This is why we are skipping branch reuse in this case (#10050)
  const groupedByPackageFile: Record<string, Set<RangeStrategy>> = {};
  for (const upgrade of result.upgrades) {
    const packageFile = upgrade.packageFile!;
    groupedByPackageFile[packageFile] ??= new Set();
    groupedByPackageFile[packageFile].add(upgrade.rangeStrategy!);

    if (
      groupedByPackageFile[packageFile].size > 1 &&
      groupedByPackageFile[packageFile].has('update-lockfile')
    ) {
      logger.debug(
        `Detected multiple rangeStrategies along with update-lockfile`,
      );
      result.reuseExistingBranch = false;
      result.isModified = false;
      return result;
    }
  }

  result.reuseExistingBranch = true;
  result.isModified = false;
  return result;
}

<<<<<<< HEAD
async function updateRebaseWhenAuto(
  result: BranchConfig,
  keepUpdated: boolean,
): Promise<void> {
  // Helper function for logging and assigning
  const setRebaseWhen = (value: string, reason: string): void => {
    logger.debug(
      `Converting rebaseWhen=${result.rebaseWhen} to rebaseWhen=${value} because ${reason}`,
    );
    result.rebaseWhen = value;
  };

  if (result.rebaseWhen === 'auto' || result.rebaseWhen === 'automerging') {
    if (result.automerge === true) {
      setRebaseWhen('behind-base-branch', 'automerge=true');
    } else if (await platform.getBranchForceRebase?.(result.baseBranch)) {
      setRebaseWhen(
        'behind-base-branch',
        'platform is configured to require up-to-date branches',
      );
    } else if (keepUpdated) {
      setRebaseWhen('behind-base-branch', 'keep-updated label is set');
    } else if (result.rebaseWhen === 'automerging') {
      setRebaseWhen('never', 'no keep-updated label and automerging is set');
    } else {
      setRebaseWhen('conflicted', 'no rule for behind-base-branch applies');
    }
=======
/**
 * This method updates rebaseWhen value when it's set to auto(default)
 *
 * @param result BranchConfig
 * @param keepUpdated boolean
 */
async function determineRebaseWhenValue(
  result: BranchConfig,
  keepUpdated: boolean,
): Promise<void> {
  if (result.rebaseWhen === 'auto') {
    let reason;

    let newValue = 'behind-base-branch';
    if (result.automerge === true) {
      reason = 'automerge=true';
    } else if (await platform.getBranchForceRebase?.(result.baseBranch)) {
      reason = 'platform is configured to require up-to-date branches';
    } else if (keepUpdated) {
      reason = 'keep-updated label is set';
    } else {
      newValue = 'conflicted';
      reason = 'no rule for behind-base-branch applies';
    }

    logger.debug(
      `Converting rebaseWhen=${result.rebaseWhen} to rebaseWhen=${newValue} because ${reason}`,
    );
    result.rebaseWhen = newValue;
>>>>>>> 5ba81a01
  }
}<|MERGE_RESOLUTION|>--- conflicted
+++ resolved
@@ -38,12 +38,7 @@
   }
   logger.debug(`Branch already exists`);
   const keepUpdated = await shouldKeepUpdated(result, baseBranch, branchName);
-<<<<<<< HEAD
-  // handle auto/automerging
-  await updateRebaseWhenAuto(result, keepUpdated);
-=======
   await determineRebaseWhenValue(result, keepUpdated);
->>>>>>> 5ba81a01
 
   if (result.rebaseWhen === 'behind-base-branch' || keepUpdated) {
     if (await scm.isBranchBehindBase(branchName, baseBranch)) {
@@ -115,37 +110,8 @@
   return result;
 }
 
-<<<<<<< HEAD
-async function updateRebaseWhenAuto(
-  result: BranchConfig,
-  keepUpdated: boolean,
-): Promise<void> {
-  // Helper function for logging and assigning
-  const setRebaseWhen = (value: string, reason: string): void => {
-    logger.debug(
-      `Converting rebaseWhen=${result.rebaseWhen} to rebaseWhen=${value} because ${reason}`,
-    );
-    result.rebaseWhen = value;
-  };
-
-  if (result.rebaseWhen === 'auto' || result.rebaseWhen === 'automerging') {
-    if (result.automerge === true) {
-      setRebaseWhen('behind-base-branch', 'automerge=true');
-    } else if (await platform.getBranchForceRebase?.(result.baseBranch)) {
-      setRebaseWhen(
-        'behind-base-branch',
-        'platform is configured to require up-to-date branches',
-      );
-    } else if (keepUpdated) {
-      setRebaseWhen('behind-base-branch', 'keep-updated label is set');
-    } else if (result.rebaseWhen === 'automerging') {
-      setRebaseWhen('never', 'no keep-updated label and automerging is set');
-    } else {
-      setRebaseWhen('conflicted', 'no rule for behind-base-branch applies');
-    }
-=======
 /**
- * This method updates rebaseWhen value when it's set to auto(default)
+ * This method updates rebaseWhen value when it's set to auto(default) or automerging
  *
  * @param result BranchConfig
  * @param keepUpdated boolean
@@ -154,16 +120,19 @@
   result: BranchConfig,
   keepUpdated: boolean,
 ): Promise<void> {
-  if (result.rebaseWhen === 'auto') {
+  if (result.rebaseWhen === 'auto' || result.rebaseWhen === 'automerging') {
     let reason;
 
     let newValue = 'behind-base-branch';
     if (result.automerge === true) {
       reason = 'automerge=true';
-    } else if (await platform.getBranchForceRebase?.(result.baseBranch)) {
+    } else if (result.rebaseWhen !== 'automerging' && await platform.getBranchForceRebase?.(result.baseBranch)) {
       reason = 'platform is configured to require up-to-date branches';
     } else if (keepUpdated) {
       reason = 'keep-updated label is set';
+    } else if (result.rebaseWhen === 'automerging') {
+      newValue = 'never';
+      reason = 'no keep-updated label and automerging is set';
     } else {
       newValue = 'conflicted';
       reason = 'no rule for behind-base-branch applies';
@@ -173,6 +142,5 @@
       `Converting rebaseWhen=${result.rebaseWhen} to rebaseWhen=${newValue} because ${reason}`,
     );
     result.rebaseWhen = newValue;
->>>>>>> 5ba81a01
   }
 }