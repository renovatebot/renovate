--- conflicted
+++ resolved
@@ -35,11 +35,8 @@
   isBranchConflicted,
   isBranchModified,
 } from '../../../../util/git';
-<<<<<<< HEAD
 import { setCachedBranchParentShaResult } from '../../../../util/git/parent-sha-cache';
-=======
 import { setCachedConflictResult } from '../../../../util/git/conflicts-cache';
->>>>>>> 30003c3a
 import {
   getMergeConfidenceLevel,
   isActiveConfidenceLevel,
@@ -536,19 +533,18 @@
     if (commitSha) {
       const action = branchExists ? 'updated' : 'created';
       logger.info({ commitSha }, `Branch ${action}`);
-<<<<<<< HEAD
       // TODO #7154
       setCachedBranchParentShaResult(
         config.branchName,
         getBranchCommit(config.defaultBranch!)!
-=======
+        );
+      // TODO #7154
       setCachedConflictResult(
         config.defaultBranch!,
         getBranchCommit(config.defaultBranch!)!,
         config.branchName,
         commitSha,
         false
->>>>>>> 30003c3a
       );
     }
     // Set branch statuses
