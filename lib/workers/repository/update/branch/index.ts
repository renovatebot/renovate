import { isNonEmptyString } from '@sindresorhus/is';
import { DateTime } from 'luxon';
import { GlobalConfig } from '../../../../config/global';
import {
  type MinimumReleaseAgeBehaviour,
  type RenovateConfig,
  type UpdateType,
} from '../../../../config/types';
import {
  CONFIG_VALIDATION,
  MANAGER_LOCKFILE_ERROR,
  PLATFORM_AUTHENTICATION_ERROR,
  PLATFORM_BAD_CREDENTIALS,
  PLATFORM_INTEGRATION_UNAUTHORIZED,
  PLATFORM_RATE_LIMIT_EXCEEDED,
  REPOSITORY_CHANGED,
  SYSTEM_INSUFFICIENT_DISK_SPACE,
  TEMPORARY_ERROR,
  WORKER_FILE_UPDATE_FAILED,
} from '../../../../constants/error-messages';
import { logger, removeMeta } from '../../../../logger';
import { getAdditionalFiles } from '../../../../modules/manager/npm/post-update';
import type { Pr } from '../../../../modules/platform';
import { platform } from '../../../../modules/platform';
import {
  ensureComment,
  ensureCommentRemoval,
} from '../../../../modules/platform/comment';
import { scm } from '../../../../modules/platform/scm';
import { ExternalHostError } from '../../../../types/errors/external-host-error';
import { getElapsedMs } from '../../../../util/date';
import { emojify } from '../../../../util/emoji';
import {
  getMergeConfidenceLevel,
  isActiveConfidenceLevel,
  satisfiesConfidenceLevel,
} from '../../../../util/merge-confidence';
import { coerceNumber } from '../../../../util/number';
import { toMs } from '../../../../util/pretty-time';
import * as template from '../../../../util/template';
import { getCount, isLimitReached } from '../../../global/limits';
import type { BranchConfig, BranchResult, PrBlockedBy } from '../../../types';
import { embedChangelogs } from '../../changelog';
import { ensurePr, getPlatformPrOptions } from '../pr';
import { checkAutoMerge } from '../pr/automerge';
import { setArtifactErrorStatus } from './artifacts';
import { tryBranchAutomerge } from './automerge';
import { bumpVersions } from './bump-versions';
import { prAlreadyExisted } from './check-existing';
import { commitFilesToBranch } from './commit';
import executePostUpgradeCommands from './execute-post-upgrade-commands';
import { getUpdatedPackageFiles } from './get-updated';
import { handleClosedPr, handleModifiedPr } from './handle-existing';
import { shouldReuseExistingBranch } from './reuse';
import { isScheduledNow } from './schedule';
import { setConfidence, setStability } from './status-checks';

async function rebaseCheck(
  config: RenovateConfig,
  branchPr: Pr,
): Promise<boolean> {
  const titleRebase = branchPr.title?.startsWith('rebase!');
  if (titleRebase) {
    logger.debug(
      `Manual rebase requested via PR title for #${branchPr.number}`,
    );
    return true;
  }
  const labelRebase = !!branchPr.labels?.includes(config.rebaseLabel!);
  if (labelRebase) {
    logger.debug(
      `Manual rebase requested via PR labels for #${branchPr.number}`,
    );
    /* v8 ignore start -- needs test */
    if (GlobalConfig.get('dryRun')) {
      logger.info(
        `DRY-RUN: Would delete label ${config.rebaseLabel!} from #${
          branchPr.number
        }`,
      );
      /* v8 ignore stop -- needs test */
    } else {
      await platform.deleteLabel(branchPr.number, config.rebaseLabel!);
    }
    return true;
  }
  const prRebaseChecked = !!branchPr.bodyStruct?.rebaseRequested;
  if (prRebaseChecked) {
    logger.debug(
      `Manual rebase requested via PR checkbox for #${branchPr.number}`,
    );
    return true;
  }

  return false;
}

async function deleteBranchSilently(branchName: string): Promise<void> {
  try {
    await scm.deleteBranch(branchName);
    /* v8 ignore start -- needs test */
  } catch (err) {
    logger.debug({ branchName, err }, 'Branch auto-remove failed');
  } /* v8 ignore stop -- needs test */
}

function userChangedTargetBranch(pr: Pr): boolean {
  const oldTargetBranch = pr.bodyStruct?.debugData?.targetBranch;
  if (oldTargetBranch && pr.targetBranch) {
    return pr.targetBranch !== oldTargetBranch;
  }
  return false;
}

export interface ProcessBranchResult {
  branchExists: boolean;
  updatesVerified?: boolean;
  prBlockedBy?: PrBlockedBy;
  prNo?: number;
  result: BranchResult;
  commitSha?: string | null;
}

export async function processBranch(
  branchConfig: BranchConfig,
  forceRebase = false,
): Promise<ProcessBranchResult> {
  let commitSha: string | null = null;
  let config: BranchConfig = { ...branchConfig };
  logger.trace({ config }, 'processBranch()');
  let branchExists = await scm.branchExists(config.branchName);
  const dependencyDashboardCheck =
    config.dependencyDashboardChecks?.[config.branchName];
  let updatesVerified = false;
  if (!branchExists && config.branchPrefix !== config.branchPrefixOld) {
    const branchName = config.branchName.replace(
      config.branchPrefix!,
      config.branchPrefixOld!,
    );
    branchExists = await scm.branchExists(branchName);
    if (branchExists) {
      config.branchName = branchName;
      logger.debug('Found existing branch with branchPrefixOld');
    }
  }

  if (
    !branchExists &&
    branchConfig.minimumGroupSize &&
    branchConfig.minimumGroupSize > branchConfig.upgrades.length &&
    !dependencyDashboardCheck
  ) {
    logger.debug(
      `Skipping branch creation as minimumGroupSize: ${branchConfig.minimumGroupSize} is not met`,
    );
    return {
      branchExists: false,
      result: 'minimum-group-size-not-met',
    };
  }

  let branchPr = await platform.getBranchPr(
    config.branchName,
    config.baseBranch,
  );
  logger.debug(`branchExists=${branchExists}`);
  logger.debug(`dependencyDashboardCheck=${dependencyDashboardCheck!}`);
  if (branchPr) {
    config.rebaseRequested = await rebaseCheck(config, branchPr);
    logger.debug(`PR rebase requested=${config.rebaseRequested}`);
  }
  const keepUpdatedLabel = config.keepUpdatedLabel;
  const artifactErrorTopic = emojify(':warning: Artifact update problem');
  const artifactNoticeTopic = emojify(
    ':information_source: Artifact update notice',
  );
  try {
    // Check if branch already existed
    const existingPr =
      !branchPr || config.automerge
        ? await prAlreadyExisted(config)
        : undefined;
    if (existingPr?.state === 'merged') {
      logger.debug(`Matching PR #${existingPr.number} was merged previously`);
      if (config.automerge) {
        logger.debug('Disabling automerge because PR was merged previously');
        config.automerge = false;
        config.automergedPreviously = true;
      }
    } else if (!branchPr && existingPr && !dependencyDashboardCheck) {
      logger.debug(
        { prTitle: config.prTitle },
        'Closed PR already exists. Skipping branch.',
      );
      await handleClosedPr(config, existingPr);
      return {
        branchExists: false,
        prNo: existingPr.number,
        result: 'already-existed',
      };
    }
    if (
      !branchExists &&
      branchConfig.pendingChecks &&
      !dependencyDashboardCheck
    ) {
      logger.debug(
        `Branch ${config.branchName} creation is disabled because internalChecksFilter was not met`,
      );
      return {
        branchExists: false,
        result: 'pending',
      };
    }
    if (!branchExists) {
      if (config.mode === 'silent' && !dependencyDashboardCheck) {
        logger.debug(
          `Branch ${config.branchName} creation is disabled because mode=silent`,
        );
        return {
          branchExists,
          result: 'needs-approval',
        };
      }
      if (config.dependencyDashboardApproval && !dependencyDashboardCheck) {
        logger.debug(
          `Branch ${config.branchName} creation is disabled because dependencyDashboardApproval=true`,
        );
        return {
          branchExists,
          result: 'needs-approval',
        };
      }
    }

    logger.debug(
      `Open PR Count: ${getCount('ConcurrentPRs')}, Existing Branch Count: ${getCount('Branches')}, Hourly PR Count: ${getCount('HourlyPRs')}`,
    );

    if (
      !branchExists &&
      isLimitReached('Branches', branchConfig) &&
      !dependencyDashboardCheck &&
      !config.isVulnerabilityAlert
    ) {
      logger.debug('Reached branch limit - skipping branch creation');
      return {
        branchExists,
        result: 'branch-limit-reached',
      };
    }
    if (
      isLimitReached('Commits') &&
      !dependencyDashboardCheck &&
      !config.isVulnerabilityAlert
    ) {
      logger.debug('Reached commits limit - skipping branch');
      return {
        branchExists,
        prNo: branchPr?.number,
        result: 'commit-limit-reached',
      };
    }
    if (branchExists) {
      // check if branch is labelled to stop
      config.stopUpdating = branchPr?.labels?.includes(
        config.stopUpdatingLabel!,
      );

      const prRebaseChecked = !!branchPr?.bodyStruct?.rebaseRequested;

      if (branchExists && !dependencyDashboardCheck && !prRebaseChecked) {
        if (config.stopUpdating) {
          logger.info(
            'Branch updating is skipped because stopUpdatingLabel is present in config',
          );
          return {
            branchExists: true,
            prNo: branchPr?.number,
            result: 'no-work',
          };
        }

        if (config.pendingChecks) {
          logger.info(
            'Branch updating is skipped because internalChecksFilter was not met',
          );
          return {
            branchExists: true,
            prNo: branchPr?.number,
            result: 'pending',
          };
        }
      }

      logger.debug('Checking if PR has been edited');
      const branchIsModified = await scm.isBranchModified(
        config.branchName,
        config.baseBranch,
      );
      if (branchPr) {
        logger.debug('Found existing branch PR');
        if (branchPr.state !== 'open') {
          logger.debug(
            'PR has been closed or merged since this run started - aborting',
          );
          throw new Error(REPOSITORY_CHANGED);
        }
        if (branchIsModified || userChangedTargetBranch(branchPr)) {
          logger.debug(`PR has been edited, PrNo:${branchPr.number}`);
          await handleModifiedPr(config, branchPr);
          if (!(!!dependencyDashboardCheck || config.rebaseRequested)) {
            return {
              branchExists,
              prNo: branchPr.number,
              result: 'pr-edited',
            };
          }
        }
      } else if (branchIsModified) {
        const oldPr = await platform.findPr({
          branchName: config.branchName,
          state: '!open',
          targetBranch: config.baseBranch,
        });
        if (!oldPr) {
          logger.debug('Branch has been edited but found no PR - skipping');
          return {
            branchExists,
            result: 'pr-edited',
          };
        }
        const branchSha = await scm.getBranchCommit(config.branchName);
        const oldPrSha = oldPr?.sha;
        if (!oldPrSha || oldPrSha === branchSha) {
          logger.debug(
            { oldPrNumber: oldPr.number, oldPrSha, branchSha },
            'Found old PR matching this branch - will override it',
          );
        } else {
          logger.debug(
            { oldPrNumber: oldPr.number, oldPrSha, branchSha },
            'Found old PR but the SHA is different',
          );
          return {
            branchExists,
            result: 'pr-edited',
          };
        }
      }
    }

    // Check schedule
    config.isScheduledNow = isScheduledNow(config, 'schedule');
    if (!config.isScheduledNow && !dependencyDashboardCheck) {
      if (!branchExists) {
        logger.debug('Skipping branch creation as not within schedule');
        return {
          branchExists,
          result: 'not-scheduled',
        };
      }
      if (config.updateNotScheduled === false && !config.rebaseRequested) {
        logger.debug('Skipping branch update as not within schedule');
        return {
          branchExists,
          prNo: branchPr?.number,
          result: 'update-not-scheduled',
        };
      }
      if (
        !branchPr &&
        !(config.automerge && config.automergeType === 'branch') // if branch is configured for automerge there's no need for a PR
      ) {
        logger.debug('Skipping PR creation out of schedule');
        return {
          branchExists,
          result: 'not-scheduled',
        };
      }
      logger.debug(
        'Branch + PR exists but is not scheduled -- will update if necessary',
      );
    }
    //stability checks
    if (
      config.upgrades.some(
        (upgrade) =>
          isNonEmptyString(upgrade.minimumReleaseAge) ||
          isActiveConfidenceLevel(upgrade.minimumConfidence!),
      )
    ) {
      const depNamesWithoutReleaseTimestamp: Record<
        MinimumReleaseAgeBehaviour,
        {
          depName: string;
          updateType: UpdateType;
        }[]
      > = {
        'timestamp-required': [],
        'timestamp-optional': [],
      };

      // Only set a stability status check if one or more of the updates contain
      // both a minimumReleaseAge setting and a releaseTimestamp
      config.stabilityStatus = 'green';
      // Default to 'success' but set 'pending' if any update is pending
      for (const upgrade of config.upgrades) {
        if (isNonEmptyString(upgrade.minimumReleaseAge)) {
          const minimumReleaseAgeBehaviour: MinimumReleaseAgeBehaviour =
            upgrade.minimumReleaseAgeBehaviour ?? 'timestamp-required';

          // regardless of the value of `minimumReleaseAgeBehaviour`, if there is a timestamp, we will process it according to `minimumReleaseAge`
          if (upgrade.releaseTimestamp) {
            const timeElapsed = getElapsedMs(upgrade.releaseTimestamp);
            if (timeElapsed < coerceNumber(toMs(upgrade.minimumReleaseAge))) {
              logger.debug(
                {
                  depName: upgrade.depName,
                  timeElapsed,
                  minimumReleaseAge: upgrade.minimumReleaseAge,
                },
                'Update has not passed minimum release age',
              );
              config.stabilityStatus = 'yellow';
              continue;
            }
          } else {
            // if we're set to `minimumReleaseAgeBehaviour=timestamp-required`, and there isn't a timestamp, always mark the update as pending
            if (minimumReleaseAgeBehaviour === 'timestamp-required') {
              depNamesWithoutReleaseTimestamp['timestamp-required'].push({
                depName: upgrade.depName!,
                updateType: upgrade.updateType!,
              });
              config.stabilityStatus = 'yellow';
              continue;
            } else {
              // if there is no timestamp, and we're running in `optional` mode, we can allow it, but make sure to warn the user
              depNamesWithoutReleaseTimestamp['timestamp-optional'].push({
                depName: upgrade.depName!,
                updateType: upgrade.updateType!,
              });
            }
          }
        }
        const datasource = upgrade.datasource!;
        const depName = upgrade.depName!;
        const packageName = upgrade.packageName!;
        const minimumConfidence = upgrade.minimumConfidence!;
        const updateType = upgrade.updateType!;
        const currentVersion = upgrade.currentVersion!;
        const newVersion = upgrade.newVersion!;
        if (isActiveConfidenceLevel(minimumConfidence)) {
          const confidence =
            (await getMergeConfidenceLevel(
              datasource,
              packageName,
              currentVersion,
              newVersion,
              updateType,
            )) ?? 'neutral';
          if (satisfiesConfidenceLevel(confidence, minimumConfidence)) {
            config.confidenceStatus = 'green';
          } else {
            logger.debug(
              { depName, confidence, minimumConfidence },
              'Update does not meet minimum confidence scores',
            );
            config.confidenceStatus = 'yellow';
            continue;
          }
        }
      }

      if (depNamesWithoutReleaseTimestamp['timestamp-required'].length) {
        logger.debug(
          { updates: depNamesWithoutReleaseTimestamp['timestamp-required'] },
          `Marking ${depNamesWithoutReleaseTimestamp['timestamp-required'].length} release(s) as pending, as they do not have a releaseTimestamp and we're running with minimumReleaseAgeBehaviour=require-timestamp`,
        );
      }
      if (depNamesWithoutReleaseTimestamp['timestamp-optional'].length) {
        logger.once.warn(
          "Some upgrade(s) did not have a releaseTimestamp, but as we're running with minimumReleaseAgeBehaviour=timestamp-optional, proceeding. See debug logs for more information",
        );
        logger.debug(
          { updates: depNamesWithoutReleaseTimestamp['timestamp-optional'] },
          `${depNamesWithoutReleaseTimestamp['timestamp-optional'].length} upgrade(s) did not have a releaseTimestamp, but as we're running with minimumReleaseAgeBehaviour=timestamp-optional, proceeding`,
        );
      }

      // Don't create a branch if we know it will be status 'pending'
      if (
        !dependencyDashboardCheck &&
        !branchExists &&
        config.stabilityStatus === 'yellow' &&
        ['not-pending', 'status-success'].includes(config.prCreation!)
      ) {
        logger.debug(
          'Skipping branch creation due to internal status checks not met',
        );
        return {
          branchExists,
          result: 'pending',
        };
      }
    }

    let userRebaseRequested =
      dependencyDashboardCheck === 'rebase' ||
      !!config.dependencyDashboardRebaseAllOpen ||
      !!config.rebaseRequested;
    const userApproveAllPendingPR = !!config.dependencyDashboardAllPending;
    const userOpenAllRateLimtedPR = !!config.dependencyDashboardAllRateLimited;
    if (forceRebase) {
      logger.debug('Force rebase because branch needs updating');
      config.reuseExistingBranch = false;
    } else if (userRebaseRequested) {
      logger.debug('User has requested rebase');
      config.reuseExistingBranch = false;
    } else if (dependencyDashboardCheck === 'global-config') {
      logger.debug(`Manual create/rebase requested via checkedBranches`);
      config.reuseExistingBranch = false;
      userRebaseRequested = true;
    } else if (userApproveAllPendingPR) {
      logger.debug(
        'A user manually approved all pending PRs via the Dependency Dashboard.',
      );
    } else if (userOpenAllRateLimtedPR) {
      logger.debug(
        'A user manually approved all rate-limited PRs via the Dependency Dashboard.',
      );
    } else if (
      branchExists &&
      config.rebaseWhen === 'never' &&
      !(keepUpdatedLabel && branchPr?.labels?.includes(keepUpdatedLabel)) &&
      !dependencyDashboardCheck
    ) {
      logger.debug('rebaseWhen=never so skipping branch update check');
    }
    // if the base branch has been changed by user in renovate config, rebase onto the new baseBranch
    // we have already confirmed earlier that branch isn't modified, so its safe to use targetBranch here
    else if (
      branchPr?.targetBranch &&
      branchPr.targetBranch !== config.baseBranch
    ) {
      logger.debug(
        'Base branch changed by user, rebasing the branch onto new base',
      );
      config.reuseExistingBranch = false;
    } else if (config.cacheFingerprintMatch === 'no-match') {
      logger.debug(
        'Cache fingerprint does not match, cannot reuse existing branch',
      );
      config.reuseExistingBranch = false;
    } else {
      config = await shouldReuseExistingBranch(config);
    }
    // TODO: types (#22198)
    logger.debug(`Using reuseExistingBranch: ${config.reuseExistingBranch!}`);
    if (
      !(
        config.reuseExistingBranch && config.cacheFingerprintMatch === 'matched'
      )
    ) {
      await scm.checkoutBranch(config.baseBranch);
      const res = await getUpdatedPackageFiles(config);
      if (res.artifactErrors && config.artifactErrors) {
        res.artifactErrors = config.artifactErrors.concat(res.artifactErrors);
      }
      config = { ...config, ...res };
      if (config.updatedPackageFiles?.length) {
        logger.debug(
          `Updated ${config.updatedPackageFiles.length} package files`,
        );
        if (config.reuseExistingBranch && !forceRebase) {
          logger.debug(
            'Existing branch needs updating. Restarting processBranch() with a clean branch',
          );
          return processBranch(branchConfig, true);
        }
      } else {
        logger.debug('No package files need updating');
      }
      const additionalFiles = await getAdditionalFiles(
        config,
        branchConfig.packageFiles!,
      );
      config.artifactErrors = (config.artifactErrors ?? []).concat(
        additionalFiles.artifactErrors,
      );
      config.updatedArtifacts = (config.updatedArtifacts ?? []).concat(
        additionalFiles.updatedArtifacts,
      );
      if (config.updatedArtifacts?.length) {
        logger.debug(
          {
            updatedArtifacts: config.updatedArtifacts.map((f) =>
              f.type === 'deletion' ? `${f.path} (delete)` : f.path,
            ),
          },
          `Updated ${config.updatedArtifacts.length} lock files`,
        );
        if (config.reuseExistingBranch && !forceRebase) {
          logger.debug(
            'Existing branch needs updating. Restarting processBranch() with a clean branch',
          );
          return processBranch(branchConfig, true);
        }
      } else {
        logger.debug('No updated lock files in branch');
      }
      if (config.fetchChangeLogs === 'branch') {
        await embedChangelogs(config.upgrades);
      }

      const postUpgradeCommandResults =
        await executePostUpgradeCommands(config);

      if (postUpgradeCommandResults !== null) {
        const { updatedArtifacts, artifactErrors } = postUpgradeCommandResults;
        config.updatedArtifacts = updatedArtifacts;
        config.artifactErrors = artifactErrors;
      }

      // modifies the file changes in place to allow having a version bump in a packageFile or artifact
      await bumpVersions(config);

      removeMeta(['dep']);

      if (config.artifactErrors?.length) {
        if (config.releaseTimestamp) {
          logger.debug(`Branch timestamp: ` + config.releaseTimestamp);
          const releaseTimestamp = DateTime.fromISO(config.releaseTimestamp);
          if (releaseTimestamp.plus({ hours: 2 }) < DateTime.local()) {
            logger.debug(
              'PR is older than 2 hours, raise PR with lock file errors',
            );
          } else if (branchExists) {
            logger.debug(
              'PR is less than 2 hours old but branchExists so updating anyway',
            );
          } else {
            logger.debug(
              'PR is less than 2 hours old - raise error instead of PR',
            );
            throw new Error(MANAGER_LOCKFILE_ERROR);
          }
        } else {
          logger.debug('PR has no releaseTimestamp');
        }
      } else if (config.updatedArtifacts?.length && branchPr) {
        // If there are artifacts, no errors, and an existing PR then ensure any artifacts error comment is removed
        if (GlobalConfig.get('dryRun')) {
          logger.info(
            `DRY-RUN: Would ensure comment removal in PR #${branchPr.number}`,
          );
        } else {
          // Remove artifacts error comment only if this run has successfully updated artifacts
          await ensureCommentRemoval({
            type: 'by-topic',
            number: branchPr.number,
            topic: artifactErrorTopic,
          });

          if (!config.artifactNotices?.length) {
            await ensureCommentRemoval({
              type: 'by-topic',
              number: branchPr.number,
              topic: artifactNoticeTopic,
            });
          }
        }
      }
      const forcedManually = userRebaseRequested || !branchExists;

      config.isConflicted ??=
        branchExists &&
        (await scm.isBranchConflicted(config.baseBranch, config.branchName));
      config.forceCommit = forcedManually || config.isConflicted;

      // compile commit message with body, which maybe needs changelogs
      if (config.commitBody) {
        // changelog is on first upgrade
        config.commitMessage = `${config.commitMessage!}\n\n${template.compile(
          config.commitBody,
          {
            ...config,
            logJSON: config.upgrades[0].logJSON,
            releases: config.upgrades[0].releases,
          },
        )}`;

        logger.trace(`commitMessage: ` + JSON.stringify(config.commitMessage));
      }

      commitSha = await commitFilesToBranch(config);
      // Checkout to base branch to ensure that the next branch processing always starts with git being on the baseBranch
      // baseBranch is not checked out at the start of processBranch() due to pull/16246
      await scm.checkoutBranch(config.baseBranch);
      updatesVerified = true;
    }

    if (branchPr) {
      const platformPrOptions = getPlatformPrOptions(config);
      if (
        platformPrOptions.usePlatformAutomerge &&
        platform.reattemptPlatformAutomerge
      ) {
        if (GlobalConfig.get('dryRun')) {
          logger.info(
            `DRY-RUN: Would reattempt platform automerge for PR #${branchPr.number}`,
          );
        } else {
          await platform.reattemptPlatformAutomerge({
            number: branchPr.number,
            platformPrOptions,
          });
        }
      }
      if (platform.refreshPr) {
        await platform.refreshPr(branchPr.number);
      }
    }
    if (!commitSha && !branchExists) {
      return {
        branchExists,
        result: 'no-work',
      };
    }
    if (commitSha) {
      const action = branchExists ? 'updated' : 'created';
      logger.info({ commitSha }, `Branch ${action}`);
    }
    // Set branch statuses
    await setArtifactErrorStatus(config);
    await setStability(config);
    await setConfidence(config);

    // new commit means status check are pretty sure pending but maybe not reported yet
    // if PR has not been created + new commit + prCreation !== immediate skip
    // but do not break when there are artifact errors
    if (
      !branchPr &&
      !config.artifactErrors?.length &&
      !userRebaseRequested &&
      commitSha &&
      config.prCreation !== 'immediate'
    ) {
      logger.debug(`Branch status pending, current sha: ${commitSha}`);
      return {
        branchExists: true,
        updatesVerified,
        result: 'pending',
        commitSha,
      };
    }

    // Try to automerge branch and finish if successful, but only if branch already existed before this run
    // skip if we have a non-immediate pr and there is an existing PR,
    // we want to update the PR and skip the Auto merge since status checks aren't done yet
    if (!config.artifactErrors?.length && (!commitSha || config.ignoreTests)) {
      const allowBehindBase =
        config.rebaseWhen === 'conflicted' || config.rebaseWhen === 'never';
      const mergeStatus = await tryBranchAutomerge(config, allowBehindBase);
      logger.debug(`mergeStatus=${mergeStatus}`);
      if (mergeStatus === 'automerged') {
        if (GlobalConfig.get('dryRun')) {
          logger.info('DRY-RUN: Would delete branch' + config.branchName);
        } else {
          await deleteBranchSilently(config.branchName);
        }
        logger.debug('Branch is automerged - returning');
        return { branchExists: false, result: 'automerged' };
      }
      if (mergeStatus === 'off schedule') {
        if (userRebaseRequested) {
          config.forcePr = true;
        } else {
          logger.debug(
            'Branch cannot automerge now because automergeSchedule is off schedule - skipping',
          );
          return {
            branchExists,
            result: 'not-scheduled',
            commitSha,
          };
        }
      }
      if (
        mergeStatus === 'stale' &&
<<<<<<< HEAD
        ['never'].includes(config.rebaseWhen!) &&
=======
        config.rebaseWhen === 'never' &&
>>>>>>> 038c292d
        /* v8 ignore next -- needs test */
        !(keepUpdatedLabel && branchPr?.labels?.includes(keepUpdatedLabel))
      ) {
        logger.warn(
          'Branch cannot automerge because it is conflicted and rebaseWhen setting disallows rebasing - raising a PR instead',
        );
        config.forcePr = true;
        config.branchAutomergeFailureMessage = mergeStatus;
      }
      if (mergeStatus === 'stale' && config.rebaseWhen === 'conflicted') {
        logger.debug(
          'Branch is stale and rebaseWhen is conflicted - rebase requested',
        );
        config.rebaseRequested = true;
      }
      if (
        mergeStatus === 'automerge aborted - PR exists' ||
        mergeStatus === 'branch status error' ||
        mergeStatus === 'failed'
      ) {
        logger.debug(
          `Branch automerge not possible, mergeStatus:${mergeStatus}`,
        );
        config.forcePr = true;
        config.branchAutomergeFailureMessage = mergeStatus;
      }
    }
    /* v8 ignore start -- needs test */
  } catch (err) {
    if (err.statusCode === 404) {
      logger.debug({ err }, 'Received a 404 error - aborting run');
      throw new Error(REPOSITORY_CHANGED);
    }
    if (err.message === PLATFORM_RATE_LIMIT_EXCEEDED) {
      logger.debug('Passing rate-limit-exceeded error up');
      throw err;
    }
    if (err.message === REPOSITORY_CHANGED) {
      logger.debug('Passing repository-changed error up');
      throw err;
    }
    if (err.message?.startsWith('remote: Invalid username or password')) {
      logger.debug('Throwing bad credentials');
      throw new Error(PLATFORM_BAD_CREDENTIALS);
    }
    if (
      err.message?.startsWith(
        'ssh_exchange_identification: Connection closed by remote host',
      )
    ) {
      logger.debug('Throwing bad credentials');
      throw new Error(PLATFORM_BAD_CREDENTIALS);
    }
    if (err.message === PLATFORM_BAD_CREDENTIALS) {
      logger.debug('Passing bad-credentials error up');
      throw err;
    }
    if (err.message === PLATFORM_INTEGRATION_UNAUTHORIZED) {
      logger.debug('Passing integration-unauthorized error up');
      throw err;
    }
    if (err.message === MANAGER_LOCKFILE_ERROR) {
      logger.debug('Passing lockfile-error up');
      throw err;
    }
    if (err.message?.includes('space left on device')) {
      throw new Error(SYSTEM_INSUFFICIENT_DISK_SPACE);
    }
    if (err.message === SYSTEM_INSUFFICIENT_DISK_SPACE) {
      logger.debug('Passing disk-space error up');
      throw err;
    }
    if (err.message.startsWith('Resource not accessible by integration')) {
      logger.debug('Passing 403 error up');
      throw err;
    }
    if (err.message === WORKER_FILE_UPDATE_FAILED) {
      logger.warn('Error updating branch: update failure');
    } else if (err.message.startsWith('bundler-')) {
      // we have already warned inside the bundler artifacts error handling, so just return
      return {
        branchExists: true,
        updatesVerified,
        prNo: branchPr?.number,
        result: 'error',
        commitSha,
      };
    } else if (
      err.messagee &&
      err.message.includes('fatal: Authentication failed')
    ) {
      throw new Error(PLATFORM_AUTHENTICATION_ERROR);
    } else if (err.message?.includes('fatal: bad revision')) {
      logger.debug({ err }, 'Aborting job due to bad revision error');
      throw new Error(REPOSITORY_CHANGED);
    } else if (err.message === CONFIG_VALIDATION) {
      logger.debug('Passing config validation error up');
      throw err;
    } else if (err.message === TEMPORARY_ERROR) {
      logger.debug('Passing TEMPORARY_ERROR error up');
      throw err;
    } else if (!(err instanceof ExternalHostError)) {
      logger.warn({ err }, `Error updating branch`);
    }
    // Don't throw here - we don't want to stop the other renovations
    return {
      branchExists,
      prNo: branchPr?.number,
      result: 'error',
      commitSha,
    };
  } /* v8 ignore stop -- needs test */
  try {
    logger.debug('Ensuring PR');
    logger.debug(
      `There are ${config.errors!.length} errors and ${
        config.warnings!.length
      } warnings`,
    );
    const ensurePrResult = await ensurePr(config);
    if (ensurePrResult.type === 'without-pr') {
      const { prBlockedBy } = ensurePrResult;
      branchPr = null;
      if (prBlockedBy === 'RateLimited' && !config.isVulnerabilityAlert) {
        logger.debug('Reached PR limit - skipping PR creation');
        return {
          branchExists,
          prBlockedBy,
          result: 'pr-limit-reached',
          commitSha,
        };
      }
      // TODO: ensurePr should check for automerge itself (#9719)
      if (prBlockedBy === 'NeedsApproval') {
        return {
          branchExists,
          prBlockedBy,
          result: 'needs-pr-approval',
          commitSha,
        };
      }
      if (prBlockedBy === 'AwaitingTests') {
        return {
          branchExists,
          prBlockedBy,
          result: 'pending',
          commitSha,
        };
      }
      if (prBlockedBy === 'BranchAutomerge') {
        return {
          branchExists,
          prBlockedBy,
          result: 'done',
          commitSha,
        };
      }
      if (prBlockedBy === 'Error') {
        return {
          branchExists,
          prBlockedBy,
          result: 'error',
          commitSha,
        };
      }
      logger.warn({ prBlockedBy }, 'Unknown PrBlockedBy result');
      return {
        branchExists,
        prBlockedBy,
        result: 'error',
        commitSha,
      };
    }
    if (ensurePrResult.type === 'with-pr') {
      const { pr } = ensurePrResult;
      branchPr = pr;
      if (config.artifactErrors?.length) {
        logger.warn(
          { artifactErrors: config.artifactErrors },
          'artifactErrors',
        );
        let content = `Renovate failed to update `;
        content +=
          config.artifactErrors.length > 1 ? 'artifacts' : 'an artifact';
        content += ' related to this branch. ';
        content += template.compile(
          config.userStrings!.artifactErrorWarning,
          config,
        );
        content += emojify(
          `\n\n:recycle: Renovate will retry this branch, including artifacts, only when one of the following happens:\n\n`,
        );
        content +=
          ' - any of the package files in this branch needs updating, or \n';
        content += ' - the branch becomes conflicted, or\n';
        content +=
          ' - you click the rebase/retry checkbox if found above, or\n';
        content +=
          ' - you rename this PR\'s title to start with "rebase!" to trigger it manually';
        content += '\n\nThe artifact failure details are included below:\n\n';
        // TODO: types (#22198)
        config.artifactErrors.forEach((error) => {
          content += `##### File name: ${error.lockFile!}\n\n`;
          content += `\`\`\`\n${error.stderr!}\n\`\`\`\n\n`;
        });
        content = platform.massageMarkdown(content, config.rebaseLabel);
        if (
          !(
            config.suppressNotifications!.includes('artifactErrors') ||
            config.suppressNotifications!.includes('lockFileErrors')
          )
        ) {
          if (GlobalConfig.get('dryRun')) {
            logger.info(
              `DRY-RUN: Would ensure lock file error comment in PR #${pr.number}`,
            );
          } else {
            await ensureComment({
              number: pr.number,
              topic: artifactErrorTopic,
              content,
            });
          }
        }
      } else {
        if (config.artifactNotices?.length) {
          const contentLines: string[] = [];
          for (const notice of config.artifactNotices) {
            contentLines.push(`##### File name: ${notice.file}`);
            contentLines.push(notice.message);
          }
          const content = contentLines.join('\n\n');
          await ensureComment({
            number: pr.number,
            topic: artifactNoticeTopic,
            content,
          });
        }

        if (config.automerge) {
          logger.debug('PR is configured for automerge');
          // skip automerge if there is a new commit since status checks aren't done yet
          if (config.ignoreTests === true || !commitSha) {
            logger.debug('checking auto-merge');
            const prAutomergeResult = await checkAutoMerge(pr, config);
            if (prAutomergeResult?.automerged) {
              return {
                branchExists,
                result: 'automerged',
                commitSha,
              };
            }
          }
        } else {
          logger.debug('PR is not configured for automerge');
        }
      }
    }
    /* v8 ignore start -- needs test */
  } catch (err) {
    if (
      err instanceof ExternalHostError ||
      [PLATFORM_RATE_LIMIT_EXCEEDED, REPOSITORY_CHANGED].includes(err.message)
    ) {
      logger.debug('Passing PR error up');
      throw err;
    }
    // Otherwise don't throw here - we don't want to stop the other renovations
    logger.error({ err }, `Error ensuring PR`);
  } /* v8 ignore stop -- needs test */
  if (!branchExists) {
    return {
      branchExists: true,
      updatesVerified,
      prNo: branchPr?.number,
      result: 'pr-created',
      commitSha,
    };
  }
  return {
    branchExists,
    updatesVerified,
    prNo: branchPr?.number,
    result: 'done',
    commitSha,
  };
}<|MERGE_RESOLUTION|>--- conflicted
+++ resolved
@@ -788,11 +788,7 @@
       }
       if (
         mergeStatus === 'stale' &&
-<<<<<<< HEAD
-        ['never'].includes(config.rebaseWhen!) &&
-=======
         config.rebaseWhen === 'never' &&
->>>>>>> 038c292d
         /* v8 ignore next -- needs test */
         !(keepUpdatedLabel && branchPr?.labels?.includes(keepUpdatedLabel))
       ) {
