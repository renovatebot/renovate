--- conflicted
+++ resolved
@@ -21,12 +21,7 @@
   ensureComment,
   ensureCommentRemoval,
 } from '../../../../modules/platform/comment';
-<<<<<<< HEAD
 import { BranchStatus, PrState } from '../../../../types';
-=======
-import { hashBody } from '../../../../modules/platform/pr-body';
-import { BranchStatus } from '../../../../types';
->>>>>>> fc03eafc
 import { ExternalHostError } from '../../../../types/errors/external-host-error';
 import { getElapsedDays } from '../../../../util/date';
 import { emojify } from '../../../../util/emoji';
