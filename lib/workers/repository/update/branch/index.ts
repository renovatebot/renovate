import is from '@sindresorhus/is';
import { DateTime } from 'luxon';
import { GlobalConfig } from '../../../../config/global';
import type { RenovateConfig } from '../../../../config/types';
import {
  CONFIG_VALIDATION,
  MANAGER_LOCKFILE_ERROR,
  PLATFORM_AUTHENTICATION_ERROR,
  PLATFORM_BAD_CREDENTIALS,
  PLATFORM_INTEGRATION_UNAUTHORIZED,
  PLATFORM_RATE_LIMIT_EXCEEDED,
  REPOSITORY_CHANGED,
  SYSTEM_INSUFFICIENT_DISK_SPACE,
  TEMPORARY_ERROR,
  WORKER_FILE_UPDATE_FAILED,
} from '../../../../constants/error-messages';
import { logger, removeMeta } from '../../../../logger';
import { getAdditionalFiles } from '../../../../modules/manager/npm/post-update';
import { Pr, platform } from '../../../../modules/platform';
import {
  ensureComment,
  ensureCommentRemoval,
} from '../../../../modules/platform/comment';
import { scm } from '../../../../modules/platform/scm';
import { ExternalHostError } from '../../../../types/errors/external-host-error';
import { getElapsedMs } from '../../../../util/date';
import { emojify } from '../../../../util/emoji';
import {
  getMergeConfidenceLevel,
  isActiveConfidenceLevel,
  satisfiesConfidenceLevel,
} from '../../../../util/merge-confidence';
import { coerceNumber } from '../../../../util/number';
import { toMs } from '../../../../util/pretty-time';
import * as template from '../../../../util/template';
import { isLimitReached } from '../../../global/limits';
import type { BranchConfig, BranchResult, PrBlockedBy } from '../../../types';
import { embedChangelogs } from '../../changelog';
import { ensurePr, getPlatformPrOptions } from '../pr';
import { checkAutoMerge } from '../pr/automerge';
import { setArtifactErrorStatus } from './artifacts';
import { tryBranchAutomerge } from './automerge';
import { prAlreadyExisted } from './check-existing';
import { commitFilesToBranch } from './commit';
import executePostUpgradeCommands from './execute-post-upgrade-commands';
import { getUpdatedPackageFiles } from './get-updated';
import { handleClosedPr, handleModifiedPr } from './handle-existing';
import { shouldReuseExistingBranch } from './reuse';
import { isScheduledNow } from './schedule';
import { setConfidence, setStability } from './status-checks';

async function rebaseCheck(
  config: RenovateConfig,
  branchPr: Pr,
): Promise<boolean> {
  const titleRebase = branchPr.title?.startsWith('rebase!');
  if (titleRebase) {
    logger.debug(
      `Manual rebase requested via PR title for #${branchPr.number}`,
    );
    return true;
  }
  const labelRebase = !!branchPr.labels?.includes(config.rebaseLabel!);
  if (labelRebase) {
    logger.debug(
      `Manual rebase requested via PR labels for #${branchPr.number}`,
    );
    // istanbul ignore if
    if (GlobalConfig.get('dryRun')) {
      logger.info(
        `DRY-RUN: Would delete label ${config.rebaseLabel!} from #${
          branchPr.number
        }`,
      );
    } else {
      await platform.deleteLabel(branchPr.number, config.rebaseLabel!);
    }
    return true;
  }
  const prRebaseChecked = !!branchPr.bodyStruct?.rebaseRequested;
  if (prRebaseChecked) {
    logger.debug(
      `Manual rebase requested via PR checkbox for #${branchPr.number}`,
    );
    return true;
  }

  return false;
}

async function deleteBranchSilently(branchName: string): Promise<void> {
  try {
    await scm.deleteBranch(branchName);
  } catch (err) /* istanbul ignore next */ {
    logger.debug({ branchName, err }, 'Branch auto-remove failed');
  }
}

function userChangedTargetBranch(pr: Pr): boolean {
  const oldTargetBranch = pr.bodyStruct?.debugData?.targetBranch;
  if (oldTargetBranch && pr.targetBranch) {
    return pr.targetBranch !== oldTargetBranch;
  }
  return false;
}

export interface ProcessBranchResult {
  branchExists: boolean;
  updatesVerified?: boolean;
  prBlockedBy?: PrBlockedBy;
  prNo?: number;
  result: BranchResult;
  commitSha?: string | null;
}

export async function processBranch(
  branchConfig: BranchConfig,
): Promise<ProcessBranchResult> {
  let commitSha: string | null = null;
  let config: BranchConfig = { ...branchConfig };
  logger.trace({ config }, 'processBranch()');
  let branchExists = await scm.branchExists(config.branchName);
  let updatesVerified = false;
  if (!branchExists && config.branchPrefix !== config.branchPrefixOld) {
    const branchName = config.branchName.replace(
      config.branchPrefix!,
      config.branchPrefixOld!,
    );
    branchExists = await scm.branchExists(branchName);
    if (branchExists) {
      config.branchName = branchName;
      logger.debug('Found existing branch with branchPrefixOld');
    }
  }

  let branchPr = await platform.getBranchPr(
    config.branchName,
    config.baseBranch,
  );
  logger.debug(`branchExists=${branchExists}`);
  const dependencyDashboardCheck =
    config.dependencyDashboardChecks?.[config.branchName];
  logger.debug(`dependencyDashboardCheck=${dependencyDashboardCheck!}`);
  if (branchPr) {
    config.rebaseRequested = await rebaseCheck(config, branchPr);
    logger.debug(`PR rebase requested=${config.rebaseRequested}`);
  }
  const keepUpdatedLabel = config.keepUpdatedLabel;
  const artifactErrorTopic = emojify(':warning: Artifact update problem');
<<<<<<< HEAD
  const artifactNoticeTopic = emojify(':warning: Notice');
=======
  const artifactNoticeTopic = emojify(':information_source: Artifact update notice');
>>>>>>> 7a895ee2
  try {
    // Check if branch already existed
    const existingPr =
      !branchPr || config.automerge
        ? await prAlreadyExisted(config)
        : undefined;
    if (existingPr?.state === 'merged') {
      logger.debug(`Matching PR #${existingPr.number} was merged previously`);
      if (config.automerge) {
        logger.debug('Disabling automerge because PR was merged previously');
        config.automerge = false;
        config.automergedPreviously = true;
      }
    } else if (!branchPr && existingPr && !dependencyDashboardCheck) {
      logger.debug(
        { prTitle: config.prTitle },
        'Closed PR already exists. Skipping branch.',
      );
      await handleClosedPr(config, existingPr);
      return {
        branchExists: false,
        prNo: existingPr.number,
        result: 'already-existed',
      };
    }
    if (
      !branchExists &&
      branchConfig.pendingChecks &&
      !dependencyDashboardCheck
    ) {
      return {
        branchExists: false,
        prNo: branchPr?.number,
        result: 'pending',
      };
    }
    if (!branchExists) {
      if (config.mode === 'silent' && !dependencyDashboardCheck) {
        logger.debug(
          `Branch ${config.branchName} creation is disabled because mode=silent`,
        );
        return {
          branchExists,
          prNo: branchPr?.number,
          result: 'needs-approval',
        };
      }
      if (config.dependencyDashboardApproval && !dependencyDashboardCheck) {
        logger.debug(
          `Branch ${config.branchName} creation is disabled because dependencyDashboardApproval=true`,
        );
        return {
          branchExists,
          prNo: branchPr?.number,
          result: 'needs-approval',
        };
      }
    }
    if (
      !branchExists &&
      isLimitReached('Branches') &&
      !dependencyDashboardCheck &&
      !config.isVulnerabilityAlert
    ) {
      logger.debug('Reached branch limit - skipping branch creation');
      return {
        branchExists,
        prNo: branchPr?.number,
        result: 'branch-limit-reached',
      };
    }
    if (
      isLimitReached('Commits') &&
      !dependencyDashboardCheck &&
      !config.isVulnerabilityAlert
    ) {
      logger.debug('Reached commits limit - skipping branch');
      return {
        branchExists,
        prNo: branchPr?.number,
        result: 'commit-limit-reached',
      };
    }
    if (branchExists) {
      // check if branch is labelled to stop
      config.stopUpdating = branchPr?.labels?.includes(
        config.stopUpdatingLabel!,
      );

      const prRebaseChecked = !!branchPr?.bodyStruct?.rebaseRequested;

      if (branchExists && !dependencyDashboardCheck && config.stopUpdating) {
        if (!prRebaseChecked) {
          logger.info(
            'Branch updating is skipped because stopUpdatingLabel is present in config',
          );
          return {
            branchExists: true,
            prNo: branchPr?.number,
            result: 'no-work',
          };
        }
      }

      logger.debug('Checking if PR has been edited');
      const branchIsModified = await scm.isBranchModified(config.branchName);
      if (branchPr) {
        logger.debug('Found existing branch PR');
        if (branchPr.state !== 'open') {
          logger.debug(
            'PR has been closed or merged since this run started - aborting',
          );
          throw new Error(REPOSITORY_CHANGED);
        }
        if (branchIsModified || userChangedTargetBranch(branchPr)) {
          logger.debug(`PR has been edited, PrNo:${branchPr.number}`);
          await handleModifiedPr(config, branchPr);
          if (!(!!dependencyDashboardCheck || config.rebaseRequested)) {
            return {
              branchExists,
              prNo: branchPr.number,
              result: 'pr-edited',
            };
          }
        }
      } else if (branchIsModified) {
        const oldPr = await platform.findPr({
          branchName: config.branchName,
          state: '!open',
          targetBranch: config.baseBranch,
        });
        if (!oldPr) {
          logger.debug('Branch has been edited but found no PR - skipping');
          return {
            branchExists,
            result: 'pr-edited',
          };
        }
        const branchSha = await scm.getBranchCommit(config.branchName);
        const oldPrSha = oldPr?.sha;
        if (!oldPrSha || oldPrSha === branchSha) {
          logger.debug(
            { oldPrNumber: oldPr.number, oldPrSha, branchSha },
            'Found old PR matching this branch - will override it',
          );
        } else {
          logger.debug(
            { oldPrNumber: oldPr.number, oldPrSha, branchSha },
            'Found old PR but the SHA is different',
          );
          return {
            branchExists,
            result: 'pr-edited',
          };
        }
      }
    }

    // Check schedule
    config.isScheduledNow = isScheduledNow(config, 'schedule');
    if (!config.isScheduledNow && !dependencyDashboardCheck) {
      if (!branchExists) {
        logger.debug('Skipping branch creation as not within schedule');
        return {
          branchExists,
          prNo: branchPr?.number,
          result: 'not-scheduled',
        };
      }
      if (config.updateNotScheduled === false && !config.rebaseRequested) {
        logger.debug('Skipping branch update as not within schedule');
        return {
          branchExists,
          prNo: branchPr?.number,
          result: 'update-not-scheduled',
        };
      }
      if (
        !branchPr &&
        !(config.automerge && config.automergeType === 'branch') // if branch is configured for automerge there's no need for a PR
      ) {
        logger.debug('Skipping PR creation out of schedule');
        return {
          branchExists,
          result: 'not-scheduled',
        };
      }
      logger.debug(
        'Branch + PR exists but is not scheduled -- will update if necessary',
      );
    }
    //stability checks
    if (
      config.upgrades.some(
        (upgrade) =>
          (is.nonEmptyString(upgrade.minimumReleaseAge) &&
            is.nonEmptyString(upgrade.releaseTimestamp)) ||
          isActiveConfidenceLevel(upgrade.minimumConfidence!),
      )
    ) {
      // Only set a stability status check if one or more of the updates contain
      // both a minimumReleaseAge setting and a releaseTimestamp
      config.stabilityStatus = 'green';
      // Default to 'success' but set 'pending' if any update is pending
      for (const upgrade of config.upgrades) {
        if (
          is.nonEmptyString(upgrade.minimumReleaseAge) &&
          upgrade.releaseTimestamp
        ) {
          const timeElapsed = getElapsedMs(upgrade.releaseTimestamp);
          if (timeElapsed < coerceNumber(toMs(upgrade.minimumReleaseAge))) {
            logger.debug(
              {
                depName: upgrade.depName,
                timeElapsed,
                minimumReleaseAge: upgrade.minimumReleaseAge,
              },
              'Update has not passed minimum release age',
            );
            config.stabilityStatus = 'yellow';
            continue;
          }
        }
        const datasource = upgrade.datasource!;
        const depName = upgrade.depName!;
        const minimumConfidence = upgrade.minimumConfidence!;
        const updateType = upgrade.updateType!;
        const currentVersion = upgrade.currentVersion!;
        const newVersion = upgrade.newVersion!;
        if (isActiveConfidenceLevel(minimumConfidence)) {
          const confidence =
            (await getMergeConfidenceLevel(
              datasource,
              depName,
              currentVersion,
              newVersion,
              updateType,
            )) ?? 'neutral';
          if (satisfiesConfidenceLevel(confidence, minimumConfidence)) {
            config.confidenceStatus = 'green';
          } else {
            logger.debug(
              { depName, confidence, minimumConfidence },
              'Update does not meet minimum confidence scores',
            );
            config.confidenceStatus = 'yellow';
            continue;
          }
        }
      }
      // Don't create a branch if we know it will be status 'pending'
      if (
        !dependencyDashboardCheck &&
        !branchExists &&
        config.stabilityStatus === 'yellow' &&
        ['not-pending', 'status-success'].includes(config.prCreation!)
      ) {
        logger.debug(
          'Skipping branch creation due to internal status checks not met',
        );
        return {
          branchExists,
          prNo: branchPr?.number,
          result: 'pending',
        };
      }
    }

    let userRebaseRequested =
      dependencyDashboardCheck === 'rebase' ||
      !!config.dependencyDashboardRebaseAllOpen ||
      !!config.rebaseRequested;
    const userApproveAllPendingPR = !!config.dependencyDashboardAllPending;
    const userOpenAllRateLimtedPR = !!config.dependencyDashboardAllRateLimited;
    if (userRebaseRequested) {
      logger.debug('User has requested rebase');
      config.reuseExistingBranch = false;
    } else if (dependencyDashboardCheck === 'global-config') {
      logger.debug(`Manual create/rebase requested via checkedBranches`);
      config.reuseExistingBranch = false;
      userRebaseRequested = true;
    } else if (userApproveAllPendingPR) {
      logger.debug(
        'A user manually approved all pending PRs via the Dependency Dashboard.',
      );
    } else if (userOpenAllRateLimtedPR) {
      logger.debug(
        'A user manually approved all rate-limited PRs via the Dependency Dashboard.',
      );
    } else if (
      branchExists &&
      config.rebaseWhen === 'never' &&
      !(keepUpdatedLabel && branchPr?.labels?.includes(keepUpdatedLabel)) &&
      !dependencyDashboardCheck
    ) {
      logger.debug('rebaseWhen=never so skipping branch update check');
      return {
        branchExists,
        prNo: branchPr?.number,
        result: 'no-work',
      };
    }
    // if the base branch has been changed by user in renovate config, rebase onto the new baseBranch
    // we have already confirmed earlier that branch isn't modified, so its safe to use targetBranch here
    else if (
      branchPr?.targetBranch &&
      branchPr.targetBranch !== config.baseBranch
    ) {
      logger.debug(
        'Base branch changed by user, rebasing the branch onto new base',
      );
      config.reuseExistingBranch = false;
    } else {
      config = { ...config, ...(await shouldReuseExistingBranch(config)) };
    }
    // TODO: types (#22198)
    logger.debug(`Using reuseExistingBranch: ${config.reuseExistingBranch!}`);
    if (!(config.reuseExistingBranch && config.skipBranchUpdate)) {
      await scm.checkoutBranch(config.baseBranch);
      const res = await getUpdatedPackageFiles(config);
      // istanbul ignore if
      if (res.artifactErrors && config.artifactErrors) {
        res.artifactErrors = config.artifactErrors.concat(res.artifactErrors);
      }

      config = { ...config, ...res };
      if (config.updatedPackageFiles?.length) {
        logger.debug(
          `Updated ${config.updatedPackageFiles.length} package files`,
        );
      } else {
        logger.debug('No package files need updating');
      }
      const additionalFiles = await getAdditionalFiles(
        config,
        branchConfig.packageFiles!,
      );
      config.artifactErrors = (config.artifactErrors ?? []).concat(
        additionalFiles.artifactErrors,
      );
      config.updatedArtifacts = (config.updatedArtifacts ?? []).concat(
        additionalFiles.updatedArtifacts,
      );
      if (config.updatedArtifacts?.length) {
        logger.debug(
          {
            updatedArtifacts: config.updatedArtifacts.map((f) =>
              f.type === 'deletion' ? `${f.path} (delete)` : f.path,
            ),
          },
          `Updated ${config.updatedArtifacts.length} lock files`,
        );
      } else {
        logger.debug('No updated lock files in branch');
      }
      if (config.fetchChangeLogs === 'branch') {
        await embedChangelogs(config.upgrades);
      }

      const postUpgradeCommandResults =
        await executePostUpgradeCommands(config);

      if (postUpgradeCommandResults !== null) {
        const { updatedArtifacts, artifactErrors } = postUpgradeCommandResults;
        config.updatedArtifacts = updatedArtifacts;
        config.artifactErrors = artifactErrors;
      }

      removeMeta(['dep']);

      if (config.artifactErrors?.length) {
        if (config.releaseTimestamp) {
          logger.debug(`Branch timestamp: ` + config.releaseTimestamp);
          const releaseTimestamp = DateTime.fromISO(config.releaseTimestamp);
          if (releaseTimestamp.plus({ hours: 2 }) < DateTime.local()) {
            logger.debug(
              'PR is older than 2 hours, raise PR with lock file errors',
            );
          } else if (branchExists) {
            logger.debug(
              'PR is less than 2 hours old but branchExists so updating anyway',
            );
          } else {
            logger.debug(
              'PR is less than 2 hours old - raise error instead of PR',
            );
            throw new Error(MANAGER_LOCKFILE_ERROR);
          }
        } else {
          logger.debug('PR has no releaseTimestamp');
        }
      } else if (config.updatedArtifacts?.length && branchPr) {
        // If there are artifacts, no errors, and an existing PR then ensure any artifacts error comment is removed
        // istanbul ignore if
        if (GlobalConfig.get('dryRun')) {
          logger.info(
            `DRY-RUN: Would ensure comment removal in PR #${branchPr.number}`,
          );
        } else {
          // Remove artifacts error comment only if this run has successfully updated artifacts
          await ensureCommentRemoval({
            type: 'by-topic',
            number: branchPr.number,
            topic: artifactErrorTopic,
          });

          if (!config.artifactNotices?.length) {
            await ensureCommentRemoval({
              type: 'by-topic',
              number: branchPr.number,
              topic: artifactNoticeTopic,
            });
          }
        }
      }
      const forcedManually = userRebaseRequested || !branchExists;

      config.isConflicted ??=
        branchExists &&
        (await scm.isBranchConflicted(config.baseBranch, config.branchName));
      config.forceCommit = forcedManually || config.isConflicted;

      // compile commit message with body, which maybe needs changelogs
      if (config.commitBody) {
        // changelog is on first upgrade
        config.commitMessage = `${config.commitMessage!}\n\n${template.compile(
          config.commitBody,
          {
            ...config,
            logJSON: config.upgrades[0].logJSON,
            releases: config.upgrades[0].releases,
          },
        )}`;

        logger.trace(`commitMessage: ` + JSON.stringify(config.commitMessage));
      }

      commitSha = await commitFilesToBranch(config);
      // Checkout to base branch to ensure that the next branch processing always starts with git being on the baseBranch
      // baseBranch is not checked out at the start of processBranch() due to pull/16246
      await scm.checkoutBranch(config.baseBranch);
      updatesVerified = true;
    }

    if (branchPr) {
      const platformOptions = getPlatformPrOptions(config);
      if (
        platformOptions.usePlatformAutomerge &&
        platform.reattemptPlatformAutomerge
      ) {
        await platform.reattemptPlatformAutomerge({
          number: branchPr.number,
          platformOptions,
        });
      }
      // istanbul ignore if
      if (platform.refreshPr) {
        await platform.refreshPr(branchPr.number);
      }
    }
    if (!commitSha && !branchExists) {
      return {
        branchExists,
        prNo: branchPr?.number,
        result: 'no-work',
      };
    }
    if (commitSha) {
      const action = branchExists ? 'updated' : 'created';
      logger.info({ commitSha }, `Branch ${action}`);
    }
    // Set branch statuses
    await setArtifactErrorStatus(config);
    await setStability(config);
    await setConfidence(config);

    // new commit means status check are pretty sure pending but maybe not reported yet
    // if PR has not been created + new commit + prCreation !== immediate skip
    // but do not break when there are artifact errors
    if (
      !branchPr &&
      !config.artifactErrors?.length &&
      !userRebaseRequested &&
      commitSha &&
      config.prCreation !== 'immediate'
    ) {
      logger.debug(`Branch status pending, current sha: ${commitSha}`);
      return {
        branchExists: true,
        updatesVerified,
        result: 'pending',
        commitSha,
      };
    }

    // Try to automerge branch and finish if successful, but only if branch already existed before this run
    // skip if we have a non-immediate pr and there is an existing PR,
    // we want to update the PR and skip the Auto merge since status checks aren't done yet
    if (!config.artifactErrors?.length && (!commitSha || config.ignoreTests)) {
      const mergeStatus = await tryBranchAutomerge(config);
      logger.debug(`mergeStatus=${mergeStatus}`);
      if (mergeStatus === 'automerged') {
        if (GlobalConfig.get('dryRun')) {
          logger.info('DRY-RUN: Would delete branch' + config.branchName);
        } else {
          await deleteBranchSilently(config.branchName);
        }
        logger.debug('Branch is automerged - returning');
        return { branchExists: false, result: 'automerged' };
      }
      if (mergeStatus === 'off schedule') {
        logger.debug(
          'Branch cannot automerge now because automergeSchedule is off schedule - skipping',
        );
        return {
          branchExists,
          result: 'not-scheduled',
          commitSha,
        };
      }
      if (
        mergeStatus === 'stale' &&
        ['conflicted', 'never'].includes(config.rebaseWhen!) &&
        !(keepUpdatedLabel && branchPr?.labels?.includes(keepUpdatedLabel))
      ) {
        logger.warn(
          'Branch cannot automerge because it is behind base branch and rebaseWhen setting disallows rebasing - raising a PR instead',
        );
        config.forcePr = true;
        config.branchAutomergeFailureMessage = mergeStatus;
      }
      if (
        mergeStatus === 'automerge aborted - PR exists' ||
        mergeStatus === 'branch status error' ||
        mergeStatus === 'failed'
      ) {
        logger.debug(
          `Branch automerge not possible, mergeStatus:${mergeStatus}`,
        );
        config.forcePr = true;
        config.branchAutomergeFailureMessage = mergeStatus;
      }
    }
  } catch (err) /* istanbul ignore next */ {
    if (err.statusCode === 404) {
      logger.debug({ err }, 'Received a 404 error - aborting run');
      throw new Error(REPOSITORY_CHANGED);
    }
    if (err.message === PLATFORM_RATE_LIMIT_EXCEEDED) {
      logger.debug('Passing rate-limit-exceeded error up');
      throw err;
    }
    if (err.message === REPOSITORY_CHANGED) {
      logger.debug('Passing repository-changed error up');
      throw err;
    }
    if (err.message?.startsWith('remote: Invalid username or password')) {
      logger.debug('Throwing bad credentials');
      throw new Error(PLATFORM_BAD_CREDENTIALS);
    }
    if (
      err.message?.startsWith(
        'ssh_exchange_identification: Connection closed by remote host',
      )
    ) {
      logger.debug('Throwing bad credentials');
      throw new Error(PLATFORM_BAD_CREDENTIALS);
    }
    if (err.message === PLATFORM_BAD_CREDENTIALS) {
      logger.debug('Passing bad-credentials error up');
      throw err;
    }
    if (err.message === PLATFORM_INTEGRATION_UNAUTHORIZED) {
      logger.debug('Passing integration-unauthorized error up');
      throw err;
    }
    if (err.message === MANAGER_LOCKFILE_ERROR) {
      logger.debug('Passing lockfile-error up');
      throw err;
    }
    if (err.message?.includes('space left on device')) {
      throw new Error(SYSTEM_INSUFFICIENT_DISK_SPACE);
    }
    if (err.message === SYSTEM_INSUFFICIENT_DISK_SPACE) {
      logger.debug('Passing disk-space error up');
      throw err;
    }
    if (err.message.startsWith('Resource not accessible by integration')) {
      logger.debug('Passing 403 error up');
      throw err;
    }
    if (err.message === WORKER_FILE_UPDATE_FAILED) {
      logger.warn('Error updating branch: update failure');
    } else if (err.message.startsWith('bundler-')) {
      // we have already warned inside the bundler artifacts error handling, so just return
      return {
        branchExists: true,
        updatesVerified,
        prNo: branchPr?.number,
        result: 'error',
        commitSha,
      };
    } else if (
      err.messagee &&
      err.message.includes('fatal: Authentication failed')
    ) {
      throw new Error(PLATFORM_AUTHENTICATION_ERROR);
    } else if (err.message?.includes('fatal: bad revision')) {
      logger.debug({ err }, 'Aborting job due to bad revision error');
      throw new Error(REPOSITORY_CHANGED);
    } else if (err.message === CONFIG_VALIDATION) {
      logger.debug('Passing config validation error up');
      throw err;
    } else if (err.message === TEMPORARY_ERROR) {
      logger.debug('Passing TEMPORARY_ERROR error up');
      throw err;
    } else if (!(err instanceof ExternalHostError)) {
      logger.warn({ err }, `Error updating branch`);
    }
    // Don't throw here - we don't want to stop the other renovations
    return {
      branchExists,
      prNo: branchPr?.number,
      result: 'error',
      commitSha,
    };
  }
  try {
    logger.debug('Ensuring PR');
    logger.debug(
      `There are ${config.errors!.length} errors and ${
        config.warnings!.length
      } warnings`,
    );
    const ensurePrResult = await ensurePr(config);
    if (ensurePrResult.type === 'without-pr') {
      const { prBlockedBy } = ensurePrResult;
      branchPr = null;
      if (prBlockedBy === 'RateLimited' && !config.isVulnerabilityAlert) {
        logger.debug('Reached PR limit - skipping PR creation');
        return {
          branchExists,
          prBlockedBy,
          result: 'pr-limit-reached',
          commitSha,
        };
      }
      // TODO: ensurePr should check for automerge itself (#9719)
      if (prBlockedBy === 'NeedsApproval') {
        return {
          branchExists,
          prBlockedBy,
          result: 'needs-pr-approval',
          commitSha,
        };
      }
      if (prBlockedBy === 'AwaitingTests') {
        return {
          branchExists,
          prBlockedBy,
          result: 'pending',
          commitSha,
        };
      }
      if (prBlockedBy === 'BranchAutomerge') {
        return {
          branchExists,
          prBlockedBy,
          result: 'done',
          commitSha,
        };
      }
      if (prBlockedBy === 'Error') {
        return {
          branchExists,
          prBlockedBy,
          result: 'error',
          commitSha,
        };
      }
      logger.warn({ prBlockedBy }, 'Unknown PrBlockedBy result');
      return {
        branchExists,
        prBlockedBy,
        result: 'error',
        commitSha,
      };
    }
    if (ensurePrResult.type === 'with-pr') {
      const { pr } = ensurePrResult;
      branchPr = pr;
      if (config.artifactErrors?.length) {
        logger.warn(
          { artifactErrors: config.artifactErrors },
          'artifactErrors',
        );
        let content = `Renovate failed to update `;
        content +=
          config.artifactErrors.length > 1 ? 'artifacts' : 'an artifact';
        content +=
          ' related to this branch. You probably do not want to merge this PR as-is.';
        content += emojify(
          `\n\n:recycle: Renovate will retry this branch, including artifacts, only when one of the following happens:\n\n`,
        );
        content +=
          ' - any of the package files in this branch needs updating, or \n';
        content += ' - the branch becomes conflicted, or\n';
        content +=
          ' - you click the rebase/retry checkbox if found above, or\n';
        content +=
          ' - you rename this PR\'s title to start with "rebase!" to trigger it manually';
        content += '\n\nThe artifact failure details are included below:\n\n';
        // TODO: types (#22198)
        config.artifactErrors.forEach((error) => {
          content += `##### File name: ${error.lockFile!}\n\n`;
          content += `\`\`\`\n${error.stderr!}\n\`\`\`\n\n`;
        });
        content = platform.massageMarkdown(content);
        if (
          !(
            config.suppressNotifications!.includes('artifactErrors') ||
            config.suppressNotifications!.includes('lockFileErrors')
          )
        ) {
          if (GlobalConfig.get('dryRun')) {
            logger.info(
              `DRY-RUN: Would ensure lock file error comment in PR #${pr.number}`,
            );
          } else {
            await ensureComment({
              number: pr.number,
              topic: artifactErrorTopic,
              content,
            });
          }
        }
      } else {
        if (config.artifactNotices?.length) {
<<<<<<< HEAD
          const content: string[] = [];
          for (const notice of config.artifactNotices) {
            content.push(`##### File name: ${notice.file}`);
            content.push(notice.message);
          }
          await ensureComment({
            number: pr.number,
            topic: artifactNoticeTopic,
            content: content.join('\n\n'),
=======
          const contentLines: string[] = [];
          for (const notice of config.artifactNotices) {
            contentLines.push(`##### File name: ${notice.file}`);
            contentLines.push(notice.message);
          }
          const content = contentLines.join('\n\n');
          await ensureComment({
            number: pr.number,
            topic: artifactNoticeTopic,
            content,
>>>>>>> 7a895ee2
          });
        }

        if (config.automerge) {
          logger.debug('PR is configured for automerge');
          // skip automerge if there is a new commit since status checks aren't done yet
          if (config.ignoreTests === true || !commitSha) {
            logger.debug('checking auto-merge');
            const prAutomergeResult = await checkAutoMerge(pr, config);
            if (prAutomergeResult?.automerged) {
              return {
                branchExists,
                result: 'automerged',
                commitSha,
              };
            }
          }
        } else {
          logger.debug('PR is not configured for automerge');
        }
      }
    }
  } catch (err) /* istanbul ignore next */ {
    if (
      err instanceof ExternalHostError ||
      [PLATFORM_RATE_LIMIT_EXCEEDED, REPOSITORY_CHANGED].includes(err.message)
    ) {
      logger.debug('Passing PR error up');
      throw err;
    }
    // Otherwise don't throw here - we don't want to stop the other renovations
    logger.error({ err }, `Error ensuring PR`);
  }
  if (!branchExists) {
    return {
      branchExists: true,
      updatesVerified,
      prNo: branchPr?.number,
      result: 'pr-created',
      commitSha,
    };
  }
  return {
    branchExists,
    updatesVerified,
    prNo: branchPr?.number,
    result: 'done',
    commitSha,
  };
}<|MERGE_RESOLUTION|>--- conflicted
+++ resolved
@@ -147,11 +147,7 @@
   }
   const keepUpdatedLabel = config.keepUpdatedLabel;
   const artifactErrorTopic = emojify(':warning: Artifact update problem');
-<<<<<<< HEAD
-  const artifactNoticeTopic = emojify(':warning: Notice');
-=======
   const artifactNoticeTopic = emojify(':information_source: Artifact update notice');
->>>>>>> 7a895ee2
   try {
     // Check if branch already existed
     const existingPr =
@@ -890,17 +886,6 @@
         }
       } else {
         if (config.artifactNotices?.length) {
-<<<<<<< HEAD
-          const content: string[] = [];
-          for (const notice of config.artifactNotices) {
-            content.push(`##### File name: ${notice.file}`);
-            content.push(notice.message);
-          }
-          await ensureComment({
-            number: pr.number,
-            topic: artifactNoticeTopic,
-            content: content.join('\n\n'),
-=======
           const contentLines: string[] = [];
           for (const notice of config.artifactNotices) {
             contentLines.push(`##### File name: ${notice.file}`);
@@ -911,7 +896,6 @@
             number: pr.number,
             topic: artifactNoticeTopic,
             content,
->>>>>>> 7a895ee2
           });
         }
 
