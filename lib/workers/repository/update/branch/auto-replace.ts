--- conflicted
+++ resolved
@@ -9,7 +9,7 @@
 import { compile } from '../../../../util/template';
 import type { BranchUpgradeConfig } from '../../../types';
 
-export async function confirmIfDepVersionUpdated(
+export async function confirmIfDepUpdated(
   upgrade: BranchUpgradeConfig,
   newContent: string
 ): Promise<boolean> {
@@ -108,7 +108,29 @@
   }
 }
 
-<<<<<<< HEAD
+async function checkExistingBranch(
+  upgrade: BranchUpgradeConfig,
+  existingContent: string
+): Promise<string | null> {
+  const { packageFile, depName } = upgrade;
+  if (!(await checkBranchDepsMatchBaseDeps(upgrade, existingContent))) {
+    logger.debug(
+      { packageFile, depName },
+      'Rebasing branch after deps list has changed'
+    );
+    return null;
+  }
+  if (!(await confirmIfDepUpdated(upgrade, existingContent))) {
+    logger.debug(
+      { packageFile, depName },
+      'Rebasing after outdated branch dep found'
+    );
+    return null;
+  }
+  logger.debug({ packageFile, depName }, 'Branch dep is already updated');
+  return existingContent;
+}
+
 /**
  * Handles version upgrades for managers which do not already have custom logic
  * @param upgrade
@@ -116,31 +138,6 @@
  * @param reuseExistingBranch
  * @returns
  */
-=======
-async function checkExistingBranch(
-  upgrade: BranchUpgradeConfig,
-  existingContent: string
-): Promise<string | null> {
-  const { packageFile, depName } = upgrade;
-  if (!(await checkBranchDepsMatchBaseDeps(upgrade, existingContent))) {
-    logger.debug(
-      { packageFile, depName },
-      'Rebasing branch after deps list has changed'
-    );
-    return null;
-  }
-  if (!(await confirmIfDepUpdated(upgrade, existingContent))) {
-    logger.debug(
-      { packageFile, depName },
-      'Rebasing after outdated branch dep found'
-    );
-    return null;
-  }
-  logger.debug({ packageFile, depName }, 'Branch dep is already updated');
-  return existingContent;
-}
-
->>>>>>> 7f4185b0
 export async function doAutoReplace(
   upgrade: BranchUpgradeConfig,
   existingContent: string,
@@ -157,26 +154,7 @@
     autoReplaceStringTemplate,
   } = upgrade;
   if (reuseExistingBranch) {
-<<<<<<< HEAD
-    if (!(await checkBranchDepsMatchBaseDeps(upgrade, existingContent))) {
-      logger.debug(
-        { packageFile, depName },
-        'Rebasing branch after deps list has changed'
-      );
-      return null;
-    }
-    if (!(await confirmIfDepVersionUpdated(upgrade, existingContent))) {
-      logger.debug(
-        { packageFile, depName },
-        'Rebasing after outdated branch dep found'
-      );
-      return null;
-    }
-    logger.debug({ packageFile, depName }, 'Branch dep is already updated');
-    return existingContent;
-=======
     return await checkExistingBranch(upgrade, existingContent);
->>>>>>> 7f4185b0
   }
   const replaceWithoutReplaceString = Boolean(
     newName &&
@@ -264,7 +242,7 @@
           await writeLocalFile(upgrade.packageFile!, newContent);
           valueReplaced = true;
         } else if (nameReplaced && valueReplaced) {
-          if (await confirmIfDepVersionUpdated(upgrade, newContent)) {
+          if (await confirmIfDepUpdated(upgrade, newContent)) {
             return newContent;
           }
           await writeLocalFile(upgrade.packageFile!, existingContent);
@@ -285,7 +263,7 @@
           newString
         );
         await writeLocalFile(upgrade.packageFile!, newContent);
-        if (await confirmIfDepVersionUpdated(upgrade, newContent)) {
+        if (await confirmIfDepUpdated(upgrade, newContent)) {
           return newContent;
         }
         await writeLocalFile(upgrade.packageFile!, existingContent);
