--- conflicted
+++ resolved
@@ -237,14 +237,9 @@
           replaceString!,
           newString
         );
-<<<<<<< HEAD
-        await writeLocalFile(upgrade.packageFile, testContent);
-        if (await confirmIfDepVersionUpdated(upgrade, testContent)) {
-=======
         await writeLocalFile(upgrade.packageFile!, testContent);
 
         if (await confirmIfDepUpdated(upgrade, testContent)) {
->>>>>>> 1261d703
           return testContent;
         }
         // istanbul ignore next
