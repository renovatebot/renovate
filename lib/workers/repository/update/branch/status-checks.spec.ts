--- conflicted
+++ resolved
@@ -1,9 +1,4 @@
-<<<<<<< HEAD
-import { platform } from '../../../../../test/util';
-import { getConfig } from '../../../../config/defaults';
-=======
 import { partial, platform } from '../../../../../test/util';
->>>>>>> f6112172
 import {
   ConfidenceConfig,
   StabilityConfig,
