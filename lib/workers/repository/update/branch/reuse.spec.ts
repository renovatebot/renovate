import { git, platform } from '../../../../../test/util';
import type { Pr } from '../../../../modules/platform';
import { PrState } from '../../../../types';
import type { BranchConfig } from '../../../types';
import { shouldReuseExistingBranch } from './reuse';

jest.mock('../../../../util/git');

describe('workers/repository/update/branch/reuse', () => {
  describe('shouldReuseExistingBranch(config)', () => {
    const pr: Pr = {
      number: 42,
      sourceBranch: 'master',
      state: PrState.Open,
      title: 'any',
    };
    let config: BranchConfig;

    beforeEach(() => {
      config = {
        manager: 'some-manager',
        branchName: 'renovate/some-branch',
        rebaseLabel: 'rebase',
        rebaseWhen: 'behind-base-branch',
        upgrades: [],
      };
      jest.resetAllMocks();
    });

    it('returns false if branch does not exist', async () => {
      git.branchExists.mockReturnValueOnce(false);
      const res = await shouldReuseExistingBranch(config);
      expect(res.reuseExistingBranch).toBeFalse();
    });

    it('returns true if no PR', async () => {
      git.branchExists.mockReturnValueOnce(true);
      platform.getBranchPr.mockResolvedValue(null);
      const res = await shouldReuseExistingBranch(config);
      expect(res.reuseExistingBranch).toBeTrue();
    });

    it('returns true if does not need rebasing', async () => {
      git.branchExists.mockReturnValueOnce(true);
      git.isBranchConflicted.mockResolvedValueOnce(false);
      platform.getBranchPr.mockResolvedValueOnce(pr);
      const res = await shouldReuseExistingBranch(config);
      expect(res.reuseExistingBranch).toBeTrue();
    });

    it('returns false if does not need rebasing but has upgrades that need lockfile maintenance along with upgrades that do not', async () => {
      config.upgrades = [
        {
          manager: 'some-manager',
          packageFile: 'package.json',
          rangeStrategy: 'replace',
          branchName: 'current',
        },
        {
          manager: 'some-manager',
          packageFile: 'package.json',
          rangeStrategy: 'update-lockfile',
          branchName: 'current',
        },
        {
          manager: 'some-manager',
          packageFile: 'package.json',
          rangeStrategy: 'in-range-only',
          branchName: 'current',
        },
      ];
      git.branchExists.mockReturnValueOnce(true);
      git.isBranchConflicted.mockResolvedValueOnce(false);
      platform.getBranchPr.mockResolvedValueOnce(pr);
      const res = await shouldReuseExistingBranch(config);
      expect(res.reuseExistingBranch).toBe(false);
    });

    it('returns true if does not need rebasing and lockfile update is on different packages', async () => {
      config.upgrades = [
        {
          manager: 'some-manager',
          packageFile: 'package.json',
          rangeStrategy: 'replace',
          branchName: 'current',
        },
        {
          manager: 'some-manager',
          packageFile: 'subpackage/package.json',
          rangeStrategy: 'update-lockfile',
          branchName: 'current',
        },
      ];
      git.branchExists.mockReturnValueOnce(true);
      git.isBranchConflicted.mockResolvedValueOnce(false);
      platform.getBranchPr.mockResolvedValueOnce(pr);
      const res = await shouldReuseExistingBranch(config);
      expect(res.reuseExistingBranch).toBe(true);
    });

    it('returns true if unmergeable and cannot rebase', async () => {
      git.branchExists.mockReturnValueOnce(true);
      git.isBranchConflicted.mockResolvedValueOnce(true);
      platform.getBranchPr.mockResolvedValueOnce(pr);
      git.isBranchModified.mockResolvedValueOnce(true);
      const res = await shouldReuseExistingBranch(config);
      expect(res.reuseExistingBranch).toBeTrue();
    });

    it('returns true if unmergeable and can rebase, but rebaseWhen is never', async () => {
      config.rebaseWhen = 'never';
      git.branchExists.mockReturnValueOnce(true);
      git.isBranchConflicted.mockResolvedValueOnce(true);
      platform.getBranchPr.mockResolvedValueOnce(pr);
      git.isBranchModified.mockResolvedValueOnce(false);
      const res = await shouldReuseExistingBranch(config);
      expect(res.reuseExistingBranch).toBeTrue();
    });

    it('returns false if PR title rebase!', async () => {
      git.branchExists.mockReturnValueOnce(true);
      platform.getBranchPr.mockResolvedValueOnce({
        ...pr,
        title: 'rebase!Update foo to v4',
      });
      const res = await shouldReuseExistingBranch(config);
      expect(res.reuseExistingBranch).toBeFalse();
    });

    it('returns false if PR body check rebase', async () => {
      git.branchExists.mockReturnValueOnce(true);
      platform.getBranchPr.mockResolvedValueOnce({
        ...pr,
        title: 'Update foo to v4',
        bodyStruct: {
          hash: '123',
          rebaseRequested: true,
        },
      });
      const res = await shouldReuseExistingBranch(config);
      expect(res.reuseExistingBranch).toBeFalse();
    });

    it('returns false if manual rebase by label', async () => {
      git.branchExists.mockReturnValueOnce(true);
      platform.getBranchPr.mockResolvedValueOnce({
        ...pr,
        labels: ['rebase'],
      });
      const res = await shouldReuseExistingBranch(config);
      expect(res.reuseExistingBranch).toBeFalse();
    });

    it('returns false if unmergeable and can rebase', async () => {
      git.branchExists.mockReturnValueOnce(true);
      git.isBranchConflicted.mockResolvedValueOnce(true);
      platform.getBranchPr.mockResolvedValueOnce(pr);
      git.isBranchModified.mockResolvedValueOnce(false);
      const res = await shouldReuseExistingBranch(config);
      expect(res.reuseExistingBranch).toBeFalse();
    });

    it('returns true if automerge branch and not stale', async () => {
      config.automerge = true;
      config.automergeType = 'branch';
      git.branchExists.mockReturnValueOnce(true);
      const res = await shouldReuseExistingBranch(config);
      expect(res.reuseExistingBranch).toBeTrue();
    });

    it('returns false if automerge branch and stale', async () => {
      config.rebaseWhen = 'auto';
      config.automerge = true;
      config.automergeType = 'branch';
      git.branchExists.mockReturnValueOnce(true);
<<<<<<< HEAD
      git.isBranchStale.mockReturnValueOnce(true);
=======
      git.isBranchBehindBase.mockResolvedValueOnce(true);
>>>>>>> 0ed7072a
      const res = await shouldReuseExistingBranch(config);
      expect(res.reuseExistingBranch).toBeFalse();
    });

    it('returns true if rebaseWhen=behind-base-branch but cannot rebase', async () => {
      config.rebaseWhen = 'behind-base-branch';
      git.branchExists.mockReturnValueOnce(true);
<<<<<<< HEAD
      git.isBranchStale.mockReturnValueOnce(true);
=======
      git.isBranchBehindBase.mockResolvedValueOnce(true);
>>>>>>> 0ed7072a
      git.isBranchConflicted.mockResolvedValueOnce(true);
      platform.getBranchPr.mockResolvedValueOnce(pr);
      git.isBranchModified.mockResolvedValueOnce(true);
      const res = await shouldReuseExistingBranch(config);
      expect(res.reuseExistingBranch).toBeTrue();
    });

    it('returns false if automerge pr and stale', async () => {
      config.rebaseWhen = 'auto';
      config.automerge = true;
      config.automergeType = 'pr';
      git.branchExists.mockReturnValueOnce(true);
<<<<<<< HEAD
      git.isBranchStale.mockReturnValueOnce(true);
=======
      git.isBranchBehindBase.mockResolvedValueOnce(true);
>>>>>>> 0ed7072a
      const res = await shouldReuseExistingBranch(config);
      expect(res.reuseExistingBranch).toBeFalse();
    });

    it('returns false if getRepoForceRebase and stale', async () => {
      config.rebaseWhen = 'auto';
      platform.getRepoForceRebase.mockResolvedValueOnce(true);
      git.branchExists.mockReturnValueOnce(true);
<<<<<<< HEAD
      git.isBranchStale.mockReturnValueOnce(true);
=======
      git.isBranchBehindBase.mockResolvedValueOnce(true);
>>>>>>> 0ed7072a
      const res = await shouldReuseExistingBranch(config);
      expect(res.reuseExistingBranch).toBeFalse();
    });

    it('returns true if automerge, rebaseWhen=never and stale', async () => {
      config.rebaseWhen = 'never';
      config.automerge = true;
      git.branchExists.mockReturnValueOnce(true);
      const res = await shouldReuseExistingBranch(config);
      expect(res.reuseExistingBranch).toBeTrue();
      expect(git.isBranchBehindBase).not.toHaveBeenCalled();
      expect(git.isBranchModified).not.toHaveBeenCalled();
    });

    it('returns true if automerge, rebaseWhen=conflicted and stale', async () => {
      config.rebaseWhen = 'conflicted';
      config.automerge = true;
      git.branchExists.mockReturnValueOnce(true);
<<<<<<< HEAD
      git.isBranchStale.mockReturnValueOnce(true);
=======
      git.isBranchBehindBase.mockResolvedValueOnce(true);
>>>>>>> 0ed7072a
      const res = await shouldReuseExistingBranch(config);
      expect(res.reuseExistingBranch).toBeTrue();
    });
  });
});<|MERGE_RESOLUTION|>--- conflicted
+++ resolved
@@ -173,11 +173,7 @@
       config.automerge = true;
       config.automergeType = 'branch';
       git.branchExists.mockReturnValueOnce(true);
-<<<<<<< HEAD
-      git.isBranchStale.mockReturnValueOnce(true);
-=======
-      git.isBranchBehindBase.mockResolvedValueOnce(true);
->>>>>>> 0ed7072a
+      git.isBranchBehindBase.mockReturnValueOnce(true);
       const res = await shouldReuseExistingBranch(config);
       expect(res.reuseExistingBranch).toBeFalse();
     });
@@ -185,11 +181,7 @@
     it('returns true if rebaseWhen=behind-base-branch but cannot rebase', async () => {
       config.rebaseWhen = 'behind-base-branch';
       git.branchExists.mockReturnValueOnce(true);
-<<<<<<< HEAD
-      git.isBranchStale.mockReturnValueOnce(true);
-=======
-      git.isBranchBehindBase.mockResolvedValueOnce(true);
->>>>>>> 0ed7072a
+      git.isBranchBehindBase.mockReturnValueOnce(true);
       git.isBranchConflicted.mockResolvedValueOnce(true);
       platform.getBranchPr.mockResolvedValueOnce(pr);
       git.isBranchModified.mockResolvedValueOnce(true);
@@ -202,11 +194,7 @@
       config.automerge = true;
       config.automergeType = 'pr';
       git.branchExists.mockReturnValueOnce(true);
-<<<<<<< HEAD
-      git.isBranchStale.mockReturnValueOnce(true);
-=======
-      git.isBranchBehindBase.mockResolvedValueOnce(true);
->>>>>>> 0ed7072a
+      git.isBranchBehindBase.mockReturnValueOnce(true);
       const res = await shouldReuseExistingBranch(config);
       expect(res.reuseExistingBranch).toBeFalse();
     });
@@ -215,11 +203,7 @@
       config.rebaseWhen = 'auto';
       platform.getRepoForceRebase.mockResolvedValueOnce(true);
       git.branchExists.mockReturnValueOnce(true);
-<<<<<<< HEAD
-      git.isBranchStale.mockReturnValueOnce(true);
-=======
-      git.isBranchBehindBase.mockResolvedValueOnce(true);
->>>>>>> 0ed7072a
+      git.isBranchBehindBase.mockReturnValueOnce(true);
       const res = await shouldReuseExistingBranch(config);
       expect(res.reuseExistingBranch).toBeFalse();
     });
@@ -238,11 +222,7 @@
       config.rebaseWhen = 'conflicted';
       config.automerge = true;
       git.branchExists.mockReturnValueOnce(true);
-<<<<<<< HEAD
-      git.isBranchStale.mockReturnValueOnce(true);
-=======
-      git.isBranchBehindBase.mockResolvedValueOnce(true);
->>>>>>> 0ed7072a
+      git.isBranchBehindBase.mockReturnValueOnce(true);
       const res = await shouldReuseExistingBranch(config);
       expect(res.reuseExistingBranch).toBeTrue();
     });
