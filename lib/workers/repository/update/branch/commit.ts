--- conflicted
+++ resolved
@@ -51,13 +51,8 @@
   }
 
   // API will know whether to create new branch or not
-<<<<<<< HEAD
   return scm.commitAndPush({
-    targetBranch: config.baseBranch,
-=======
-  return commitAndPush({
     baseBranch: config.baseBranch,
->>>>>>> e1cbd3f7
     branchName: config.branchName,
     files: updatedFiles,
     message: config.commitMessage!,
