// TODO #22198
import is from '@sindresorhus/is';
import { GlobalConfig } from '../../../../config/global';
import { CONFIG_SECRETS_EXPOSED } from '../../../../constants/error-messages';
import { logger } from '../../../../logger';
import { scm } from '../../../../modules/platform/scm';
import type { LongCommitSha } from '../../../../util/git/types';
import { minimatch } from '../../../../util/minimatch';
import { sanitize } from '../../../../util/sanitize';
import type { BranchConfig } from '../../../types';

export function commitFilesToBranch(
<<<<<<< HEAD
  config: BranchConfig
): Promise<LongCommitSha | null> {
=======
  config: BranchConfig,
): Promise<string | null> {
>>>>>>> 242e2781
  let updatedFiles = config.updatedPackageFiles!.concat(
    config.updatedArtifacts!,
  );
  // istanbul ignore if
  if (is.nonEmptyArray(config.excludeCommitPaths)) {
    updatedFiles = updatedFiles.filter(({ path: filePath }) => {
      const matchesExcludePaths = config.excludeCommitPaths!.some(
        (excludedPath) =>
          minimatch(excludedPath, { dot: true }).match(filePath),
      );
      if (matchesExcludePaths) {
        logger.debug(`Excluding ${filePath} from commit`);
        return false;
      }
      return true;
    });
  }
  if (!is.nonEmptyArray(updatedFiles)) {
    logger.debug(`No files to commit`);
    return Promise.resolve(null);
  }
  const fileLength = [...new Set(updatedFiles.map((file) => file.path))].length;
  logger.debug(`${fileLength} file(s) to commit`);
  // istanbul ignore if
  if (GlobalConfig.get('dryRun')) {
    logger.info('DRY-RUN: Would commit files to branch ' + config.branchName);
    return Promise.resolve(null);
  }
  // istanbul ignore if
  if (
    config.branchName !== sanitize(config.branchName) ||
    config.commitMessage !== sanitize(config.commitMessage)
  ) {
    logger.debug(
      { branchName: config.branchName },
      'Secrets exposed in branchName or commitMessage',
    );
    throw new Error(CONFIG_SECRETS_EXPOSED);
  }

  // API will know whether to create new branch or not
  return scm.commitAndPush({
    baseBranch: config.baseBranch,
    branchName: config.branchName,
    files: updatedFiles,
    message: config.commitMessage!,
    force: !!config.forceCommit,
    platformCommit: !!config.platformCommit,
  });
}<|MERGE_RESOLUTION|>--- conflicted
+++ resolved
@@ -10,13 +10,8 @@
 import type { BranchConfig } from '../../../types';
 
 export function commitFilesToBranch(
-<<<<<<< HEAD
-  config: BranchConfig
+  config: BranchConfig,
 ): Promise<LongCommitSha | null> {
-=======
-  config: BranchConfig,
-): Promise<string | null> {
->>>>>>> 242e2781
   let updatedFiles = config.updatedPackageFiles!.concat(
     config.updatedArtifacts!,
   );
