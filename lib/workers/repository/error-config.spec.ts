import { mock } from 'jest-mock-extended';
<<<<<<< HEAD
import { RenovateConfig, getConfig, platform } from '../../../test/util';
import { setAdminConfig } from '../../config/admin';
=======
import {
  RenovateConfig,
  getConfig,
  getName,
  platform,
} from '../../../test/util';
import { setGlobalConfig } from '../../config/global';
>>>>>>> 3c1094b9
import { CONFIG_VALIDATION } from '../../constants/error-messages';
import { Pr } from '../../platform';
import { PrState } from '../../types';
import { raiseConfigWarningIssue } from './error-config';

jest.mock('../../platform');

let config: RenovateConfig;
beforeEach(() => {
  jest.resetAllMocks();
  config = getConfig();
});

describe('workers/repository/error-config', () => {
  describe('raiseConfigWarningIssue()', () => {
    beforeEach(() => {
      setGlobalConfig();
    });
    it('creates issues', async () => {
      const error = new Error(CONFIG_VALIDATION);
      error.validationSource = 'package.json';
      error.validationMessage = 'some-message';
      platform.ensureIssue.mockResolvedValueOnce('created');
      const res = await raiseConfigWarningIssue(config, error);
      expect(res).toBeUndefined();
    });
    it('creates issues (dryRun)', async () => {
      const error = new Error(CONFIG_VALIDATION);
      error.validationSource = 'package.json';
      error.validationMessage = 'some-message';
      platform.ensureIssue.mockResolvedValueOnce('created');
      setGlobalConfig({ dryRun: true });
      const res = await raiseConfigWarningIssue(config, error);
      expect(res).toBeUndefined();
    });
    it('handles onboarding', async () => {
      const error = new Error(CONFIG_VALIDATION);
      error.validationSource = 'package.json';
      error.validationMessage = 'some-message';
      platform.getBranchPr.mockResolvedValue({
        ...mock<Pr>(),
        number: 1,
        state: PrState.Open,
      });
      const res = await raiseConfigWarningIssue(config, error);
      expect(res).toBeUndefined();
    });
    it('handles onboarding (dryRun)', async () => {
      const error = new Error(CONFIG_VALIDATION);
      error.validationSource = 'package.json';
      error.validationMessage = 'some-message';
      platform.getBranchPr.mockResolvedValue({
        ...mock<Pr>(),
        number: 1,
        state: PrState.Open,
      });
      setGlobalConfig({ dryRun: true });
      const res = await raiseConfigWarningIssue(config, error);
      expect(res).toBeUndefined();
    });
  });
});<|MERGE_RESOLUTION|>--- conflicted
+++ resolved
@@ -1,16 +1,6 @@
 import { mock } from 'jest-mock-extended';
-<<<<<<< HEAD
 import { RenovateConfig, getConfig, platform } from '../../../test/util';
-import { setAdminConfig } from '../../config/admin';
-=======
-import {
-  RenovateConfig,
-  getConfig,
-  getName,
-  platform,
-} from '../../../test/util';
 import { setGlobalConfig } from '../../config/global';
->>>>>>> 3c1094b9
 import { CONFIG_VALIDATION } from '../../constants/error-messages';
 import { Pr } from '../../platform';
 import { PrState } from '../../types';
