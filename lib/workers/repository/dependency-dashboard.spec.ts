import { ERROR, WARN } from 'bunyan';
import { mock } from 'jest-mock-extended';
import { Fixtures } from '../../../test/fixtures';
import {
  RenovateConfig,
  getConfig,
  logger,
  mockedFunction,
  platform,
} from '../../../test/util';
import { GlobalConfig } from '../../config/global';
import { PlatformId } from '../../constants';
import type {
  PackageDependency,
  PackageFile,
} from '../../modules/manager/types';
import type { Platform } from '../../modules/platform';
<<<<<<< HEAD
import { massageMarkdown } from '../../modules/platform/github';
import { regEx } from '../../util/regex';
=======
import {
  GitHubMaxPrBodyLen,
  massageMarkdown,
} from '../../modules/platform/github';
>>>>>>> 24691ac4
import { BranchConfig, BranchResult, BranchUpgradeConfig } from '../types';
import * as dependencyDashboard from './dependency-dashboard';
import { PackageFiles } from './package-files';

type PrUpgrade = BranchUpgradeConfig;

const massageMdSpy = jest.spyOn(platform, 'massageMarkdown');
let config: RenovateConfig;

beforeEach(() => {
  jest.clearAllMocks();
  massageMdSpy.mockImplementation(massageMarkdown);
  config = getConfig();
  config.platform = PlatformId.Github;
  config.errors = [];
  config.warnings = [];
});

function genRandString(length: number): string {
  let result = '';
  const chars = 'abcdefghijklmnopqrstuvwxyz';
  const charsLen = chars.length;
  for (let i = 0; i < length; i++) {
    result += chars.charAt(Math.floor(Math.random() * charsLen));
  }
  return result;
}

function genRandPackageFile(
  depsNum: number,
  depNameLen: number
): Record<string, PackageFile[]> {
  const deps: PackageDependency[] = [];
  for (let i = 0; i < depsNum; i++) {
    deps.push({
      depName: genRandString(depNameLen),
      currentValue: '1.0.0',
    });
  }
  return { npm: [{ packageFile: 'package.json', deps }] };
}

async function dryRun(
  branches: BranchConfig[],
  platform: jest.Mocked<Platform>,
  ensureIssueClosingCalls = 0,
  ensureIssueCalls = 0
) {
  jest.clearAllMocks();
  GlobalConfig.set({ dryRun: 'full' });
  await dependencyDashboard.ensureDependencyDashboard(config, branches);
  expect(platform.ensureIssueClosing).toHaveBeenCalledTimes(
    ensureIssueClosingCalls
  );
  expect(platform.ensureIssue).toHaveBeenCalledTimes(ensureIssueCalls);
}

describe('workers/repository/dependency-dashboard', () => {
  describe('readDashboardBody()', () => {
    it('reads dashboard body', async () => {
      const conf: RenovateConfig = {};
      conf.prCreation = 'approval';
      platform.findIssue.mockResolvedValueOnce({
        title: '',
        number: 1,
        body:
          Fixtures.get('master-issue_with_8_PR.txt').replace(
            '- [ ] <!-- approve-branch=branchName1 -->pr1',
            '- [x] <!-- approve-branch=branchName1 -->pr1'
          ) + '\n\n - [x] <!-- rebase-all-open-prs -->',
      });
      await dependencyDashboard.readDashboardBody(conf);
      expect(conf).toEqual({
        dependencyDashboardAllPending: false,
        dependencyDashboardAllRateLimited: false,
        dependencyDashboardChecks: {
          branchName1: 'approve',
        },
        dependencyDashboardIssue: 1,
        dependencyDashboardRebaseAllOpen: true,
        dependencyDashboardTitle: 'Dependency Dashboard',
        prCreation: 'approval',
      });
    });

    it('reads dashboard body all pending approval', async () => {
      const conf: RenovateConfig = {};
      conf.prCreation = 'approval';
      platform.findIssue.mockResolvedValueOnce({
        title: '',
        number: 1,
        body: Fixtures.get('master-issue_with_8_PR.txt').replace(
          '- [ ] <!-- approve-all-pending-prs -->',
          '- [x] <!-- approve-all-pending-prs -->'
        ),
      });
      await dependencyDashboard.readDashboardBody(conf);
      expect(conf).toEqual({
        dependencyDashboardChecks: {
          branchName1: 'approve',
          branchName2: 'approve',
        },
        dependencyDashboardIssue: 1,
        dependencyDashboardRebaseAllOpen: false,
        dependencyDashboardTitle: 'Dependency Dashboard',
        prCreation: 'approval',
        dependencyDashboardAllPending: true,
        dependencyDashboardAllRateLimited: false,
      });
    });

    it('reads dashboard body open all rate-limited', async () => {
      const conf: RenovateConfig = {};
      conf.prCreation = 'approval';
      platform.findIssue.mockResolvedValueOnce({
        title: '',
        number: 1,
        body: Fixtures.get('master-issue_with_8_PR.txt').replace(
          '- [ ] <!-- open-all-rate-limited-prs -->',
          '- [x] <!-- open-all-rate-limited-prs -->'
        ),
      });
      await dependencyDashboard.readDashboardBody(conf);
      expect(conf).toEqual({
        dependencyDashboardChecks: {
          branchName5: 'unlimit',
          branchName6: 'unlimit',
        },
        dependencyDashboardIssue: 1,
        dependencyDashboardRebaseAllOpen: false,
        dependencyDashboardTitle: 'Dependency Dashboard',
        prCreation: 'approval',
        dependencyDashboardAllPending: false,
        dependencyDashboardAllRateLimited: true,
      });
    });
  });

  describe('ensureDependencyDashboard()', () => {
    beforeEach(() => {
      PackageFiles.add('main', null);
      GlobalConfig.reset();
    });

    it('do nothing if dependencyDashboard is disabled', async () => {
      const branches: BranchConfig[] = [];
      await dependencyDashboard.ensureDependencyDashboard(config, branches);
      expect(platform.ensureIssueClosing).toHaveBeenCalledTimes(1);
      expect(platform.ensureIssue).toHaveBeenCalledTimes(0);

      // same with dry run
      await dryRun(branches, platform);
    });

    it('do nothing if it has no dependencyDashboardApproval branches', async () => {
      const branches = [
        {
          ...mock<BranchConfig>(),
          prTitle: 'pr1',
        },
        {
          ...mock<BranchConfig>(),
          prTitle: 'pr2',
          dependencyDashboardApproval: false,
        },
      ];
      await dependencyDashboard.ensureDependencyDashboard(config, branches);
      expect(platform.ensureIssueClosing).toHaveBeenCalledTimes(1);
      expect(platform.ensureIssue).toHaveBeenCalledTimes(0);

      // same with dry run
      await dryRun(branches, platform);
    });

    it('closes Dependency Dashboard when there is 0 PR opened and dependencyDashboardAutoclose is true', async () => {
      const branches: BranchConfig[] = [];
      config.dependencyDashboard = true;
      config.dependencyDashboardAutoclose = true;
      await dependencyDashboard.ensureDependencyDashboard(config, branches);
      expect(platform.ensureIssueClosing).toHaveBeenCalledTimes(1);
      expect(platform.ensureIssueClosing.mock.calls[0][0]).toBe(
        config.dependencyDashboardTitle
      );
      expect(platform.ensureIssue).toHaveBeenCalledTimes(0);

      // same with dry run
      await dryRun(branches, platform);
    });

    it('closes Dependency Dashboard when all branches are automerged and dependencyDashboardAutoclose is true', async () => {
      const branches: BranchConfig[] = [
        {
          ...mock<BranchConfig>(),
          prTitle: 'pr1',
          result: BranchResult.Automerged,
        },
        {
          ...mock<BranchConfig>(),
          prTitle: 'pr2',
          result: BranchResult.Automerged,
          dependencyDashboardApproval: false,
        },
      ];
      config.dependencyDashboard = true;
      config.dependencyDashboardAutoclose = true;
      await dependencyDashboard.ensureDependencyDashboard(config, branches);
      expect(platform.ensureIssueClosing).toHaveBeenCalledTimes(1);
      expect(platform.ensureIssueClosing.mock.calls[0][0]).toBe(
        config.dependencyDashboardTitle
      );
      expect(platform.ensureIssue).toHaveBeenCalledTimes(0);

      // same with dry run
      await dryRun(branches, platform);
    });

    it('open or update Dependency Dashboard when all branches are closed and dependencyDashboardAutoclose is false', async () => {
      const branches: BranchConfig[] = [];
      config.dependencyDashboard = true;
      config.dependencyDashboardHeader = 'This is a header';
      config.dependencyDashboardFooter = 'And this is a footer';
      await dependencyDashboard.ensureDependencyDashboard(config, branches);
      expect(platform.ensureIssueClosing).toHaveBeenCalledTimes(0);
      expect(platform.ensureIssue).toHaveBeenCalledTimes(1);
      expect(platform.ensureIssue.mock.calls[0][0].title).toBe(
        config.dependencyDashboardTitle
      );
      expect(platform.ensureIssue.mock.calls[0][0].body).toMatchSnapshot();

      // same with dry run
      await dryRun(branches, platform);
    });

    it('open or update Dependency Dashboard when rules contain approvals', async () => {
      const branches: BranchConfig[] = [];
      config.repository = 'test';
      config.packageRules = [
        {
          dependencyDashboardApproval: true,
        },
        {},
      ];
      config.dependencyDashboardHeader =
        'This is a header for platform:{{platform}}';
      config.dependencyDashboardFooter =
        'And this is a footer for repository:{{repository}}';
      await dependencyDashboard.ensureDependencyDashboard(config, branches);
      expect(platform.ensureIssueClosing).toHaveBeenCalledTimes(0);
      expect(platform.ensureIssue).toHaveBeenCalledTimes(1);
      expect(platform.ensureIssue.mock.calls[0][0].title).toBe(
        config.dependencyDashboardTitle
      );
      expect(platform.ensureIssue.mock.calls[0][0].body).toMatch(
        /platform:github/
      );
      expect(platform.ensureIssue.mock.calls[0][0].body).toMatch(
        /repository:test/
      );
      expect(platform.ensureIssue.mock.calls[0][0].body).toMatchSnapshot();

      // same with dry run
      await dryRun(branches, platform);
    });

    it('checks an issue with 2 Pending Approvals, 2 not scheduled, 2 pr-hourly-limit-reached and 2 in error', async () => {
      const branches: BranchConfig[] = [
        {
          ...mock<BranchConfig>(),
          prTitle: 'pr1',
          upgrades: [{ ...mock<BranchUpgradeConfig>(), depName: 'dep1' }],
          result: BranchResult.NeedsApproval,
          branchName: 'branchName1',
        },
        {
          ...mock<BranchConfig>(),
          prTitle: 'pr2',
          upgrades: [{ ...mock<PrUpgrade>(), depName: 'dep2' }],
          result: BranchResult.NeedsApproval,
          branchName: 'branchName2',
        },
        {
          ...mock<BranchConfig>(),
          prTitle: 'pr3',
          upgrades: [{ ...mock<PrUpgrade>(), depName: 'dep3' }],
          result: BranchResult.NotScheduled,
          branchName: 'branchName3',
        },
        {
          ...mock<BranchConfig>(),
          prTitle: 'pr4',
          upgrades: [{ ...mock<PrUpgrade>(), depName: 'dep4' }],
          result: BranchResult.NotScheduled,
          branchName: 'branchName4',
        },
        {
          ...mock<BranchConfig>(),
          prTitle: 'pr5',
          upgrades: [{ ...mock<PrUpgrade>(), depName: 'dep5' }],
          result: BranchResult.PrLimitReached,
          branchName: 'branchName5',
        },
        {
          ...mock<BranchConfig>(),
          prTitle: 'pr6',
          upgrades: [{ ...mock<PrUpgrade>(), depName: 'dep6' }],
          result: BranchResult.PrLimitReached,
          branchName: 'branchName6',
        },
        {
          ...mock<BranchConfig>(),
          prTitle: 'pr7',
          upgrades: [{ ...mock<PrUpgrade>(), depName: 'dep7' }],
          result: BranchResult.Error,
          branchName: 'branchName7',
        },
        {
          ...mock<BranchConfig>(),
          prTitle: 'pr8',
          upgrades: [{ ...mock<PrUpgrade>(), depName: 'dep8' }],
          result: BranchResult.Error,
          branchName: 'branchName8',
        },
        {
          ...mock<BranchConfig>(),
          prTitle: 'pr9',
          upgrades: [{ ...mock<PrUpgrade>(), depName: 'dep9' }],
          result: BranchResult.Done,
          prBlockedBy: 'BranchAutomerge',
          branchName: 'branchName9',
        },
      ];
      config.dependencyDashboard = true;
      await dependencyDashboard.ensureDependencyDashboard(config, branches);
      expect(platform.ensureIssueClosing).toHaveBeenCalledTimes(0);
      expect(platform.ensureIssue).toHaveBeenCalledTimes(1);
      expect(platform.ensureIssue.mock.calls[0][0].title).toBe(
        config.dependencyDashboardTitle
      );
      expect(platform.ensureIssue.mock.calls[0][0].body).toBe(
        Fixtures.get('master-issue_with_8_PR.txt')
      );

      // same with dry run
      await dryRun(branches, platform);
    });

    it('checks an issue with 2 PR pr-edited', async () => {
      const branches: BranchConfig[] = [
        {
          ...mock<BranchConfig>(),
          prNo: 1,
          prTitle: 'pr1',
          upgrades: [{ ...mock<PrUpgrade>(), depName: 'dep1' }],
          result: BranchResult.PrEdited,
          branchName: 'branchName1',
        },
        {
          ...mock<BranchConfig>(),
          prNo: 2,
          prTitle: 'pr2',
          upgrades: [
            { ...mock<PrUpgrade>(), depName: 'dep2' },
            { ...mock<PrUpgrade>(), depName: 'dep3' },
          ],
          result: BranchResult.PrEdited,
          branchName: 'branchName2',
        },
      ];
      config.dependencyDashboard = true;
      await dependencyDashboard.ensureDependencyDashboard(config, branches);
      expect(platform.ensureIssueClosing).toHaveBeenCalledTimes(0);
      expect(platform.ensureIssue).toHaveBeenCalledTimes(1);
      expect(platform.ensureIssue.mock.calls[0][0].title).toBe(
        config.dependencyDashboardTitle
      );
      expect(platform.ensureIssue.mock.calls[0][0].body).toBe(
        Fixtures.get('master-issue_with_2_PR_edited.txt')
      );

      // same with dry run
      await dryRun(branches, platform, 0, 0);
    });

    it('checks an issue with 3 PR in progress and rebase all option', async () => {
      const branches: BranchConfig[] = [
        {
          ...mock<BranchConfig>(),
          prTitle: 'pr1',
          upgrades: [{ ...mock<PrUpgrade>(), depName: 'dep1' }],
          result: BranchResult.Rebase,
          prNo: 1,
          branchName: 'branchName1',
        },
        {
          ...mock<BranchConfig>(),
          prTitle: 'pr2',
          prNo: 2,
          upgrades: [
            { ...mock<PrUpgrade>(), depName: 'dep2' },
            { ...mock<PrUpgrade>(), depName: 'dep3' },
          ],
          result: BranchResult.Rebase,
          branchName: 'branchName2',
        },
        {
          ...mock<BranchConfig>(),
          prTitle: 'pr3',
          prNo: 3,
          upgrades: [{ ...mock<PrUpgrade>(), depName: 'dep3' }],
          result: BranchResult.Rebase,
          branchName: 'branchName3',
        },
      ];
      config.dependencyDashboard = true;
      await dependencyDashboard.ensureDependencyDashboard(config, branches);
      expect(platform.ensureIssueClosing).toHaveBeenCalledTimes(0);
      expect(platform.ensureIssue).toHaveBeenCalledTimes(1);
      expect(platform.ensureIssue.mock.calls[0][0].title).toBe(
        config.dependencyDashboardTitle
      );
      expect(platform.ensureIssue.mock.calls[0][0].body).toBe(
        Fixtures.get('master-issue_with_3_PR_in_progress.txt')
      );

      // same with dry run
      await dryRun(branches, platform, 0, 0);
    });

    it('checks an issue with 2 PR closed / ignored', async () => {
      const branches: BranchConfig[] = [
        {
          ...mock<BranchConfig>(),
          prTitle: 'pr1',
          upgrades: [{ ...mock<PrUpgrade>(), depName: 'dep1' }],
          result: BranchResult.AlreadyExisted,
          branchName: 'branchName1',
        },
        {
          ...mock<BranchConfig>(),
          prTitle: 'pr2',
          upgrades: [
            { ...mock<PrUpgrade>(), depName: 'dep2' },
            { ...mock<PrUpgrade>(), depName: 'dep3' },
          ],
          result: BranchResult.AlreadyExisted,
          branchName: 'branchName2',
        },
      ];
      config.dependencyDashboard = true;
      await dependencyDashboard.ensureDependencyDashboard(config, branches);
      expect(platform.ensureIssueClosing).toHaveBeenCalledTimes(0);
      expect(platform.ensureIssue).toHaveBeenCalledTimes(1);
      expect(platform.ensureIssue.mock.calls[0][0].title).toBe(
        config.dependencyDashboardTitle
      );
      expect(platform.ensureIssue.mock.calls[0][0].body).toBe(
        Fixtures.get('master-issue_with_2_PR_closed_ignored.txt')
      );

      // same with dry run
      await dryRun(branches, platform, 0, 0);
    });

    it('checks an issue with 3 PR in approval', async () => {
      const branches: BranchConfig[] = [
        {
          ...mock<BranchConfig>(),
          prTitle: 'pr1',
          upgrades: [{ ...mock<PrUpgrade>(), depName: 'dep1' }],
          result: BranchResult.NeedsPrApproval,
          branchName: 'branchName1',
        },
        {
          ...mock<BranchConfig>(),
          prTitle: 'pr2',
          upgrades: [
            { ...mock<PrUpgrade>(), depName: 'dep2' },
            { ...mock<PrUpgrade>(), depName: 'dep3' },
          ],
          result: BranchResult.NeedsPrApproval,
          branchName: 'branchName2',
        },
        {
          ...mock<BranchConfig>(),
          prTitle: 'pr3',
          upgrades: [{ ...mock<PrUpgrade>(), depName: 'dep3' }],
          result: BranchResult.NeedsPrApproval,
          branchName: 'branchName3',
        },
        {
          ...mock<BranchConfig>(),
          prTitle: 'pr4',
          upgrades: [{ ...mock<PrUpgrade>(), depName: 'dep4' }],
          result: BranchResult.Pending,
          branchName: 'branchName4',
        },
      ];
      config.dependencyDashboard = true;
      config.dependencyDashboardPrApproval = true;
      await dependencyDashboard.ensureDependencyDashboard(config, branches);
      expect(platform.ensureIssueClosing).toHaveBeenCalledTimes(0);
      expect(platform.ensureIssue).toHaveBeenCalledTimes(1);
      expect(platform.ensureIssue.mock.calls[0][0].title).toBe(
        config.dependencyDashboardTitle
      );
      expect(platform.ensureIssue.mock.calls[0][0].body).toBe(
        Fixtures.get('master-issue_with_3_PR_in_approval.txt')
      );

      // same with dry run
      await dryRun(branches, platform);
    });

    it('contains logged problems', async () => {
      const branches: BranchConfig[] = [
        {
          ...mock<BranchConfig>(),
          prTitle: 'pr1',
          upgrades: [
            { ...mock<PrUpgrade>(), depName: 'dep1', repository: 'repo1' },
          ],
          result: BranchResult.Pending,
          branchName: 'branchName1',
        },
      ];
      logger.getProblems.mockReturnValueOnce([
        {
          level: ERROR,
          msg: 'everything is broken',
        },
        {
          level: WARN,
          msg: 'just a bit',
        },
        {
          level: ERROR,
          msg: 'i am a duplicated problem',
        },
        {
          level: ERROR,
          msg: 'i am a duplicated problem',
        },
        {
          level: ERROR,
          msg: 'i am a non-duplicated problem',
        },
        {
          level: WARN,
          msg: 'i am a non-duplicated problem',
        },
        {
          level: WARN,
          msg: 'i am an artifact error',
          artifactErrors: {},
        },
      ]);
      config.dependencyDashboard = true;
      await dependencyDashboard.ensureDependencyDashboard(config, branches);
      expect(platform.ensureIssue).toHaveBeenCalledTimes(1);
      expect(platform.ensureIssue.mock.calls[0][0].body).toMatchSnapshot();
    });

    it('dependency Dashboard All Pending Approval', async () => {
      const branches: BranchConfig[] = [
        {
          ...mock<BranchConfig>(),
          prTitle: 'pr1',
          upgrades: [{ ...mock<BranchUpgradeConfig>(), depName: 'dep1' }],
          result: BranchResult.NeedsApproval,
          branchName: 'branchName1',
        },
        {
          ...mock<BranchConfig>(),
          prTitle: 'pr2',
          upgrades: [{ ...mock<BranchUpgradeConfig>(), depName: 'dep2' }],
          result: BranchResult.NeedsApproval,
          branchName: 'branchName2',
        },
      ];
      config.dependencyDashboard = true;
      config.dependencyDashboardChecks = {
        branchName1: 'approve-branch',
        branchName2: 'approve-branch',
      };
      config.dependencyDashboardIssue = 1;
      jest.spyOn(platform, 'getIssue').mockResolvedValueOnce({
        title: 'Dependency Dashboard',
        body: `This issue contains a list of Renovate updates and their statuses.

        ## Pending Approval

        These branches will be created by Renovate only once you click their checkbox below.

         - [ ] <!-- approve-branch=branchName1 -->pr1
         - [ ] <!-- approve-branch=branchName2 -->pr2
         - [x] <!-- approve-all-pending-prs -->🔐 **Create all pending approval PRs at once** 🔐`,
      });
      await dependencyDashboard.ensureDependencyDashboard(config, branches);
      const checkApprovePendingSelectAll = regEx(
        / - \[ ] <!-- approve-all-pending-prs -->/g
      );
      const checkApprovePendingBranch1 = regEx(
        / - \[ ] <!-- approve-branch=branchName1 -->pr1/g
      );
      const checkApprovePendingBranch2 = regEx(
        / - \[ ] <!-- approve-branch=branchName2 -->pr2/g
      );
      expect(
        checkApprovePendingSelectAll.test(
          platform.ensureIssue.mock.calls[0][0].body
        )
      ).toBeTrue();
      expect(
        checkApprovePendingBranch1.test(
          platform.ensureIssue.mock.calls[0][0].body
        )
      ).toBeTrue();
      expect(
        checkApprovePendingBranch2.test(
          platform.ensureIssue.mock.calls[0][0].body
        )
      ).toBeTrue();
    });

    it('dependency Dashboard Open All rate-limited', async () => {
      const branches: BranchConfig[] = [
        {
          ...mock<BranchConfig>(),
          prTitle: 'pr1',
          upgrades: [{ ...mock<BranchUpgradeConfig>(), depName: 'dep1' }],
          result: BranchResult.BranchLimitReached,
          branchName: 'branchName1',
        },
        {
          ...mock<BranchConfig>(),
          prTitle: 'pr2',
          upgrades: [{ ...mock<PrUpgrade>(), depName: 'dep2' }],
          result: BranchResult.PrLimitReached,
          branchName: 'branchName2',
        },
      ];
      config.dependencyDashboard = true;
      config.dependencyDashboardChecks = {
        branchName1: 'unlimit-branch',
        branchName2: 'unlimit-branch',
      };
      config.dependencyDashboardIssue = 1;
      jest.spyOn(platform, 'getIssue').mockResolvedValueOnce({
        title: 'Dependency Dashboard',
        body: `This issue contains a list of Renovate updates and their statuses.
        ## Rate-limited
        These updates are currently rate-limited. Click on a checkbox below to force their creation now.
         - [x] <!-- open-all-rate-limited-prs -->**Open all rate-limited PRs**
         - [ ] <!-- unlimit-branch=branchName1 -->pr1
         - [ ] <!-- unlimit-branch=branchName2 -->pr2`,
      });
      await dependencyDashboard.ensureDependencyDashboard(config, branches);
      const checkRateLimitedSelectAll = regEx(
        / - \[ ] <!-- open-all-rate-limited-prs -->/g
      );
      const checkRateLimitedBranch1 = regEx(
        / - \[ ] <!-- unlimit-branch=branchName1 -->pr1/g
      );
      const checkRateLimitedBranch2 = regEx(
        / - \[ ] <!-- unlimit-branch=branchName2 -->pr2/g
      );
      expect(
        checkRateLimitedSelectAll.test(
          platform.ensureIssue.mock.calls[0][0].body
        )
      ).toBeTrue();
      expect(
        checkRateLimitedBranch1.test(platform.ensureIssue.mock.calls[0][0].body)
      ).toBeTrue();
      expect(
        checkRateLimitedBranch2.test(platform.ensureIssue.mock.calls[0][0].body)
      ).toBeTrue();
    });

    it('rechecks branches', async () => {
      const branches: BranchConfig[] = [
        {
          ...mock<BranchConfig>(),
          prTitle: 'pr1',
          upgrades: [{ ...mock<BranchUpgradeConfig>(), depName: 'dep1' }],
          result: BranchResult.NeedsApproval,
          branchName: 'branchName1',
        },
        {
          ...mock<BranchConfig>(),
          prTitle: 'pr2',
          upgrades: [{ ...mock<PrUpgrade>(), depName: 'dep2' }],
          result: BranchResult.NeedsApproval,
          branchName: 'branchName2',
        },
        {
          ...mock<BranchConfig>(),
          prTitle: 'pr3',
          upgrades: [{ ...mock<PrUpgrade>(), depName: 'dep3' }],
          result: BranchResult.NotScheduled,
          branchName: 'branchName3',
        },
      ];
      config.dependencyDashboard = true;
      config.dependencyDashboardChecks = { branchName2: 'approve-branch' };
      config.dependencyDashboardIssue = 1;
      mockedFunction(platform.getIssue!).mockResolvedValueOnce({
        title: 'Dependency Dashboard',
        body: `This issue contains a list of Renovate updates and their statuses.

        ## Pending Approval

        These branches will be created by Renovate only once you click their checkbox below.

         - [ ] <!-- approve-branch=branchName1 -->pr1
         - [x] <!-- approve-branch=branchName2 -->pr2

        ## Awaiting Schedule

        These updates are awaiting their schedule. Click on a checkbox to get an update now.

         - [x] <!-- unschedule-branch=branchName3 -->pr3

         - [x] <!-- rebase-all-open-prs -->'
        `,
      });
      await dependencyDashboard.ensureDependencyDashboard(config, branches);
      expect(platform.ensureIssue.mock.calls[0][0].body).toMatchSnapshot();
    });

    it('forwards configured labels to the ensure issue call', async () => {
      const branches: BranchConfig[] = [];
      config.dependencyDashboard = true;
      config.dependencyDashboardLabels = ['RenovateBot', 'Maintenance'];
      await dependencyDashboard.ensureDependencyDashboard(config, branches);
      expect(platform.ensureIssue).toHaveBeenCalledTimes(1);
      expect(platform.ensureIssue.mock.calls[0][0].labels).toStrictEqual([
        'RenovateBot',
        'Maintenance',
      ]);

      // same with dry run
      await dryRun(branches, platform);
    });

    describe('checks detected dependencies section', () => {
      const packageFiles = Fixtures.getJson('./package-files.json');
      const packageFilesWithDigest = Fixtures.getJson(
        './package-files-digest.json'
      );
      let config: RenovateConfig;

      beforeAll(() => {
        GlobalConfig.reset();
        config = getConfig();
        config.dependencyDashboard = true;
      });

      describe('single base branch repo', () => {
        beforeEach(() => {
          PackageFiles.clear();
          PackageFiles.add('main', packageFiles);
        });

        it('add detected dependencies to the Dependency Dashboard body', async () => {
          const branches: BranchConfig[] = [];
          await dependencyDashboard.ensureDependencyDashboard(config, branches);
          expect(platform.ensureIssue).toHaveBeenCalledTimes(1);
          expect(platform.ensureIssue.mock.calls[0][0].body).toMatchSnapshot();

          // same with dry run
          await dryRun(branches, platform);
        });

        it('show default message in issues body when packageFiles is empty', async () => {
          const branches: BranchConfig[] = [];
          PackageFiles.clear();
          PackageFiles.add('main', {});
          await dependencyDashboard.ensureDependencyDashboard(config, branches);
          expect(platform.ensureIssue).toHaveBeenCalledTimes(1);
          expect(platform.ensureIssue.mock.calls[0][0].body).toMatchSnapshot();

          // same with dry run
          await dryRun(branches, platform);
        });

        it('show default message in issues body when when packageFiles is null', async () => {
          const branches: BranchConfig[] = [];
          PackageFiles.clear();
          PackageFiles.add('main', null);
          await dependencyDashboard.ensureDependencyDashboard(config, branches);
          expect(platform.ensureIssue).toHaveBeenCalledTimes(1);
          expect(platform.ensureIssue.mock.calls[0][0].body).toMatchSnapshot();

          // same with dry run
          await dryRun(branches, platform);
        });

        it('shows different combinations of version+digest for a given dependency', async () => {
          const branches: BranchConfig[] = [];
          PackageFiles.add('main', packageFilesWithDigest);
          await dependencyDashboard.ensureDependencyDashboard(config, branches);
          expect(platform.ensureIssue).toHaveBeenCalledTimes(1);
          expect(platform.ensureIssue.mock.calls[0][0].body).toMatchSnapshot();

          // same with dry run
          await dryRun(branches, platform);
        });
      });

      describe('multi base branch repo', () => {
        beforeEach(() => {
          PackageFiles.clear();
          PackageFiles.add('main', packageFiles);
          PackageFiles.add('dev', packageFiles);
        });

        it('add detected dependencies to the Dependency Dashboard body', async () => {
          const branches: BranchConfig[] = [];
          await dependencyDashboard.ensureDependencyDashboard(config, branches);
          expect(platform.ensureIssue).toHaveBeenCalledTimes(1);
          expect(platform.ensureIssue.mock.calls[0][0].body).toMatchSnapshot();

          // same with dry run
          await dryRun(branches, platform);
        });

        it('show default message in issues body when packageFiles is empty', async () => {
          const branches: BranchConfig[] = [];
          PackageFiles.add('main', {});
          await dependencyDashboard.ensureDependencyDashboard(config, branches);
          expect(platform.ensureIssue).toHaveBeenCalledTimes(1);
          expect(platform.ensureIssue.mock.calls[0][0].body).toMatchSnapshot();

          // same with dry run
          await dryRun(branches, platform);
        });

        it('show default message in issues body when when packageFiles is null', async () => {
          const branches: BranchConfig[] = [];
          PackageFiles.add('main', null);
          await dependencyDashboard.ensureDependencyDashboard(config, branches);
          expect(platform.ensureIssue).toHaveBeenCalledTimes(1);
          expect(platform.ensureIssue.mock.calls[0][0].body).toMatchSnapshot();

          // same with dry run
          await dryRun(branches, platform);
        });

        it('truncates the body of a really big repo', async () => {
          const branches: BranchConfig[] = [];
          const packageFilesBigRepo = genRandPackageFile(100, 700);
          PackageFiles.clear();
          PackageFiles.add('main', packageFilesBigRepo);
          await dependencyDashboard.ensureDependencyDashboard(config, branches);
          expect(platform.ensureIssue).toHaveBeenCalledTimes(1);
          expect(
            platform.ensureIssue.mock.calls[0][0].body.length <
              GitHubMaxPrBodyLen
          ).toBeTrue();

          // same with dry run
          await dryRun(branches, platform);
        });
      });

      describe('dependency dashboard lookup warnings', () => {
        beforeEach(() => {
          PackageFiles.add('main', packageFiles);
          PackageFiles.add('dev', packageFiles);
        });

        afterEach(() => {
          PackageFiles.clear();
        });

        it('Dependency Lookup Warnings message in issues body', async () => {
          const branches: BranchConfig[] = [];
          PackageFiles.add('main', {
            npm: [{ packageFile: 'package.json', deps: [] }],
          });
          const dep = [
            {
              warnings: [{ message: 'dependency-2', topic: '' }],
            },
          ];
          const packageFiles: Record<string, PackageFile[]> = {
            npm: [{ packageFile: 'package.json', deps: dep }],
          };
          await dependencyDashboard.ensureDependencyDashboard(
            config,
            branches,
            packageFiles
          );
          expect(platform.ensureIssue).toHaveBeenCalledTimes(1);
          expect(platform.ensureIssue.mock.calls[0][0].body).toMatchSnapshot();
          // same with dry run
          await dryRun(branches, platform);
        });
      });

      describe('PackageFiles.getDashboardMarkdown()', () => {
        const note =
          '> **Note**\n> Detected dependencies section has been truncated\n';
        const title = `## Detected dependencies\n\n`;

        beforeEach(() => {
          PackageFiles.clear();
        });

        afterAll(() => {
          jest.resetAllMocks();
        });

        it('does not truncates as there is enough space to fit', () => {
          PackageFiles.add('main', packageFiles);
          const nonTruncated = PackageFiles.getDashboardMarkdown(
            config,
            Infinity
          );
          const len = (title + note + nonTruncated).length;
          const truncated = PackageFiles.getDashboardMarkdown(config, len);
          const truncatedWithTitle = PackageFiles.getDashboardMarkdown(
            config,
            len
          );
          expect(truncated.length === nonTruncated.length).toBeTrue();
          expect(truncatedWithTitle.includes(note)).toBeFalse();
        });

        it('removes a branch with no managers', () => {
          PackageFiles.add('main', packageFiles);
          PackageFiles.add('dev', packageFilesWithDigest);
          const md = PackageFiles.getDashboardMarkdown(config, Infinity, false);
          const len = md.length;
          PackageFiles.add('empty/branch', {});
          const truncated = PackageFiles.getDashboardMarkdown(
            config,
            len,
            false
          );
          expect(truncated.includes('empty/branch')).toBeFalse();
          expect(truncated.length === len).toBeTrue();
        });

        it('removes a manager with no package files', () => {
          PackageFiles.add('main', packageFiles);
          const md = PackageFiles.getDashboardMarkdown(config, Infinity, false);
          const len = md.length;
          PackageFiles.add('dev', { dockerfile: [] });
          const truncated = PackageFiles.getDashboardMarkdown(
            config,
            len,
            false
          );
          expect(truncated.includes('dev')).toBeFalse();
          expect(truncated.length === len).toBeTrue();
        });

        it('does nothing when there are no base branches left', () => {
          const truncated = PackageFiles.getDashboardMarkdown(
            config,
            -1,
            false
          );
          expect(truncated).toBe('');
        });

        it('removes an entire base branch', () => {
          PackageFiles.add('main', packageFiles);
          const md = PackageFiles.getDashboardMarkdown(config, Infinity);
          const len = md.length + note.length;
          PackageFiles.add('dev', packageFilesWithDigest);
          const truncated = PackageFiles.getDashboardMarkdown(config, len);
          expect(truncated.includes('dev')).toBeFalse();
          expect(truncated.length === len).toBeTrue();
        });

        it('ensures original data is unchanged', () => {
          PackageFiles.add('main', packageFiles);
          PackageFiles.add('dev', packageFilesWithDigest);
          const pre = PackageFiles.getDashboardMarkdown(config, Infinity);
          const truncated = PackageFiles.getDashboardMarkdown(
            config,
            -1,
            false
          );
          const post = PackageFiles.getDashboardMarkdown(config, Infinity);
          expect(truncated).toBe('');
          expect(pre === post).toBeTrue();
          expect(post.includes('main')).toBeTrue();
          expect(post.includes('dev')).toBeTrue();
        });
      });
    });
  });
});<|MERGE_RESOLUTION|>--- conflicted
+++ resolved
@@ -15,15 +15,11 @@
   PackageFile,
 } from '../../modules/manager/types';
 import type { Platform } from '../../modules/platform';
-<<<<<<< HEAD
-import { massageMarkdown } from '../../modules/platform/github';
-import { regEx } from '../../util/regex';
-=======
 import {
   GitHubMaxPrBodyLen,
   massageMarkdown,
 } from '../../modules/platform/github';
->>>>>>> 24691ac4
+import { regEx } from '../../util/regex';
 import { BranchConfig, BranchResult, BranchUpgradeConfig } from '../types';
 import * as dependencyDashboard from './dependency-dashboard';
 import { PackageFiles } from './package-files';
