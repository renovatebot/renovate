--- conflicted
+++ resolved
@@ -252,14 +252,7 @@
         },
       ];
       config.dependencyDashboard = true;
-<<<<<<< HEAD
-      await dependencyDashboard.ensureMasterIssue(config, branches);
-=======
-      platform.getBranchPr
-        .mockResolvedValueOnce({ ...mock<Pr>(), number: 1 })
-        .mockResolvedValueOnce(undefined);
-      await dependencyDashboard.ensureDependencyDashboard(config, branches);
->>>>>>> 00e3c004
+      await dependencyDashboard.ensureDependencyDashboard(config, branches);
       expect(platform.ensureIssueClosing).toHaveBeenCalledTimes(0);
       expect(platform.ensureIssue).toHaveBeenCalledTimes(1);
       expect(platform.ensureIssue.mock.calls[0][0].title).toBe(
@@ -304,15 +297,7 @@
         },
       ];
       config.dependencyDashboard = true;
-<<<<<<< HEAD
-      await dependencyDashboard.ensureMasterIssue(config, branches);
-=======
-      platform.getBranchPr
-        .mockResolvedValueOnce({ ...mock<Pr>(), number: 1 })
-        .mockResolvedValueOnce(undefined)
-        .mockResolvedValueOnce({ ...mock<Pr>(), number: 3 });
-      await dependencyDashboard.ensureDependencyDashboard(config, branches);
->>>>>>> 00e3c004
+      await dependencyDashboard.ensureDependencyDashboard(config, branches);
       expect(platform.ensureIssueClosing).toHaveBeenCalledTimes(0);
       expect(platform.ensureIssue).toHaveBeenCalledTimes(1);
       expect(platform.ensureIssue.mock.calls[0][0].title).toBe(
@@ -347,15 +332,7 @@
         },
       ];
       config.dependencyDashboard = true;
-<<<<<<< HEAD
-      await dependencyDashboard.ensureMasterIssue(config, branches);
-=======
-      platform.getBranchPr
-        .mockResolvedValueOnce({ ...mock<Pr>(), number: 1 })
-        .mockResolvedValueOnce(undefined)
-        .mockResolvedValueOnce({ ...mock<Pr>(), number: 3 });
-      await dependencyDashboard.ensureDependencyDashboard(config, branches);
->>>>>>> 00e3c004
+      await dependencyDashboard.ensureDependencyDashboard(config, branches);
       expect(platform.ensureIssueClosing).toHaveBeenCalledTimes(0);
       expect(platform.ensureIssue).toHaveBeenCalledTimes(1);
       expect(platform.ensureIssue.mock.calls[0][0].title).toBe(
