--- conflicted
+++ resolved
@@ -86,15 +86,9 @@
         title: '',
         number: 1,
         body:
-<<<<<<< HEAD
-          Fixtures.get('master-issue_with_8_PR.txt').replace(
-            '- [ ] <!-- approve-branch=branchName1 -->pr1',
-            '- [x] <!-- approve-branch=branchName1 -->pr1'
-=======
           Fixtures.get('dependency-dashboard-with-8-PR.txt').replace(
             '- [ ]',
             '- [x]'
->>>>>>> d1d72f50
           ) + '\n\n - [x] <!-- rebase-all-open-prs -->',
       });
       await dependencyDashboard.readDashboardBody(conf);
@@ -117,7 +111,7 @@
       platform.findIssue.mockResolvedValueOnce({
         title: '',
         number: 1,
-        body: Fixtures.get('master-issue_with_8_PR.txt').replace(
+        body: Fixtures.get('dependency-dashboard-with-8-PR.txt').replace(
           '- [ ] <!-- approve-all-pending-prs -->',
           '- [x] <!-- approve-all-pending-prs -->'
         ),
@@ -143,7 +137,7 @@
       platform.findIssue.mockResolvedValueOnce({
         title: '',
         number: 1,
-        body: Fixtures.get('master-issue_with_8_PR.txt').replace(
+        body: Fixtures.get('dependency-dashboard-with-8-PR.txt').replace(
           '- [ ] <!-- create-all-rate-limited-prs -->',
           '- [x] <!-- create-all-rate-limited-prs -->'
         ),
