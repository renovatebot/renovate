--- conflicted
+++ resolved
@@ -1,11 +1,7 @@
 import { clean as cleanGitRef } from 'clean-git-ref';
 import hasha from 'hasha';
 import slugify from 'slugify';
-<<<<<<< HEAD
-import { RenovateConfig } from '../../../config/types';
-=======
 import type { RenovateConfig } from '../../../config/types';
->>>>>>> 74d7691b
 import { logger } from '../../../logger';
 import * as template from '../../../util/template';
 
