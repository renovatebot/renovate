import { DateTime } from 'luxon';
import mdTable from 'markdown-table';
import semver from 'semver';
import { mergeChildConfig } from '../../../config';
import { CONFIG_SECRETS_EXPOSED } from '../../../constants/error-messages';
import { logger } from '../../../logger';
import { regEx } from '../../../util/regex';
import { sanitize } from '../../../util/sanitize';
import * as template from '../../../util/template';
import type { BranchConfig, BranchUpgradeConfig } from '../../types';
import { CommitMessageFactory } from '../model/commit-message-factory';
import { SemanticCommitMessage } from '../model/semantic-commit-message';

function isTypesGroup(branchUpgrades: BranchUpgradeConfig[]): boolean {
  return (
    branchUpgrades.some(({ depName }) => depName?.startsWith('@types/')) &&
    new Set(
      branchUpgrades.map(({ depName }) => depName?.replace(/^@types\//, ''))
    ).size === 1
  );
}

function sortTypesGroup(upgrades: BranchUpgradeConfig[]): void {
  const isTypesUpgrade = ({ depName }: BranchUpgradeConfig): boolean =>
    depName?.startsWith('@types/');
  const regularUpgrades = upgrades.filter(
    (upgrade) => !isTypesUpgrade(upgrade)
  );
  const typesUpgrades = upgrades.filter(isTypesUpgrade);
  upgrades.splice(0, upgrades.length);
  upgrades.push(...regularUpgrades, ...typesUpgrades);
}

function getTableValues(
  upgrade: BranchUpgradeConfig
): [string, string, string, string] | null {
  if (!upgrade.commitBodyTable) {
    return null;
  }
  const { datasource, lookupName, depName, currentVersion, newVersion } =
    upgrade;
  const name = lookupName || depName;
  if (datasource && name && currentVersion && newVersion) {
    return [datasource, name, currentVersion, newVersion];
  }
  logger.debug(
    {
      datasource,
      lookupName,
      depName,
      currentVersion,
      newVersion,
    },
    'Cannot determine table values'
  );
  return null;
}

export function generateBranchConfig(
  upgrades: BranchUpgradeConfig[]
): BranchConfig {
  let branchUpgrades = upgrades;
  if (!branchUpgrades.every((upgrade) => upgrade.pendingChecks)) {
    // If the branch isn't pending, then remove any upgrades within which *are*
    branchUpgrades = branchUpgrades.filter((upgrade) => !upgrade.pendingChecks);
  }
  logger.trace({ config: branchUpgrades }, 'generateBranchConfig');
  let config: BranchConfig = {
    upgrades: [],
  } as any;
  const hasGroupName = branchUpgrades[0].groupName !== null;
  logger.trace(`hasGroupName: ${hasGroupName}`);
  // Use group settings only if multiple upgrades or lazy grouping is disabled
  const depNames: string[] = [];
  const newValue: string[] = [];
  const toVersions: string[] = [];
  branchUpgrades.forEach((upg) => {
    if (!depNames.includes(upg.depName)) {
      depNames.push(upg.depName);
    }
    if (!toVersions.includes(upg.newVersion)) {
      toVersions.push(upg.newVersion);
    }
    if (upg.commitMessageExtra) {
      const extra = template.compile(upg.commitMessageExtra, upg);
      if (!newValue.includes(extra)) {
        newValue.push(extra);
      }
    }
  });
  const groupEligible =
    depNames.length > 1 ||
    toVersions.length > 1 ||
    (!toVersions[0] && newValue.length > 1);
  if (newValue.length > 1 && !groupEligible) {
    branchUpgrades[0].commitMessageExtra = `to v${toVersions[0]}`;
  }
  const typesGroup =
    depNames.length > 1 && !hasGroupName && isTypesGroup(branchUpgrades);
  logger.trace(`groupEligible: ${groupEligible}`);
  const useGroupSettings = hasGroupName && groupEligible;
  logger.trace(`useGroupSettings: ${useGroupSettings}`);
  let releaseTimestamp: string;
  for (const branchUpgrade of branchUpgrades) {
    let upgrade: BranchUpgradeConfig = { ...branchUpgrade };
    if (upgrade.currentDigest) {
      upgrade.currentDigestShort =
        upgrade.currentDigestShort ||
        upgrade.currentDigest.replace('sha256:', '').substring(0, 7);
    }
    if (upgrade.newDigest) {
      upgrade.newDigestShort =
        upgrade.newDigestShort ||
        upgrade.newDigest.replace('sha256:', '').substring(0, 7);
    }
    if (upgrade.isDigest) {
      upgrade.displayFrom = upgrade.currentDigestShort;
      upgrade.displayTo = upgrade.newDigestShort;
    } else if (upgrade.isLockfileUpdate) {
      upgrade.displayFrom = upgrade.currentVersion;
      upgrade.displayTo = upgrade.newVersion;
    } else if (!upgrade.isLockFileMaintenance) {
      upgrade.displayFrom = upgrade.currentValue;
      upgrade.displayTo = upgrade.newValue;
    }
    upgrade.displayFrom ??= '';
    upgrade.displayTo ??= '';
    upgrade.prettyDepType =
      upgrade.prettyDepType || upgrade.depType || 'dependency';
    if (useGroupSettings) {
      // Now overwrite original config with group config
      upgrade = mergeChildConfig(upgrade, upgrade.group);
      upgrade.isGroup = true;
    } else {
      delete upgrade.groupName;
    }
    // Delete group config regardless of whether it was applied
    delete upgrade.group;

    // istanbul ignore else
    if (toVersions.length > 1 && !typesGroup) {
      logger.trace({ toVersions });
      delete upgrade.commitMessageExtra;
      upgrade.recreateClosed = true;
    } else if (newValue.length > 1 && upgrade.isDigest) {
      logger.trace({ newValue });
      delete upgrade.commitMessageExtra;
      upgrade.recreateClosed = true;
    } else if (semver.valid(toVersions[0])) {
      upgrade.isRange = false;
    }
    const commitMessageFactory = new CommitMessageFactory(upgrade);
    const commitMessage = commitMessageFactory.create();
    // Use templates to generate strings
    if (SemanticCommitMessage.is(commitMessage)) {
      logger.trace('Upgrade has semantic commits enabled');
<<<<<<< HEAD
      commitMessage.setScope(
        template.compile(upgrade.semanticCommitScope, upgrade)
      );
=======
      let semanticPrefix = upgrade.semanticCommitType;
      if (upgrade.semanticCommitScope) {
        semanticPrefix += `(${template.compile(
          upgrade.semanticCommitScope,
          upgrade
        )})`;
      }
      upgrade.commitMessagePrefix = CommitMessage.formatPrefix(semanticPrefix);
      upgrade.toLowerCase =
        regEx(/[A-Z]/).exec(upgrade.semanticCommitType) === null &&
        !upgrade.semanticCommitType.startsWith(':');
>>>>>>> cc34a1b4
    }
    // Compile a few times in case there are nested templates
    commitMessage.setSubject(
      template.compile(upgrade.commitMessage || '', upgrade)
    );
    commitMessage.setSubject(
      template.compile(commitMessage.toJSON().subject, upgrade)
    );
    commitMessage.setSubject(
      template.compile(commitMessage.toJSON().subject, upgrade)
    );
    upgrade.commitMessage = commitMessage.formatSubject();
    // istanbul ignore if
    if (upgrade.commitMessage !== sanitize(upgrade.commitMessage)) {
      logger.debug(
        { branchName: config.branchName },
        'Secrets exposed in commit message'
      );
      throw new Error(CONFIG_SECRETS_EXPOSED);
    }
<<<<<<< HEAD
=======
    upgrade.commitMessage = upgrade.commitMessage.trim(); // Trim exterior whitespace
    upgrade.commitMessage = upgrade.commitMessage.replace(regEx(/\s+/g), ' '); // Trim extra whitespace inside string
>>>>>>> cc34a1b4
    upgrade.commitMessage = upgrade.commitMessage.replace(
      regEx(/to vv(\d)/),
      'to v$1'
    );
    if (upgrade.commitBody) {
      commitMessage.setBody(template.compile(upgrade.commitBody, upgrade));
      upgrade.commitMessage = commitMessage.toString();
    }
    logger.trace(`commitMessage: ` + JSON.stringify(upgrade.commitMessage));
    if (upgrade.prTitle) {
      upgrade.prTitle = template.compile(upgrade.prTitle, upgrade);
      upgrade.prTitle = template.compile(upgrade.prTitle, upgrade);
      upgrade.prTitle = template
        .compile(upgrade.prTitle, upgrade)
        .trim()
        .replace(regEx(/\s+/g), ' ');
      // istanbul ignore if
      if (upgrade.prTitle !== sanitize(upgrade.prTitle)) {
        logger.debug(
          { branchName: config.branchName },
          'Secrets were exposed in PR title'
        );
        throw new Error(CONFIG_SECRETS_EXPOSED);
      }
      if (upgrade.toLowerCase) {
        upgrade.prTitle = upgrade.prTitle.toLowerCase();
      }
    } else {
      upgrade.prTitle = commitMessage.title;
    }
    upgrade.prTitle += upgrade.hasBaseBranches ? ' ({{baseBranch}})' : '';
    if (upgrade.isGroup) {
      upgrade.prTitle +=
        upgrade.updateType === 'major' && upgrade.separateMajorMinor
          ? ' (major)'
          : '';
      upgrade.prTitle +=
        upgrade.updateType === 'minor' && upgrade.separateMinorPatch
          ? ' (minor)'
          : '';
      upgrade.prTitle +=
        upgrade.updateType === 'patch' && upgrade.separateMinorPatch
          ? ' (patch)'
          : '';
    }
    // Compile again to allow for nested templates
    upgrade.prTitle = template.compile(upgrade.prTitle, upgrade);
    logger.trace(`prTitle: ` + JSON.stringify(upgrade.prTitle));
    config.upgrades.push(upgrade);
    if (upgrade.releaseTimestamp) {
      if (releaseTimestamp) {
        const existingStamp = DateTime.fromISO(releaseTimestamp);
        const upgradeStamp = DateTime.fromISO(upgrade.releaseTimestamp);
        if (upgradeStamp > existingStamp) {
          releaseTimestamp = upgrade.releaseTimestamp;
        }
      } else {
        releaseTimestamp = upgrade.releaseTimestamp;
      }
    }
  }

  if (typesGroup) {
    if (config.upgrades[0].depName?.startsWith('@types/')) {
      logger.debug('Found @types - reversing upgrades to use depName in PR');
      sortTypesGroup(config.upgrades);
      config.upgrades[0].recreateClosed = false;
      config.hasTypes = true;
    }
  } else {
    config.upgrades.sort((a, b) => {
      if (a.fileReplacePosition && b.fileReplacePosition) {
        // This is because we need to replace from the bottom of the file up
        return a.fileReplacePosition > b.fileReplacePosition ? -1 : 1;
      }

      // make sure that ordering is consistent :
      // items without position will be first in the list.
      if (a.fileReplacePosition) {
        return 1;
      }
      if (b.fileReplacePosition) {
        return -1;
      }

      if (a.depName < b.depName) {
        return -1;
      }
      if (a.depName > b.depName) {
        return 1;
      }
      return 0;
    });
  }
  // Now assign first upgrade's config as branch config
  config = { ...config, ...config.upgrades[0], releaseTimestamp }; // TODO: fixme (#9666)
  config.reuseLockFiles = config.upgrades.every(
    (upgrade) => upgrade.updateType !== 'lockFileMaintenance'
  );
  config.dependencyDashboardApproval = config.upgrades.some(
    (upgrade) => upgrade.dependencyDashboardApproval
  );
  config.dependencyDashboardPrApproval = config.upgrades.some(
    (upgrade) => upgrade.prCreation === 'approval'
  );
  config.automerge = config.upgrades.every((upgrade) => upgrade.automerge);
  // combine all labels
  config.labels = [
    ...new Set(
      config.upgrades
        .map((upgrade) => upgrade.labels || [])
        .reduce((a, b) => a.concat(b), [])
    ),
  ];
  config.addLabels = [
    ...new Set(
      config.upgrades
        .map((upgrade) => upgrade.addLabels || [])
        .reduce((a, b) => a.concat(b), [])
    ),
  ];
  if (config.upgrades.some((upgrade) => upgrade.updateType === 'major')) {
    config.updateType = 'major';
  }
  config.constraints = {};
  for (const upgrade of config.upgrades || []) {
    if (upgrade.constraints) {
      config.constraints = { ...config.constraints, ...upgrade.constraints };
    }
  }
  const tableRows = config.upgrades
    .map((upgrade) => getTableValues(upgrade))
    .filter(Boolean);
  if (tableRows.length) {
    let table = [];
    table.push(['datasource', 'package', 'from', 'to']);
    table = table.concat(tableRows);
    config.commitMessage += '\n\n' + mdTable(table) + '\n';
  }
  return config;
}<|MERGE_RESOLUTION|>--- conflicted
+++ resolved
@@ -154,23 +154,9 @@
     // Use templates to generate strings
     if (SemanticCommitMessage.is(commitMessage)) {
       logger.trace('Upgrade has semantic commits enabled');
-<<<<<<< HEAD
       commitMessage.setScope(
         template.compile(upgrade.semanticCommitScope, upgrade)
       );
-=======
-      let semanticPrefix = upgrade.semanticCommitType;
-      if (upgrade.semanticCommitScope) {
-        semanticPrefix += `(${template.compile(
-          upgrade.semanticCommitScope,
-          upgrade
-        )})`;
-      }
-      upgrade.commitMessagePrefix = CommitMessage.formatPrefix(semanticPrefix);
-      upgrade.toLowerCase =
-        regEx(/[A-Z]/).exec(upgrade.semanticCommitType) === null &&
-        !upgrade.semanticCommitType.startsWith(':');
->>>>>>> cc34a1b4
     }
     // Compile a few times in case there are nested templates
     commitMessage.setSubject(
@@ -191,11 +177,6 @@
       );
       throw new Error(CONFIG_SECRETS_EXPOSED);
     }
-<<<<<<< HEAD
-=======
-    upgrade.commitMessage = upgrade.commitMessage.trim(); // Trim exterior whitespace
-    upgrade.commitMessage = upgrade.commitMessage.replace(regEx(/\s+/g), ' '); // Trim extra whitespace inside string
->>>>>>> cc34a1b4
     upgrade.commitMessage = upgrade.commitMessage.replace(
       regEx(/to vv(\d)/),
       'to v$1'
