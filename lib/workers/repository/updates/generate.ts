--- conflicted
+++ resolved
@@ -171,9 +171,11 @@
     const commitMessageFactory = new CommitMessageFactory(upgrade);
     const commitMessage = commitMessageFactory.create();
     // Use templates to generate strings
-    if (SemanticCommitMessage.is(commitMessage)) {
+    if (
+      SemanticCommitMessage.is(commitMessage) &&
+      upgrade.semanticCommitScope
+    ) {
       logger.trace('Upgrade has semantic commits enabled');
-<<<<<<< HEAD
       commitMessage.scope = template.compile(
         upgrade.semanticCommitScope,
         upgrade
@@ -181,24 +183,7 @@
     }
     // Compile a few times in case there are nested templates
     commitMessage.subject = template.compile(
-      upgrade.commitMessage || '',
-=======
-      let semanticPrefix = upgrade.semanticCommitType;
-      if (upgrade.semanticCommitScope) {
-        semanticPrefix += `(${template.compile(
-          upgrade.semanticCommitScope,
-          upgrade
-        )})`;
-      }
-      upgrade.commitMessagePrefix = CommitMessage.formatPrefix(semanticPrefix!);
-      upgrade.toLowerCase =
-        regEx(/[A-Z]/).exec(upgrade.semanticCommitType!) === null &&
-        !upgrade.semanticCommitType!.startsWith(':');
-    }
-    // Compile a few times in case there are nested templates
-    upgrade.commitMessage = template.compile(
       upgrade.commitMessage ?? '',
->>>>>>> b8b9314c
       upgrade
     );
     commitMessage.subject = template.compile(commitMessage.subject, upgrade);
