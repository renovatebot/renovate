--- conflicted
+++ resolved
@@ -70,17 +70,10 @@
   const hasGroupName = branchUpgrades[0].groupName !== null;
   logger.debug(`hasGroupName: ${hasGroupName}`);
   // Use group settings only if multiple upgrades or lazy grouping is disabled
-<<<<<<< HEAD
   const depNames: string[] = [];
   const newValue: string[] = [];
   const toVersions: string[] = [];
-  branchUpgrades.forEach(upg => {
-=======
-  const depNames = [];
-  const newValue = [];
-  const toVersions = [];
   branchUpgrades.forEach((upg) => {
->>>>>>> edb4c0ab
     if (!depNames.includes(upg.depName)) {
       depNames.push(upg.depName);
     }
