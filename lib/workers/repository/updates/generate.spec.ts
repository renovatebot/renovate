import { defaultConfig } from '../../../../test/util';
import type { UpdateType } from '../../../config/types';
import { NpmDatasource } from '../../../modules/datasource/npm';
import type { BranchUpgradeConfig } from '../../types';
import { generateBranchConfig } from './generate';

beforeEach(() => {
  jest.resetAllMocks();
});

describe('workers/repository/updates/generate', () => {
  describe('generateBranchConfig()', () => {
    it('does not group single upgrade', () => {
      const branch: BranchUpgradeConfig[] = [
        {
          manager: 'some-manager',
          depName: 'some-dep',
          groupName: 'some-group',
          branchName: 'some-branch',
          prTitle: 'some-title',
          releaseTimestamp: '2017-02-07T20:01:41+00:00',
          foo: 1,
          group: {
            foo: 2,
          },
        },
      ];
      const res = generateBranchConfig(branch);
      expect(res.foo).toBe(1);
      expect(res.groupName).toBeUndefined();
      expect(res.releaseTimestamp).toBeDefined();
    });

    it('handles lockFileMaintenance', () => {
      const branch: BranchUpgradeConfig[] = [
        {
          manager: 'some-manager',
          branchName: 'some-branch',
          prTitle: 'some-title',
          isLockFileMaintenance: true,
        },
      ];
      const res = generateBranchConfig(branch);
      expect(res).toMatchSnapshot({
        branchName: 'some-branch',
        prTitle: 'some-title',
        isLockFileMaintenance: true,
        upgrades: [
          {
            branchName: 'some-branch',
            prTitle: 'some-title',
            isLockFileMaintenance: true,
          },
        ],
      });
    });

    it('handles lockFileUpdate', () => {
      const branch: BranchUpgradeConfig[] = [
        {
          manager: 'some-manager',
          branchName: 'some-branch',
          prTitle: 'some-title',
          isLockfileUpdate: true,
          currentValue: '^1.0.0',
          currentVersion: '1.0.0',
          lockedVersion: '1.0.0',
          newValue: '^1.0.0',
          newVersion: '1.0.1',
        },
      ];
      const res = generateBranchConfig(branch);
      expect(res).toMatchSnapshot({
        branchName: 'some-branch',
        prTitle: 'some-title',
        isLockfileUpdate: true,
        currentValue: '^1.0.0',
        currentVersion: '1.0.0',
        lockedVersion: '1.0.0',
        newValue: '^1.0.0',
        newVersion: '1.0.1',
        reuseLockFiles: true,
        upgrades: [
          {
            branchName: 'some-branch',
            prTitle: 'some-title',
            isLockfileUpdate: true,
            currentValue: '^1.0.0',
            currentVersion: '1.0.0',
            lockedVersion: '1.0.0',
            newValue: '^1.0.0',
            newVersion: '1.0.1',
          },
        ],
      });
    });

    it('does not group same upgrades', () => {
      const branch: BranchUpgradeConfig[] = [
        {
          manager: 'some-manager',
          depName: 'some-dep',
          groupName: 'some-group',
          branchName: 'some-branch',
          prTitle: 'some-title',
          foo: 1,
          group: {
            foo: 2,
          },
        },
        {
          manager: 'some-manager',
          depName: 'some-dep',
          groupName: 'some-group',
          branchName: 'some-branch',
          prTitle: 'some-title',
          foo: 1,
          group: {
            foo: 2,
          },
        },
      ];
      const res = generateBranchConfig(branch);
      expect(res.foo).toBe(1);
      expect(res.groupName).toBeUndefined();
    });

    it('groups multiple upgrades same version', () => {
      const branch: BranchUpgradeConfig[] = [
        {
          manager: 'some-manager',
          depName: 'some-dep',
          groupName: 'some-group',
          branchName: 'some-branch',
          prTitle: 'some-title',
          commitMessageExtra:
            'to {{#if isMajor}}v{{newMajor}}{{else}}{{#unless isRange}}v{{/unless}}{{newValue}}{{/if}}',
          foo: 1,
          newValue: '5.1.2',
          newVersion: '5.1.2',
          group: {
            foo: 2,
          },
          releaseTimestamp: '2017-02-07T20:01:41+00:00',
          automerge: true,
          constraints: {
            foo: '1.0.0',
          },
        },
        {
          manager: 'some-manager',
          depName: 'some-other-dep',
          groupName: 'some-group',
          branchName: 'some-branch',
          prTitle: 'some-title',
          commitMessageExtra:
            'to {{#if isMajor}}v{{newMajor}}{{else}}{{#unless isRange}}v{{/unless}}{{newValue}}{{/if}}',
          foo: 1,
          newValue: '5.1.2',
          newVersion: '5.1.2',
          group: {
            foo: 2,
          },
          releaseTimestamp: '2017-02-06T20:01:41+00:00',
          automerge: false,
          constraints: {
            foo: '1.0.0',
            bar: '2.0.0',
          },
        },
        {
          manager: 'some-manager',
          depName: 'another-dep',
          groupName: 'some-group',
          branchName: 'some-branch',
          prTitle: 'some-title',
          commitMessageExtra:
            'to {{#if isMajor}}v{{newMajor}}{{else}}{{#unless isRange}}v{{/unless}}{{newValue}}{{/if}}',
          foo: 1,
          newValue: '5.1.2',
          newVersion: '5.1.2',
          group: {
            foo: 2,
          },
          releaseTimestamp: '2017-02-06T20:01:41+00:00',
          automerge: false,
        },
      ];
      const res = generateBranchConfig(branch);
      expect(res.foo).toBe(2);
      expect(res.groupName).toBeDefined();
      expect(res.releaseTimestamp).toBe('2017-02-07T20:01:41+00:00');
      expect(res.automerge).toBeFalse();
      expect(res.constraints).toEqual({
        foo: '1.0.0',
        bar: '2.0.0',
      });
    });

    it('groups major updates with different versions but same newValue, no recreateClosed', () => {
      const branch: BranchUpgradeConfig[] = [
        {
          manager: 'some-manager',
          depName: 'some-dep',
          groupName: 'some-group',
          branchName: 'some-branch',
          prTitle: 'some-title',
          commitMessageExtra:
            'to {{#if isMajor}}v{{newMajor}}{{else}}{{#unless isRange}}v{{/unless}}{{newValue}}{{/if}}',
          foo: 1,
          newValue: '5.1.2',
          newVersion: '5.1.2',
          isMajor: true,
          newMajor: 5,
        },
        {
          manager: 'some-manager',
          depName: 'some-other-dep',
          groupName: 'some-group',
          branchName: 'some-branch',
          prTitle: 'some-title',
          commitMessageExtra:
            'to {{#if isMajor}}v{{newMajor}}{{else}}{{#unless isRange}}v{{/unless}}{{newValue}}{{/if}}',
          foo: 1,
          newValue: '5.2.0',
          newVersion: '5.2.0',
          isMajor: true,
          newMajor: 5,
        },
      ];
      const res = generateBranchConfig(branch);
      expect(res.groupName).toBeDefined();
      expect(res.recreateClosed).toBeFalsy();
    });

    it('groups multiple upgrades different version', () => {
      const branch: BranchUpgradeConfig[] = [
        {
          manager: 'some-manager',
          depName: 'depB',
          groupName: 'some-group',
          branchName: 'some-branch',
          prTitle: 'some-title',
          commitMessageExtra:
            'to {{#if isMajor}}v{{newMajor}}{{else}}{{#unless isRange}}v{{/unless}}{{newValue}}{{/if}}',
          foo: 1,
          newValue: '5.1.2',
          newVersion: '5.1.2',
          group: {
            foo: 2,
          },
          releaseTimestamp: '2017-02-07T20:01:41+00:00',
        },
        {
          manager: 'some-manager',
          depName: 'depA',
          groupName: 'some-group',
          branchName: 'some-branch',
          prTitle: 'some-title',
          commitMessageExtra:
            'to {{#if isMajor}}v{{newMajor}}{{else}}{{#unless isRange}}v{{/unless}}{{newValue}}{{/if}}',
          foo: 1,
          newValue: '1.1.0',
          newVersion: '1.1.0',
          group: {
            foo: 2,
          },
          releaseTimestamp: '2017-02-08T20:01:41+00:00',
        },
      ];
      const res = generateBranchConfig(branch);
      expect(res.foo).toBe(2);
      expect(res.singleVersion).toBeUndefined();
      expect(res.recreateClosed).toBeTrue();
      expect(res.groupName).toBeDefined();
      expect(res.releaseTimestamp).toBe('2017-02-08T20:01:41+00:00');
    });

    it('groups multiple upgrades different version but same value', () => {
      const branch: BranchUpgradeConfig[] = [
        {
          manager: 'some-manager',
          depName: 'depB',
          groupName: 'some-group',
          branchName: 'some-branch',
          prTitle: 'some-title',
          commitMessageExtra:
            'to {{#if isMajor}}v{{newMajor}}{{else}}{{#unless isRange}}v{{/unless}}{{newValue}}{{/if}}',
          foo: 1,
          newValue: '^6.0',
          newVersion: '6.0.3',
          group: {
            foo: 2,
          },
          releaseTimestamp: '2017-02-07T20:01:41+00:00',
        },
        {
          manager: 'some-manager',
          depName: 'depA',
          groupName: 'some-group',
          branchName: 'some-branch',
          prTitle: 'some-title',
          commitMessageExtra:
            'to {{#if isMajor}}v{{newMajor}}{{else}}{{#unless isRange}}v{{/unless}}{{newValue}}{{/if}}',
          foo: 1,
          newValue: '^6.0',
          newVersion: '6.0.1',
          group: {
            foo: 2,
          },
          releaseTimestamp: '2017-02-08T20:01:41+00:00',
        },
      ];
      const res = generateBranchConfig(branch);
      expect(res.foo).toBe(2);
      expect(res.singleVersion).toBeUndefined();
      expect(res.recreateClosed).toBeUndefined();
      expect(res.groupName).toBeDefined();
      expect(res.releaseTimestamp).toBe('2017-02-08T20:01:41+00:00');
    });

    it('groups multiple upgrades different value but same version', () => {
      const branch: BranchUpgradeConfig[] = [
        {
          manager: 'some-manager',
          depName: 'depB',
          groupName: 'some-group',
          branchName: 'some-branch',
          prTitle: 'some-title',
          commitMessageExtra:
            'to {{#if isMajor}}v{{newMajor}}{{else}}{{#unless isRange}}v{{/unless}}{{newValue}}{{/if}}',
          foo: 1,
          newValue: '^6.0.1',
          newVersion: '6.0.2',
          group: {
            foo: 2,
          },
          releaseTimestamp: '2017-02-07T20:01:41+00:00',
        },
        {
          manager: 'some-manager',
          depName: 'depA',
          groupName: 'some-group',
          branchName: 'some-branch',
          prTitle: 'some-title',
          commitMessageExtra:
            'to {{#if isMajor}}v{{newMajor}}{{else}}{{#unless isRange}}v{{/unless}}{{newValue}}{{/if}}',
          foo: 1,
          newValue: '^6.0.0',
          newVersion: '6.0.2',
          group: {
            foo: 2,
          },
          releaseTimestamp: '2017-02-08T20:01:41+00:00',
        },
      ];
      const res = generateBranchConfig(branch);
      expect(res.foo).toBe(2);
      expect(res.singleVersion).toBeUndefined();
      expect(res.recreateClosed).toBeUndefined();
      expect(res.groupName).toBeDefined();
      expect(res.releaseTimestamp).toBe('2017-02-08T20:01:41+00:00');
    });

    it('groups multiple digest updates', () => {
      const branch: BranchUpgradeConfig[] = [
        {
          manager: 'some-manager',
          depName: 'foo/bar',
          groupName: 'foo docker images',
          branchName: 'some-branch',
          prTitle: 'some-title',
          commitMessageExtra:
            'to {{#if isMajor}}v{{newMajor}}{{else}}{{#unless isRange}}v{{/unless}}{{newValue}}{{/if}}',
          isDigest: true,
          currentDigest: 'abcdefghijklmnopqrstuvwxyz',
          newDigest: '123abcdefghijklmnopqrstuvwxyz',
          foo: 1,
          group: {
            foo: 2,
          },
        },
        {
          manager: 'some-manager',
          depName: 'foo/baz',
          groupName: 'foo docker images',
          branchName: 'some-branch',
          prTitle: 'some-title',
          commitMessageExtra:
            'to {{#if isMajor}}v{{newMajor}}{{else}}{{#unless isRange}}v{{/unless}}{{newValue}}{{/if}}',
          foo: 1,
          newValue: 'zzzzzzzzzz',
          group: {
            foo: 2,
          },
        },
      ];
      const res = generateBranchConfig(branch);
      expect(res.foo).toBe(2);
      expect(res.singleVersion).toBeUndefined();
      expect(res.recreateClosed).toBeTrue();
      expect(res.groupName).toBeDefined();
    });

    it('pins digest to table', () => {
      // TODO #7154 incompatible types
      const branch: BranchUpgradeConfig[] = [
        {
          ...defaultConfig,
          depName: 'foo-image',
          newDigest: 'abcdefg987612345',
          currentDigest: '',
          updateType: 'pinDigest',
          isPinDigest: true,
        } as BranchUpgradeConfig,
      ];
      const res = generateBranchConfig(branch);
      expect(res.upgrades[0].displayFrom).toBe('');
      expect(res.upgrades[0].displayTo).toBe('abcdefg');
    });

    it('fixes different messages', () => {
      const branch: BranchUpgradeConfig[] = [
        {
          manager: 'some-manager',
          depName: 'depA',
          groupName: 'some-group',
          branchName: 'some-branch',
          prTitle: 'some-title',
          commitMessageExtra:
            'to {{#if isMajor}}v{{newMajor}}{{else}}{{#unless isRange}}v{{/unless}}{{newValue}}{{/if}}',
          foo: 1,
          newValue: '>= 5.1.2',
          newVersion: '5.1.2',
          group: {
            foo: 2,
          },
          releaseTimestamp: '2017-02-07T20:01:41+00:00',
        },
        {
          manager: 'some-manager',
          depName: 'depA',
          groupName: 'some-group',
          branchName: 'some-branch',
          prTitle: 'some-title',
          commitMessageExtra:
            'to {{#if isMajor}}v{{newMajor}}{{else}}{{#unless isRange}}v{{/unless}}{{newValue}}{{/if}}',
          foo: 1,
          newValue: '^5,1,2',
          newVersion: '5.1.2',
          group: {
            foo: 2,
          },
          releaseTimestamp: '2017-02-08T20:01:41+00:00',
        },
      ];
      const res = generateBranchConfig(branch);
      expect(res.foo).toBe(1);
      expect(res.groupName).toBeUndefined();
    });

    it('uses semantic commits', () => {
      // TODO #7154 incompatible types
      const branch: BranchUpgradeConfig[] = [
        {
          ...defaultConfig,
          manager: 'some-manager',
          depName: 'some-dep',
          semanticCommits: 'enabled',
          semanticCommitType: 'chore',
          semanticCommitScope: 'package',
          newValue: '1.2.0',
          isSingleVersion: true,
          newVersion: '1.2.0',
          foo: 1,
          group: {
            foo: 2,
          },
        } as BranchUpgradeConfig,
      ];
      const res = generateBranchConfig(branch);
      expect(res.prTitle).toBe(
        'chore(package): update dependency some-dep to v1.2.0'
      );
    });

    it('scopes monorepo commits', () => {
      // TODO #7154 incompatible types
      const branch: BranchUpgradeConfig[] = [
        {
          ...defaultConfig,
          manager: 'some-manager',
          depName: 'some-dep',
          packageFile: 'package.json',
          baseDir: '',
          semanticCommits: 'enabled',
          semanticCommitType: 'chore',
          semanticCommitScope: '{{baseDir}}',
          newValue: '1.2.0',
          isSingleVersion: true,
          newVersion: '1.2.0',
          foo: 1,
          group: {
            foo: 2,
          },
        } as BranchUpgradeConfig,
      ];
      const res = generateBranchConfig(branch);
      expect(res.prTitle).toBe('chore(): update dependency some-dep to v1.2.0');
    });

    it('scopes monorepo commits with nested package files using parent directory', () => {
      // TODO #7154 incompatible types
      const branch: BranchUpgradeConfig[] = [
        {
          ...defaultConfig,
          commitBodyTable: false,
          manager: 'some-manager',
          depName: 'some-dep',
          packageFile: 'foo/bar/package.json',
          parentDir: 'bar',
          semanticCommits: 'enabled',
          semanticCommitType: 'chore',
          semanticCommitScope: '{{parentDir}}',
          newValue: '1.2.0',
          isSingleVersion: true,
          newVersion: '1.2.0',
          foo: 1,
          group: {
            foo: 2,
          },
        } as BranchUpgradeConfig,
      ];
      const res = generateBranchConfig(branch);
      expect(res.prTitle).toBe(
        'chore(bar): update dependency some-dep to v1.2.0'
      );
    });

    it('scopes monorepo commits with nested package files using base directory', () => {
      // TODO #7154 incompatible types
      const branch: BranchUpgradeConfig[] = [
        {
          ...defaultConfig,
          manager: 'some-manager',
          depName: 'some-dep',
          packageFile: 'foo/bar/package.json',
          packageFileDir: 'foo/bar',
          semanticCommits: 'enabled',
          semanticCommitType: 'chore',
          semanticCommitScope: '{{packageFileDir}}',
          newValue: '1.2.0',
          isSingleVersion: true,
          newVersion: '1.2.0',
          foo: 1,
          group: {
            foo: 2,
          },
        } as BranchUpgradeConfig,
      ];
      const res = generateBranchConfig(branch);
      expect(res.prTitle).toBe(
        'chore(foo/bar): update dependency some-dep to v1.2.0'
      );
    });

    it('adds commit message body', () => {
      // TODO #7154 incompatible types
      const branch: BranchUpgradeConfig[] = [
        {
          ...defaultConfig,
          manager: 'some-manager',
          depName: 'some-dep',
          commitBody: '[skip-ci]',
          newValue: '1.2.0',
          isSingleVersion: true,
          newVersion: '1.2.0',
        } as BranchUpgradeConfig,
      ];
      const res = generateBranchConfig(branch);
      expect(res.commitMessage).toMatchSnapshot();
      expect(res.commitMessage).toContain('\n');
    });

    it('supports manual prTitle', () => {
      // TODO #7154 incompatible types
      const branch: BranchUpgradeConfig[] = [
        {
          ...defaultConfig,
          manager: 'some-manager',
          depName: 'some-dep',
          prTitle: 'Upgrade {{depName}}',
          toLowerCase: true,
        } as BranchUpgradeConfig,
      ];
      const res = generateBranchConfig(branch);
      expect(res.prTitle).toBe('upgrade some-dep');
    });

    it('handles @types specially', () => {
      const branch: BranchUpgradeConfig[] = [
        {
          manager: 'some-manager',
          commitBodyTable: true,
          datasource: NpmDatasource.id,
          depName: '@types/some-dep',
          groupName: null as never,
          branchName: 'some-branch',
          prTitle: 'some-title',
          currentValue: '0.5.7',
          currentVersion: '0.5.7',
          newValue: '0.5.8',
          newVersion: '0.5.8',
          group: {},
        },
        {
          commitBodyTable: true,
          datasource: NpmDatasource.id,
          manager: 'some-manager',
          depName: 'some-dep',
          groupName: null as never,
          branchName: 'some-branch',
          prTitle: 'some-title',
          newValue: '0.6.0',
          group: {},
        },
        {
          commitBodyTable: true,
          datasource: NpmDatasource.id,
          manager: 'some-manager',
          depName: 'some-dep',
          groupName: null as never,
          branchName: 'some-branch',
          prTitle: 'some-other-title',
          newValue: '1.0.0',
          group: {},
        },
      ];
      const res = generateBranchConfig(branch);
      expect(res.recreateClosed).toBeFalse();
      expect(res.groupName).toBeUndefined();
      expect(generateBranchConfig(branch)).toMatchSnapshot({
        upgrades: [
          {
            manager: 'some-manager',
            depName: 'some-dep',
            branchName: 'some-branch',
            newValue: '0.6.0',
          },
          {
            manager: 'some-manager',
            depName: 'some-dep',
            branchName: 'some-branch',
            newValue: '1.0.0',
          },
          {
            depName: '@types/some-dep',
            branchName: 'some-branch',
            newValue: '0.5.8',
          },
        ],
      });
    });

    it('handles @types specially (reversed)', () => {
      const branch: BranchUpgradeConfig[] = [
        {
          manager: 'some-manager',
          depName: 'some-dep',
          groupName: null as never,
          branchName: 'some-branch',
          prTitle: 'some-title',
          newValue: '0.6.0',
          labels: ['a', 'c'],
          group: {},
        },
        {
          commitBodyTable: true,
          datasource: NpmDatasource.id,
          manager: 'some-manager',
          depName: 'some-dep',
          groupName: null as never,
          branchName: 'some-branch',
          prTitle: 'some-other-title',
          newValue: '1.0.0',
          labels: ['a', 'b'],
          group: {},
        },
        {
          manager: 'some-manager',
          depName: '@types/some-dep',
          groupName: null as never,
          branchName: 'some-branch',
          prTitle: 'some-title',
          newValue: '0.5.7',
          labels: ['a'],
          group: {},
        },
      ];
      expect(generateBranchConfig(branch)).toMatchSnapshot({
        upgrades: [
          {
            manager: 'some-manager',
            depName: 'some-dep',
            branchName: 'some-branch',
            newValue: '0.6.0',
            labels: ['a', 'c'],
          },
          {
            manager: 'some-manager',
            depName: 'some-dep',
            branchName: 'some-branch',
            newValue: '1.0.0',
            labels: ['a', 'b'],
          },
          {
            depName: '@types/some-dep',
            branchName: 'some-branch',
            newValue: '0.5.7',
            labels: ['a'],
          },
        ],
      });
    });

    it('handles upgrades', () => {
      // TODO #7154 incompatible types
      const branch: BranchUpgradeConfig[] = [
        {
          manager: 'some-manager',
          depName: 'some-dep',
          branchName: 'some-branch',
          prTitle: 'some-title',
          newValue: '0.6.0',
          hasBaseBranches: true,
          fileReplacePosition: 5,
        },
        {
          ...defaultConfig,
          manager: 'some-manager',
          depName: 'some-dep',
          branchName: 'some-branch',
          prTitle: 'some-title',
          newValue: '0.6.0',
          isGroup: true,
          separateMinorPatch: true,
          updateType: 'minor' as UpdateType,
          fileReplacePosition: 1,
        },
        {
          ...defaultConfig,
          manager: 'some-manager',
          depName: 'some-dep',
          branchName: 'some-branch',
          prTitle: 'some-title',
          newValue: '0.6.0',
          isGroup: true,
          separateMajorMinor: true,
          updateType: 'major' as UpdateType,
          fileReplacePosition: 2,
        },
        {
          ...defaultConfig,
          manager: 'some-manager',
          depName: 'some-dep',
          branchName: 'some-branch',
          prTitle: 'some-title',
          newValue: '0.6.0',
          isGroup: true,
          separateMajorMinor: true,
          separateMinorPatch: true,
          updateType: 'patch' as UpdateType,
          fileReplacePosition: 0,
        },
      ] as BranchUpgradeConfig[];
      const res = generateBranchConfig(branch);
      expect(res.prTitle).toMatchSnapshot('some-title (patch)');
    });

    it('combines prBodyColumns', () => {
      const branch: BranchUpgradeConfig[] = [
        {
          manager: 'some-manager',
          branchName: 'some-branch',
          prBodyColumns: ['column-a', 'column-b'],
        },
        {
          manager: 'some-manager',
          branchName: 'some-branch',
          prBodyColumns: ['column-c', 'column-b', 'column-a'],
        },
      ];
      const res = generateBranchConfig(branch);
      expect(res.prBodyColumns).toEqual(['column-a', 'column-b', 'column-c']);
    });

    it('sorts upgrades, without position first', () => {
      const branch: BranchUpgradeConfig[] = [
        {
          manager: 'some-manager',
          depName: 'some-dep1',
          branchName: 'some-branch',
          prTitle: 'some-title',
          newValue: '0.6.0',
          fileReplacePosition: 1,
        },
        {
          manager: 'some-manager',
          depName: 'some-dep2',
          branchName: 'some-branch',
          prTitle: 'some-title',
          newValue: '0.6.0',
          fileReplacePosition: undefined,
        },
        {
          manager: 'some-manager',
          depName: 'some-dep3',
          branchName: 'some-branch',
          prTitle: 'some-title',
          newValue: '0.6.0',
          fileReplacePosition: 4,
        },
        {
          manager: 'some-manager',
          depName: 'some-dep4',
          branchName: 'some-branch',
          prTitle: 'some-title',
          newValue: '0.6.0',
          fileReplacePosition: undefined,
        },
      ];
      const res = generateBranchConfig(branch);
      expect(
        res.upgrades.map((upgrade) => upgrade.fileReplacePosition)
      ).toStrictEqual([undefined, undefined, 4, 1]);
    });

    it('passes through pendingChecks', () => {
      const branch: BranchUpgradeConfig[] = [
        {
          manager: 'some-manager',
          depName: 'some-dep',
          groupName: 'some-group',
          branchName: 'some-branch',
          prTitle: 'some-title',
          pendingChecks: true,
        },
        {
          manager: 'some-manager',
          depName: 'some-dep',
          groupName: 'some-group',
          branchName: 'some-branch',
          prTitle: 'some-title',
          pendingChecks: true,
        },
      ];
      const res = generateBranchConfig(branch);
      expect(res.pendingChecks).toBeTrue();
      expect(res.upgrades).toHaveLength(2);
    });

    it('filters pendingChecks', () => {
      const branch: BranchUpgradeConfig[] = [
        {
          manager: 'some-manager',
          depName: 'some-dep',
          groupName: 'some-group',
          branchName: 'some-branch',
          prTitle: 'some-title',
          pendingChecks: true,
        },
        {
          manager: 'some-manager',
          depName: 'some-dep',
          groupName: 'some-group',
          branchName: 'some-branch',
          prTitle: 'some-title',
        },
      ];
      const res = generateBranchConfig(branch);
      expect(res.pendingChecks).toBeUndefined();
      expect(res.upgrades).toHaveLength(1);
    });

    it('displays pending versions', () => {
      const branch: BranchUpgradeConfig[] = [
        {
          manager: 'some-manager',
          depName: 'some-dep',
          groupName: 'some-group',
          branchName: 'some-branch',
          prTitle: 'No pending version',
        },
        {
          manager: 'some-manager',
          depName: 'some-dep',
          groupName: 'some-group',
          branchName: 'some-branch',
          prTitle: 'One pending version',
          pendingVersions: ['1.1.0'],
        },
        {
          manager: 'some-manager',
          depName: 'some-dep',
          groupName: 'some-group',
          branchName: 'some-branch',
          prTitle: 'Two pending versions',
          pendingVersions: ['1.1.0', '1.1.1'],
        },
      ];
      const res = generateBranchConfig(branch);
      expect(res.upgrades.map((u) => u.displayPending)).toStrictEqual([
        '',
        '`1.1.0`',
        '`1.1.1` (+1)',
      ]);
    });
<<<<<<< HEAD

    it('fixes commit message with body', () => {
      const branch: BranchUpgradeConfig[] = [
        {
          manager: 'some-manager',
          branchName: 'some-branch',
          commitMessage: 'update to vv1.2.0',
          commitBody: 'some body',
        },
      ];
      const res = generateBranchConfig(branch);
      expect(res.commitMessage).toBe('Update to v1.2.0\n\nsome body');
    });

    it('generates semantic commit message properly', () => {
      const branch: BranchUpgradeConfig[] = [
        {
          ...defaultConfig,
          manager: 'some-manager',
          branchName: 'some-branch',
          semanticCommits: 'enabled',
          semanticCommitType: 'chore',
          semanticCommitScope: 'deps',
          depName: 'some-dep',
          newValue: '1.2.0',
        } as BranchUpgradeConfig,
      ];
      const res = generateBranchConfig(branch);
      expect(res.commitMessage).toBe(
        'chore(deps): update dependency some-dep to 1.2.0'
      );
    });

    it('merge excludeCommitPaths if appears in upgrade', () => {
      const branch: BranchUpgradeConfig[] = [
        {
          manager: 'some-manager',
          depName: 'some-dep1',
          branchName: 'some-branch',
          prTitle: 'some-title',
          newValue: '0.6.0',
        },
        {
          manager: 'some-other-manager',
          depName: 'some-dep2',
          branchName: 'some-branch',
          prTitle: 'some-title',
          newValue: '0.8.0',
          excludeCommitPaths: ['some/path', 'some/other/path'],
        },
        {
          manager: 'some-manager-3',
          depName: 'some-dep3',
          branchName: 'some-branch',
          prTitle: 'some-title',
          newValue: '0.9.0',
          excludeCommitPaths: ['some/path', 'some/other-manager/path'],
        },
      ];
      const res = generateBranchConfig(branch);
      const excludeCommitPaths = res.excludeCommitPaths ?? [];
      expect(excludeCommitPaths.sort()).toStrictEqual(
        ['some/path', 'some/other/path', 'some/other-manager/path'].sort()
      );
    });
=======
>>>>>>> 1261d703
  });
});<|MERGE_RESOLUTION|>--- conflicted
+++ resolved
@@ -915,7 +915,6 @@
         '`1.1.1` (+1)',
       ]);
     });
-<<<<<<< HEAD
 
     it('fixes commit message with body', () => {
       const branch: BranchUpgradeConfig[] = [
@@ -981,7 +980,5 @@
         ['some/path', 'some/other/path', 'some/other-manager/path'].sort()
       );
     });
-=======
->>>>>>> 1261d703
   });
 });