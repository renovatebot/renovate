import { getConfig } from '../../../../test/util';
import type { RenovateConfig, UpdateType } from '../../../config/types';
import { NpmDatasource } from '../../../modules/datasource/npm';
import type { BranchUpgradeConfig } from '../../types';
import { generateBranchConfig } from './generate';

let defaultConfig: RenovateConfig;

beforeEach(() => {
  jest.resetAllMocks();
  defaultConfig = getConfig();
});

describe('workers/repository/updates/generate', () => {
  describe('generateBranchConfig()', () => {
    it('does not group single upgrade', () => {
      const branch: BranchUpgradeConfig[] = [
        {
          manager: 'some-manager',
          depName: 'some-dep',
          groupName: 'some-group',
          branchName: 'some-branch',
          prTitle: 'some-title',
          releaseTimestamp: '2017-02-07T20:01:41+00:00',
          foo: 1,
          group: {
            foo: 2,
          },
        },
      ];
      const res = generateBranchConfig(branch);
      expect(res.foo).toBe(1);
      expect(res.groupName).toBeUndefined();
      expect(res.releaseTimestamp).toBeDefined();
    });

    it('handles lockFileMaintenance', () => {
      const branch: BranchUpgradeConfig[] = [
        {
          manager: 'some-manager',
          branchName: 'some-branch',
          prTitle: 'some-title',
          isLockFileMaintenance: true,
        },
      ];
      const res = generateBranchConfig(branch);
      expect(res).toMatchSnapshot({
        branchName: 'some-branch',
        prTitle: 'some-title',
        isLockFileMaintenance: true,
        upgrades: [
          {
            branchName: 'some-branch',
            prTitle: 'some-title',
            isLockFileMaintenance: true,
          },
        ],
      });
    });

    it('handles lockFileUpdate', () => {
      const branch: BranchUpgradeConfig[] = [
        {
          manager: 'some-manager',
          branchName: 'some-branch',
          prTitle: 'some-title',
          isLockfileUpdate: true,
          currentValue: '^1.0.0',
          currentVersion: '1.0.0',
          lockedVersion: '1.0.0',
          newValue: '^1.0.0',
          newVersion: '1.0.1',
        },
      ];
      const res = generateBranchConfig(branch);
      expect(res).toMatchSnapshot({
        branchName: 'some-branch',
        prTitle: 'some-title',
        isLockfileUpdate: true,
        currentValue: '^1.0.0',
        currentVersion: '1.0.0',
        lockedVersion: '1.0.0',
        newValue: '^1.0.0',
        newVersion: '1.0.1',
        reuseLockFiles: true,
        prettyNewVersion: 'v1.0.1',
        upgrades: [
          {
            branchName: 'some-branch',
            prTitle: 'some-title',
            isLockfileUpdate: true,
            currentValue: '^1.0.0',
            currentVersion: '1.0.0',
            lockedVersion: '1.0.0',
            newValue: '^1.0.0',
            newVersion: '1.0.1',
            prettyNewVersion: 'v1.0.1',
          },
        ],
      });
    });

    it('does not group same upgrades', () => {
      const branch: BranchUpgradeConfig[] = [
        {
          manager: 'some-manager',
          depName: 'some-dep',
          groupName: 'some-group',
          branchName: 'some-branch',
          prTitle: 'some-title',
          foo: 1,
          group: {
            foo: 2,
          },
        },
        {
          manager: 'some-manager',
          depName: 'some-dep',
          groupName: 'some-group',
          branchName: 'some-branch',
          prTitle: 'some-title',
          foo: 1,
          group: {
            foo: 2,
          },
        },
      ];
      const res = generateBranchConfig(branch);
      expect(res.foo).toBe(1);
      expect(res.groupName).toBeUndefined();
    });

    it('groups multiple upgrades same version', () => {
      const branch: BranchUpgradeConfig[] = [
        {
          manager: 'some-manager',
          depName: 'some-dep',
          groupName: 'some-group',
          branchName: 'some-branch',
          prTitle: 'some-title',
          commitMessageExtra:
            'to {{#if isMajor}}{{prettyNewMajor}}{{else}}{{#unless isRange}}v{{/unless}}{{newValue}}{{/if}}',
          foo: 1,
          newValue: '5.1.2',
          newVersion: '5.1.2',
          group: {
            foo: 2,
          },
          releaseTimestamp: '2017-02-07T20:01:41+00:00',
          automerge: true,
          constraints: {
            foo: '1.0.0',
          },
        },
        {
          manager: 'some-manager',
          depName: 'some-other-dep',
          groupName: 'some-group',
          branchName: 'some-branch',
          prTitle: 'some-title',
          commitMessageExtra:
            'to {{#if isMajor}}{{prettyNewMajor}}{{else}}{{#unless isRange}}v{{/unless}}{{newValue}}{{/if}}',
          foo: 1,
          newValue: '5.1.2',
          newVersion: '5.1.2',
          group: {
            foo: 2,
          },
          releaseTimestamp: '2017-02-06T20:01:41+00:00',
          automerge: false,
          constraints: {
            foo: '1.0.0',
            bar: '2.0.0',
          },
        },
        {
          manager: 'some-manager',
          depName: 'another-dep',
          groupName: 'some-group',
          branchName: 'some-branch',
          prTitle: 'some-title',
          commitMessageExtra:
            'to {{#if isMajor}}{{prettyNewMajor}}{{else}}{{#unless isRange}}v{{/unless}}{{newValue}}{{/if}}',
          foo: 1,
          newValue: '5.1.2',
          newVersion: '5.1.2',
          group: {
            foo: 2,
          },
          releaseTimestamp: '2017-02-06T20:01:41+00:00',
          automerge: false,
        },
      ];
      const res = generateBranchConfig(branch);
      expect(res.foo).toBe(2);
      expect(res.groupName).toBeDefined();
      expect(res.releaseTimestamp).toBe('2017-02-07T20:01:41+00:00');
      expect(res.automerge).toBeFalse();
      expect(res.constraints).toEqual({
        foo: '1.0.0',
        bar: '2.0.0',
      });
    });

    it('groups major updates with different versions but same newValue, no recreateClosed', () => {
      const branch: BranchUpgradeConfig[] = [
        {
          manager: 'some-manager',
          depName: 'some-dep',
          groupName: 'some-group',
          branchName: 'some-branch',
          prTitle: 'some-title',
          commitMessageExtra:
            'to {{#if isMajor}}{{prettyNewMajor}}{{else}}{{#unless isRange}}v{{/unless}}{{newValue}}{{/if}}',
          foo: 1,
          newValue: '5.1.2',
          newVersion: '5.1.2',
          isMajor: true,
          newMajor: 5,
        },
        {
          manager: 'some-manager',
          depName: 'some-other-dep',
          groupName: 'some-group',
          branchName: 'some-branch',
          prTitle: 'some-title',
          commitMessageExtra:
            'to {{#if isMajor}}{{prettyNewMajor}}{{else}}{{#unless isRange}}v{{/unless}}{{newValue}}{{/if}}',
          foo: 1,
          newValue: '5.2.0',
          newVersion: '5.2.0',
          isMajor: true,
          newMajor: 5,
        },
      ];
      const res = generateBranchConfig(branch);
      expect(res.groupName).toBeDefined();
      expect(res.recreateClosed).toBeFalsy();
    });

    it('groups multiple upgrades different version', () => {
      const branch: BranchUpgradeConfig[] = [
        {
          manager: 'some-manager',
          depName: 'depB',
          groupName: 'some-group',
          branchName: 'some-branch',
          commitMessage:
            '{{{groupName}}} {{{commitMessageExtra}}} {{{commitMessageSuffix}}}',
          commitMessageExtra:
            'to {{#if isMajor}}{{prettyNewMajor}}{{else}}{{prettyNewVersion}}{{/if}}',
          foo: 1,
          newValue: '5.1.2',
          newVersion: '5.1.2',
          group: {
            foo: 2,
          },
          releaseTimestamp: '2017-02-07T20:01:41+00:00',
          updateType: 'minor',
          separateMinorPatch: true,
        },
        {
          manager: 'some-manager',
          depName: 'depA',
          groupName: 'some-group',
          branchName: 'some-branch',
          commitMessage:
            '{{{groupName}}} {{{commitMessageExtra}}} {{{commitMessageSuffix}}}',
          commitMessageExtra:
            'to {{#if isMajor}}{{prettyNewMajor}}{{else}}{{prettyNewVersion}}{{/if}}',
          foo: 1,
          newValue: '1.1.0',
          newVersion: '1.1.0',
          group: {
            foo: 2,
          },
          releaseTimestamp: '2017-02-08T20:01:41+00:00',
          updateType: 'minor',
          separateMinorPatch: true,
        },
      ];
      const res = generateBranchConfig(branch);
      expect(res).toMatchObject({
        foo: 2,
        isGroup: true,
        recreateClosed: true,
        prTitle: 'some-group (minor)',
        commitMessage: 'some-group',
        groupName: 'some-group',
        releaseTimestamp: '2017-02-08T20:01:41+00:00',
      });
    });

    it('groups multiple upgrades different version but same value', () => {
      const branch: BranchUpgradeConfig[] = [
        {
          manager: 'some-manager',
          depName: 'depB',
          groupName: 'some-group',
          branchName: 'some-branch',
          prTitle: 'some-title',
          commitMessageExtra:
            'to {{#if isMajor}}{{prettyNewMajor}}{{else}}{{#unless isRange}}v{{/unless}}{{newValue}}{{/if}}',
          foo: 1,
          newValue: '^6.0',
          newVersion: '6.0.3',
          group: {
            foo: 2,
          },
          releaseTimestamp: '2017-02-07T20:01:41+00:00',
        },
        {
          manager: 'some-manager',
          depName: 'depA',
          groupName: 'some-group',
          branchName: 'some-branch',
          prTitle: 'some-title',
          commitMessageExtra:
            'to {{#if isMajor}}{{prettyNewMajor}}{{else}}{{#unless isRange}}v{{/unless}}{{newValue}}{{/if}}',
          foo: 1,
          newValue: '^6.0',
          newVersion: '6.0.1',
          group: {
            foo: 2,
          },
          releaseTimestamp: '2017-02-08T20:01:41+00:00',
        },
      ];
      const res = generateBranchConfig(branch);
      expect(res.foo).toBe(2);
      expect(res.singleVersion).toBeUndefined();
      expect(res.recreateClosed).toBeUndefined();
      expect(res.groupName).toBeDefined();
      expect(res.releaseTimestamp).toBe('2017-02-08T20:01:41+00:00');
    });

    it('groups multiple upgrades different value but same version', () => {
      const branch: BranchUpgradeConfig[] = [
        {
          manager: 'some-manager',
          depName: 'depB',
          groupName: 'some-group',
          branchName: 'some-branch',
          prTitle: 'some-title',
          commitMessageExtra:
            'to {{#if isMajor}}{{prettyNewMajor}}{{else}}{{#unless isRange}}v{{/unless}}{{newValue}}{{/if}}',
          foo: 1,
          newValue: '^6.0.1',
          newVersion: '6.0.2',
          group: {
            foo: 2,
          },
          releaseTimestamp: '2017-02-07T20:01:41+00:00',
        },
        {
          manager: 'some-manager',
          depName: 'depA',
          groupName: 'some-group',
          branchName: 'some-branch',
          prTitle: 'some-title',
          commitMessageExtra:
            'to {{#if isMajor}}{{prettyNewMajor}}{{else}}{{#unless isRange}}v{{/unless}}{{newValue}}{{/if}}',
          foo: 1,
          newValue: '^6.0.0',
          newVersion: '6.0.2',
          group: {
            foo: 2,
          },
          releaseTimestamp: '2017-02-08T20:01:41+00:00',
        },
      ];
      const res = generateBranchConfig(branch);
      expect(res.foo).toBe(2);
      expect(res.singleVersion).toBeUndefined();
      expect(res.recreateClosed).toBeUndefined();
      expect(res.groupName).toBeDefined();
      expect(res.releaseTimestamp).toBe('2017-02-08T20:01:41+00:00');
    });

    it('groups multiple digest updates', () => {
      const branch: BranchUpgradeConfig[] = [
        {
          manager: 'some-manager',
          depName: 'foo/bar',
          groupName: 'foo docker images',
          branchName: 'some-branch',
          prTitle: 'some-title',
          commitMessageExtra:
            'to {{#if isMajor}}{{prettyNewMajor}}{{else}}{{#unless isRange}}v{{/unless}}{{newValue}}{{/if}}',
          isDigest: true,
          currentDigest: 'abcdefghijklmnopqrstuvwxyz',
          newDigest: '123abcdefghijklmnopqrstuvwxyz',
          foo: 1,
          group: {
            foo: 2,
          },
        },
        {
          manager: 'some-manager',
          depName: 'foo/baz',
          groupName: 'foo docker images',
          branchName: 'some-branch',
          prTitle: 'some-title',
          commitMessageExtra:
            'to {{#if isMajor}}{{prettyNewMajor}}{{else}}{{#unless isRange}}v{{/unless}}{{newValue}}{{/if}}',
          foo: 1,
          newValue: 'zzzzzzzzzz',
          group: {
            foo: 2,
          },
        },
      ];
      const res = generateBranchConfig(branch);
      expect(res.foo).toBe(2);
      expect(res.singleVersion).toBeUndefined();
      expect(res.recreateClosed).toBeTrue();
      expect(res.groupName).toBeDefined();
    });

    it('pins digest to table', () => {
      // TODO #7154 incompatible types
      const branch: BranchUpgradeConfig[] = [
        {
          ...defaultConfig,
          depName: 'foo-image',
          newDigest: 'abcdefg987612345',
          currentDigest: '',
          updateType: 'pinDigest',
          isPinDigest: true,
        } as BranchUpgradeConfig,
      ];
      const res = generateBranchConfig(branch);
      expect(res.upgrades[0].displayFrom).toBe('');
      expect(res.upgrades[0].displayTo).toBe('abcdefg');
    });

    it('fixes different messages', () => {
      const branch: BranchUpgradeConfig[] = [
        {
          manager: 'some-manager',
          depName: 'depA',
          groupName: 'some-group',
          branchName: 'some-branch',
          prTitle: 'some-title',
          commitMessageExtra:
            'to {{#if isMajor}}{{prettyNewMajor}}{{else}}{{#unless isRange}}v{{/unless}}{{newValue}}{{/if}}',
          foo: 1,
          newValue: '>= 5.1.2',
          newVersion: '5.1.2',
          group: {
            foo: 2,
          },
          releaseTimestamp: '2017-02-07T20:01:41+00:00',
        },
        {
          manager: 'some-manager',
          depName: 'depA',
          groupName: 'some-group',
          branchName: 'some-branch',
          prTitle: 'some-title',
          commitMessageExtra:
            'to {{#if isMajor}}{{prettyNewMajor}}{{else}}{{#unless isRange}}v{{/unless}}{{newValue}}{{/if}}',
          foo: 1,
          newValue: '^5,1,2',
          newVersion: '5.1.2',
          group: {
            foo: 2,
          },
          releaseTimestamp: '2017-02-08T20:01:41+00:00',
        },
      ];
      const res = generateBranchConfig(branch);
      expect(res.foo).toBe(1);
      expect(res.groupName).toBeUndefined();
    });

    it('uses semantic commits', () => {
      // TODO #7154 incompatible types
      const branch: BranchUpgradeConfig[] = [
        {
          ...defaultConfig,
          manager: 'some-manager',
          depName: 'some-dep',
          semanticCommits: 'enabled',
          semanticCommitType: 'chore',
          semanticCommitScope: 'package',
          newValue: '1.2.0',
          isSingleVersion: true,
          newVersion: '1.2.0',
          foo: 1,
          group: {
            foo: 2,
          },
        } as BranchUpgradeConfig,
      ];
      const res = generateBranchConfig(branch);
      expect(res.prTitle).toBe(
        'chore(package): update dependency some-dep to v1.2.0'
      );
      expect(res.commitMessage).toBe(
        'chore(package): update dependency some-dep to v1.2.0'
      );
    });

    it('scopes monorepo commits', () => {
      // TODO #7154 incompatible types
      const branch: BranchUpgradeConfig[] = [
        {
          ...defaultConfig,
          manager: 'some-manager',
          depName: 'some-dep',
          packageFile: 'package.json',
          baseDir: '',
          semanticCommits: 'enabled',
          semanticCommitType: 'chore',
          semanticCommitScope: '{{baseDir}}',
          newValue: '1.2.0',
          isSingleVersion: true,
          newVersion: '1.2.0',
          foo: 1,
          group: {
            foo: 2,
          },
        } as BranchUpgradeConfig,
      ];
      const res = generateBranchConfig(branch);
      expect(res.prTitle).toBe('chore(): update dependency some-dep to v1.2.0');
      expect(res.commitMessage).toBe(
        'chore(): update dependency some-dep to v1.2.0'
      );
    });

    it('scopes monorepo commits with nested package files using parent directory', () => {
      // TODO #7154 incompatible types
      const branch: BranchUpgradeConfig[] = [
        {
          ...defaultConfig,
          commitBodyTable: false,
          manager: 'some-manager',
          depName: 'some-dep',
          packageFile: 'foo/bar/package.json',
          parentDir: 'bar',
          semanticCommits: 'enabled',
          semanticCommitType: 'chore',
          semanticCommitScope: '{{parentDir}}',
          newValue: '1.2.0',
          isSingleVersion: true,
          newVersion: '1.2.0',
          foo: 1,
          group: {
            foo: 2,
          },
        } as BranchUpgradeConfig,
      ];
      const res = generateBranchConfig(branch);
      expect(res.prTitle).toBe(
        'chore(bar): update dependency some-dep to v1.2.0'
      );
      expect(res.commitMessage).toBe(
        'chore(bar): update dependency some-dep to v1.2.0'
      );
    });

    it('scopes monorepo commits with nested package files using base directory', () => {
      // TODO #7154 incompatible types
      const branch: BranchUpgradeConfig[] = [
        {
          ...defaultConfig,
          manager: 'some-manager',
          depName: 'some-dep',
          packageFile: 'foo/bar/package.json',
          packageFileDir: 'foo/bar',
          semanticCommits: 'enabled',
          semanticCommitType: 'chore',
          semanticCommitScope: '{{packageFileDir}}',
          newValue: '1.2.0',
          isSingleVersion: true,
          newVersion: '1.2.0',
          foo: 1,
          group: {
            foo: 2,
          },
        } as BranchUpgradeConfig,
      ];
      const res = generateBranchConfig(branch);
      expect(res.prTitle).toBe(
        'chore(foo/bar): update dependency some-dep to v1.2.0'
      );
      expect(res.commitMessage).toBe(
        'chore(foo/bar): update dependency some-dep to v1.2.0'
      );
    });

    it('use prettyVersion in pr title when there is a v', () => {
      const branch: BranchUpgradeConfig[] = [
        {
          ...defaultConfig,
          manager: 'some-manager',
          depName: 'some-dep',
          packageFile: 'foo/bar/package.json',
          packageFileDir: 'foo/bar',
          semanticCommits: 'enabled',
          semanticCommitType: 'chore',
          semanticCommitScope: '{{packageFileDir}}',
          commitMessageExtra: '{{prettyNewVersion}}',
          newValue: 'v1.2.0',
          isSingleVersion: true,
          newVersion: 'v1.2.0',
        } as BranchUpgradeConfig,
      ];
      const res = generateBranchConfig(branch);
      expect(res.prTitle).toBe(
        'chore(foo/bar): update dependency some-dep v1.2.0'
      );
      expect(res.commitMessage).toBe(
        'chore(foo/bar): update dependency some-dep v1.2.0'
      );
    });

    it('use prettyVersion in pr title there is no v', () => {
      const branch: BranchUpgradeConfig[] = [
        {
          ...defaultConfig,
          manager: 'some-manager',
          depName: 'some-dep',
          packageFile: 'foo/bar/package.json',
          packageFileDir: 'foo/bar',
          semanticCommits: 'enabled',
          semanticCommitType: 'chore',
          semanticCommitScope: '{{packageFileDir}}',
          commitMessageExtra: '{{prettyNewVersion}}',
          newValue: '3.2.0',
          newVersion: '3.2.0',
          newMajor: 3,
        } as BranchUpgradeConfig,
      ];
      const res = generateBranchConfig(branch);
      expect(res.prTitle).toBe(
        'chore(foo/bar): update dependency some-dep v3.2.0'
      );
      expect(res.commitMessage).toBe(
        'chore(foo/bar): update dependency some-dep v3.2.0'
      );
    });

    it('use newMajor in pr title with v', () => {
      const branch: BranchUpgradeConfig[] = [
        {
          ...defaultConfig,
          manager: 'some-manager',
          depName: 'some-dep',
          packageFile: 'foo/bar/package.json',
          packageFileDir: 'foo/bar',
          semanticCommits: 'enabled',
          semanticCommitType: 'chore',
          semanticCommitScope: '{{packageFileDir}}',
          commitMessageExtra: '{{prettyNewMajor}}',
          newValue: '3.2.0',
          newVersion: '3.2.0',
          newMajor: 3,
        } as BranchUpgradeConfig,
      ];
      const res = generateBranchConfig(branch);
      expect(res.prTitle).toBe('chore(foo/bar): update dependency some-dep v3');
      expect(res.commitMessage).toBe(
        'chore(foo/bar): update dependency some-dep v3'
      );
    });

    it('Default commitMessageExtra pr title', () => {
      const branch: BranchUpgradeConfig[] = [
        {
          ...defaultConfig,
          manager: 'some-manager',
          depName: 'some-dep',
          packageFile: 'foo/bar/package.json',
          packageFileDir: 'foo/bar',
          semanticCommits: 'enabled',
          semanticCommitType: 'chore',
          semanticCommitScope: '{{packageFileDir}}',
          newValue: 'v1.2.0',
          isSingleVersion: true,
          newVersion: 'v1.2.0',
        } as BranchUpgradeConfig,
      ];
      const res = generateBranchConfig(branch);
      expect(res.prTitle).toBe(
        'chore(foo/bar): update dependency some-dep to v1.2.0'
      );
      expect(res.commitMessage).toBe(
        'chore(foo/bar): update dependency some-dep to v1.2.0'
      );
    });

    it('adds commit message body', () => {
      // TODO #7154 incompatible types
      const branch: BranchUpgradeConfig[] = [
        {
          ...defaultConfig,
          manager: 'some-manager',
          depName: 'some-dep',
          commitBody: '[skip-ci]',
          newValue: '1.2.0',
          isSingleVersion: true,
          newVersion: '1.2.0',
        } as BranchUpgradeConfig,
      ];
      const res = generateBranchConfig(branch);
      expect(res.prTitle).toBe('Update dependency some-dep to v1.2.0');
      expect(res.commitMessage).toBe('Update dependency some-dep to v1.2.0');
    });

    it('supports manual prTitle', () => {
      // TODO #7154 incompatible types
      const branch: BranchUpgradeConfig[] = [
        {
          ...defaultConfig,
          manager: 'some-manager',
          depName: 'some-dep',
          prTitle: 'Upgrade {{depName}}',
          toLowerCase: true,
        } as BranchUpgradeConfig,
      ];
      const res = generateBranchConfig(branch);
      expect(res.prTitle).toBe('upgrade some-dep');
      expect(res.commitMessage).toBe('update dependency some-dep to');
    });

    it('handles @types specially', () => {
      const branch: BranchUpgradeConfig[] = [
        {
          manager: 'some-manager',
          commitBodyTable: true,
          datasource: NpmDatasource.id,
          depName: '@types/some-dep',
          groupName: null as never,
          branchName: 'some-branch',
          prTitle: 'some-title',
          currentValue: '0.5.7',
          currentVersion: '0.5.7',
          newValue: '0.5.8',
          newVersion: '0.5.8',
          group: {},
        },
        {
          commitBodyTable: true,
          datasource: NpmDatasource.id,
          manager: 'some-manager',
          depName: 'some-dep',
          groupName: null as never,
          branchName: 'some-branch',
          prTitle: 'some-title',
          newValue: '0.6.0',
          group: {},
        },
        {
          commitBodyTable: true,
          datasource: NpmDatasource.id,
          manager: 'some-manager',
          depName: 'some-dep',
          groupName: null as never,
          branchName: 'some-branch',
          prTitle: 'some-other-title',
          newValue: '1.0.0',
          group: {},
        },
      ];
      const res = generateBranchConfig(branch);
      expect(res.recreateClosed).toBeFalse();
      expect(res.groupName).toBeUndefined();
      expect(generateBranchConfig(branch)).toMatchSnapshot({
        upgrades: [
          {
            manager: 'some-manager',
            depName: 'some-dep',
            branchName: 'some-branch',
            newValue: '0.6.0',
          },
          {
            manager: 'some-manager',
            depName: 'some-dep',
            branchName: 'some-branch',
            newValue: '1.0.0',
          },
          {
            depName: '@types/some-dep',
            branchName: 'some-branch',
            newValue: '0.5.8',
          },
        ],
      });
    });

    it('handles @types specially (reversed)', () => {
      const branch: BranchUpgradeConfig[] = [
        {
          manager: 'some-manager',
          depName: 'some-dep',
          groupName: null as never,
          branchName: 'some-branch',
          prTitle: 'some-title',
          newValue: '0.6.0',
          labels: ['a', 'c'],
          group: {},
        },
        {
          commitBodyTable: true,
          datasource: NpmDatasource.id,
          manager: 'some-manager',
          depName: 'some-dep',
          groupName: null as never,
          branchName: 'some-branch',
          prTitle: 'some-other-title',
          newValue: '1.0.0',
          labels: ['a', 'b'],
          group: {},
        },
        {
          manager: 'some-manager',
          depName: '@types/some-dep',
          groupName: null as never,
          branchName: 'some-branch',
          prTitle: 'some-title',
          newValue: '0.5.7',
          labels: ['a'],
          group: {},
        },
      ];
      expect(generateBranchConfig(branch)).toMatchSnapshot({
        upgrades: [
          {
            manager: 'some-manager',
            depName: 'some-dep',
            branchName: 'some-branch',
            newValue: '0.6.0',
            labels: ['a', 'c'],
          },
          {
            manager: 'some-manager',
            depName: 'some-dep',
            branchName: 'some-branch',
            newValue: '1.0.0',
            labels: ['a', 'b'],
          },
          {
            depName: '@types/some-dep',
            branchName: 'some-branch',
            newValue: '0.5.7',
            labels: ['a'],
          },
        ],
      });
    });

    it('handles upgrades', () => {
      // TODO #7154 incompatible types
      const branch: BranchUpgradeConfig[] = [
        {
          manager: 'some-manager',
          depName: 'some-dep',
          branchName: 'some-branch',
          prTitle: 'some-title',
          newValue: '0.6.0',
          hasBaseBranches: true,
          fileReplacePosition: 5,
        },
        {
          ...defaultConfig,
          manager: 'some-manager',
          depName: 'some-dep',
          branchName: 'some-branch',
          prTitle: 'some-title',
          newValue: '0.6.0',
          isGroup: true,
          separateMinorPatch: true,
          updateType: 'minor' as UpdateType,
          fileReplacePosition: 1,
        },
        {
          ...defaultConfig,
          manager: 'some-manager',
          depName: 'some-dep',
          branchName: 'some-branch',
          prTitle: 'some-title',
          newValue: '0.6.0',
          isGroup: true,
          separateMajorMinor: true,
          updateType: 'major' as UpdateType,
          fileReplacePosition: 2,
        },
        {
          ...defaultConfig,
          manager: 'some-manager',
          depName: 'some-dep',
          branchName: 'some-branch',
          prTitle: 'some-title',
          newValue: '0.6.0',
          isGroup: true,
          separateMajorMinor: true,
          separateMinorPatch: true,
          updateType: 'patch' as UpdateType,
          fileReplacePosition: 0,
        },
      ] as BranchUpgradeConfig[];
      const res = generateBranchConfig(branch);
      expect(res.prTitle).toMatchSnapshot('some-title (patch)');
    });

    it('combines prBodyColumns', () => {
      const branch: BranchUpgradeConfig[] = [
        {
          manager: 'some-manager',
          branchName: 'some-branch',
          prBodyColumns: ['column-a', 'column-b'],
        },
        {
          manager: 'some-manager',
          branchName: 'some-branch',
          prBodyColumns: ['column-c', 'column-b', 'column-a'],
        },
      ];
      const res = generateBranchConfig(branch);
      expect(res.prBodyColumns).toEqual(['column-a', 'column-b', 'column-c']);
    });

    it('sorts upgrades, without position first', () => {
      const branch: BranchUpgradeConfig[] = [
        {
          manager: 'some-manager',
          depName: 'some-dep1',
          branchName: 'some-branch',
          prTitle: 'some-title',
          newValue: '0.6.0',
          fileReplacePosition: 1,
        },
        {
          manager: 'some-manager',
          depName: 'some-dep2',
          branchName: 'some-branch',
          prTitle: 'some-title',
          newValue: '0.6.0',
          fileReplacePosition: undefined,
        },
        {
          manager: 'some-manager',
          depName: 'some-dep3',
          branchName: 'some-branch',
          prTitle: 'some-title',
          newValue: '0.6.0',
          fileReplacePosition: 4,
        },
        {
          manager: 'some-manager',
          depName: 'some-dep4',
          branchName: 'some-branch',
          prTitle: 'some-title',
          newValue: '0.6.0',
          fileReplacePosition: undefined,
        },
      ];
      const res = generateBranchConfig(branch);
      expect(
        res.upgrades.map((upgrade) => upgrade.fileReplacePosition)
      ).toStrictEqual([undefined, undefined, 4, 1]);
    });

    it('passes through pendingChecks', () => {
      const branch: BranchUpgradeConfig[] = [
        {
          manager: 'some-manager',
          depName: 'some-dep',
          groupName: 'some-group',
          branchName: 'some-branch',
          prTitle: 'some-title',
          pendingChecks: true,
        },
        {
          manager: 'some-manager',
          depName: 'some-dep',
          groupName: 'some-group',
          branchName: 'some-branch',
          prTitle: 'some-title',
          pendingChecks: true,
        },
      ];
      const res = generateBranchConfig(branch);
      expect(res.pendingChecks).toBeTrue();
      expect(res.upgrades).toHaveLength(2);
    });

    it('filters pendingChecks', () => {
      const branch: BranchUpgradeConfig[] = [
        {
          manager: 'some-manager',
          depName: 'some-dep',
          groupName: 'some-group',
          branchName: 'some-branch',
          prTitle: 'some-title',
          pendingChecks: true,
        },
        {
          manager: 'some-manager',
          depName: 'some-dep',
          groupName: 'some-group',
          branchName: 'some-branch',
          prTitle: 'some-title',
        },
      ];
      const res = generateBranchConfig(branch);
      expect(res.pendingChecks).toBeUndefined();
      expect(res.upgrades).toHaveLength(1);
    });

    it('displays pending versions', () => {
      const branch: BranchUpgradeConfig[] = [
        {
          manager: 'some-manager',
          depName: 'some-dep',
          groupName: 'some-group',
          branchName: 'some-branch',
          prTitle: 'No pending version',
        },
        {
          manager: 'some-manager',
          depName: 'some-dep',
          groupName: 'some-group',
          branchName: 'some-branch',
          prTitle: 'One pending version',
          pendingVersions: ['1.1.0'],
        },
        {
          manager: 'some-manager',
          depName: 'some-dep',
          groupName: 'some-group',
          branchName: 'some-branch',
          prTitle: 'Two pending versions',
          pendingVersions: ['1.1.0', '1.1.1'],
        },
      ];
      const res = generateBranchConfig(branch);
      expect(res.upgrades.map((u) => u.displayPending)).toStrictEqual([
        '',
        '`1.1.0`',
        '`1.1.1` (+1)',
      ]);
    });

    it('merge excludeCommitPaths if appears in upgrade', () => {
      const branch: BranchUpgradeConfig[] = [
        {
          manager: 'some-manager',
          depName: 'some-dep1',
          branchName: 'some-branch',
          prTitle: 'some-title',
          newValue: '0.6.0',
        },
        {
          manager: 'some-other-manager',
          depName: 'some-dep2',
          branchName: 'some-branch',
          prTitle: 'some-title',
          newValue: '0.8.0',
          excludeCommitPaths: ['some/path', 'some/other/path'],
        },
        {
          manager: 'some-manager-3',
          depName: 'some-dep3',
          branchName: 'some-branch',
          prTitle: 'some-title',
          newValue: '0.9.0',
          excludeCommitPaths: ['some/path', 'some/other-manager/path'],
        },
      ];
      const res = generateBranchConfig(branch);
      const excludeCommitPaths = res.excludeCommitPaths ?? [];
      expect(excludeCommitPaths.sort()).toStrictEqual(
        ['some/path', 'some/other/path', 'some/other-manager/path'].sort()
      );
    });

<<<<<<< HEAD
    it('generates pretty version name properly', () => {
      const branch: BranchUpgradeConfig[] = [
        {
          ...defaultConfig,
          depName: 'some-dep',
          isSingleVersion: true,
          manager: 'some-manager',
          newValue: 'foo-pkg-v3.2.1',
          newVersion: 'foo-pkg-v3.2.1',
          semanticCommits: 'enabled',
          semanticCommitScope: 'package',
          semanticCommitType: 'chore',
        } as BranchUpgradeConfig,
      ];
      const res = generateBranchConfig(branch);
      expect(res.prTitle).toBe(
        'chore(package): update dependency some-dep to foo-pkg-v3.2.1'
      );
      expect(res.commitMessage).toBe(
        'chore(package): update dependency some-dep to foo-pkg-v3.2.1'
=======
    it('prevents issue with duplicating "v" character', () => {
      const branch: BranchUpgradeConfig[] = [
        {
          manager: 'some-manager',
          branchName: 'some-branch',
          commitMessage: 'update to vv1.2.0',
        },
      ];
      const res = generateBranchConfig(branch);
      expect(res.prTitle).toBe('update to v1.2.0');
      expect(res.commitMessage).toBe('update to v1.2.0');
    });

    it('apply semanticCommits and commitMessagePrefix together', () => {
      const branch: BranchUpgradeConfig[] = [
        {
          ...defaultConfig,
          branchName: 'some-branch',
          commitMessagePrefix: 'PATCH:',
          depName: 'some-dep',
          manager: 'some-manager',
          newValue: '1.2.0',
          semanticCommits: 'enabled',
          semanticCommitScope: null,
        } as BranchUpgradeConfig,
      ];
      const res = generateBranchConfig(branch);
      expect(res.prTitle).toBe('PATCH: Update dependency some-dep to 1.2.0');
      expect(res.commitMessage).toBe(
        'PATCH: Update dependency some-dep to 1.2.0'
>>>>>>> d1dd05b3
      );
    });
  });
});<|MERGE_RESOLUTION|>--- conflicted
+++ resolved
@@ -1078,7 +1078,6 @@
       );
     });
 
-<<<<<<< HEAD
     it('generates pretty version name properly', () => {
       const branch: BranchUpgradeConfig[] = [
         {
@@ -1099,7 +1098,9 @@
       );
       expect(res.commitMessage).toBe(
         'chore(package): update dependency some-dep to foo-pkg-v3.2.1'
-=======
+      );
+    });
+
     it('prevents issue with duplicating "v" character', () => {
       const branch: BranchUpgradeConfig[] = [
         {
@@ -1130,7 +1131,6 @@
       expect(res.prTitle).toBe('PATCH: Update dependency some-dep to 1.2.0');
       expect(res.commitMessage).toBe(
         'PATCH: Update dependency some-dep to 1.2.0'
->>>>>>> d1dd05b3
       );
     });
   });
