import { logger } from '../../logger';
import { platform } from '../../platform';
import { RenovateConfig } from '../../config';
import { PR_STATE_OPEN } from '../../constants/pull-requests';

export async function raiseConfigWarningIssue(
  config: RenovateConfig,
  error: Error
): Promise<void> {
  logger.debug('raiseConfigWarningIssue()');
  let body = `There is an error with this repository's Renovate configuration that needs to be fixed. As a precaution, Renovate will stop PRs until it is resolved.\n\n`;
  if (error.configFile) {
    body += `File: \`${error.configFile}\`\n`;
  }
  body += `Error type: ${error.validationError}\n`;
  if (error.validationMessage) {
    body += `Message: \`${error.validationMessage}\`\n`;
  }
  const pr = await platform.getBranchPr(config.onboardingBranch);
<<<<<<< HEAD
  if (pr && pr.state && pr.state === PR_STATE_OPEN) {
    logger.info('Updating onboarding PR with config error notice');
=======
  if (pr && pr.state && pr.state.startsWith('open')) {
    logger.debug('Updating onboarding PR with config error notice');
>>>>>>> 289fb3d0
    body = `## Action Required: Fix Renovate Configuration\n\n${body}`;
    body += `\n\nOnce you have resolved this problem (in this onboarding branch), Renovate will return to providing you with a preview of your repository's configuration.`;
    if (config.dryRun) {
      logger.info('DRY-RUN: Would update PR #' + pr.number);
    } else await platform.updatePr(pr.number, config.onboardingPrTitle, body);
  } else if (config.dryRun) {
    logger.info('DRY-RUN: Would ensure config error issue');
  } else {
    const once = false;
    const shouldReopen = config.configWarningReuseIssue;
    const res = await platform.ensureIssue({
      title: `Action Required: Fix Renovate Configuration`,
      body,
      once,
      shouldReOpen: shouldReopen,
    });
    if (res === 'created') {
      logger.warn({ configError: error, res }, 'Config Warning');
    }
  }
}<|MERGE_RESOLUTION|>--- conflicted
+++ resolved
@@ -17,13 +17,8 @@
     body += `Message: \`${error.validationMessage}\`\n`;
   }
   const pr = await platform.getBranchPr(config.onboardingBranch);
-<<<<<<< HEAD
   if (pr && pr.state && pr.state === PR_STATE_OPEN) {
-    logger.info('Updating onboarding PR with config error notice');
-=======
-  if (pr && pr.state && pr.state.startsWith('open')) {
     logger.debug('Updating onboarding PR with config error notice');
->>>>>>> 289fb3d0
     body = `## Action Required: Fix Renovate Configuration\n\n${body}`;
     body += `\n\nOnce you have resolved this problem (in this onboarding branch), Renovate will return to providing you with a preview of your repository's configuration.`;
     if (config.dryRun) {
