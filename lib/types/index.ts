export * from './host-rules';
<<<<<<< HEAD
export * from './skip-reason';
export * from './versioning';
=======
export * from './versioning';
export * from './branch-status';
>>>>>>> 588616f6
<|MERGE_RESOLUTION|>--- conflicted
+++ resolved
@@ -1,8 +1,4 @@
 export * from './host-rules';
-<<<<<<< HEAD
 export * from './skip-reason';
 export * from './versioning';
-=======
-export * from './versioning';
-export * from './branch-status';
->>>>>>> 588616f6
+export * from './branch-status';