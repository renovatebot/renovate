--- conflicted
+++ resolved
@@ -11,11 +11,8 @@
   enableHttp2?: boolean;
   concurrentRequestLimit?: number;
   maxRequestsPerSecond?: number;
-<<<<<<< HEAD
   headers?: Record<string, string>;
-=======
   maxRetryAfter?: number;
->>>>>>> 4fc7554d
 
   dnsCache?: boolean;
   keepAlive?: boolean;
