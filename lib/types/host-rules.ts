--- conflicted
+++ resolved
@@ -1,14 +1,10 @@
 export interface HostRule {
   authType?: string;
-<<<<<<< HEAD
-  endpoint?: string;
-  matchHost?: string;
-=======
->>>>>>> 915bd15c
   hostType?: string;
   domainName?: string;
   hostName?: string;
   baseUrl?: string;
+  matchHost?: string;
   token?: string;
   username?: string;
   password?: string;
