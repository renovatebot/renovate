{
  "$schema": "../../tools/schemas/replacements-schema.json",
  "all": {
    "description": "Apply crowd-sourced package replacement rules.",
    "extends": [
      "replacements:airbnb-prop-types-to-prop-types-tools",
      "replacements:apollo-server-to-scoped",
      "replacements:babel-eslint-to-eslint-parser",
      "replacements:containerbase",
      "replacements:cpx-to-maintenance-fork",
      "replacements:cucumber-to-scoped",
      "replacements:docker-compose",
      "replacements:eslint-plugin-eslint-comments-to-maintained-fork",
      "replacements:eslint-config-standard-with-typescript-to-eslint-config-love",
      "replacements:eslint-plugin-node-to-maintained-fork",
      "replacements:eslint-plugin-vitest-to-scoped",
      "replacements:fakerjs-to-scoped",
      "replacements:fastify-to-scoped",
      "replacements:framer-motion-to-motion",
      "replacements:hapi-to-scoped",
      "replacements:google-github-action-release-please-to-googleapis",
      "replacements:jade-to-pug",
      "replacements:joi-to-scoped",
      "replacements:joi-to-unscoped",
      "replacements:k8s-registry-move",
      "replacements:mem-rename",
      "replacements:middie-to-scoped",
      "replacements:now-to-vercel",
      "replacements:npm-run-all-to-maintenance-fork",
      "replacements:opencost-registry-move",
      "replacements:parcel-css-to-lightningcss",
      "replacements:passport-saml",
      "replacements:react-query-devtools-to-scoped",
      "replacements:react-query-to-scoped",
      "replacements:react-scripts-ts-to-react-scripts",
      "replacements:read-pkg-up-rename",
      "replacements:redux-devtools-extension-to-scope",
      "replacements:renovate-pep440-to-renovatebot-pep440",
      "replacements:rollup-babel-to-scoped",
      "replacements:rollup-json-to-scoped",
      "replacements:rollup-node-resolve-to-scoped",
      "replacements:rollup-terser-to-scoped",
      "replacements:rome-to-biome",
      "replacements:semantic-release-replace-plugin-to-unscoped",
      "replacements:spectre-cli-to-spectre-console-cli",
      "replacements:standard-version-to-commit-and-tag",
      "replacements:tsconfig-bases-node",
      "replacements:typeorm-seeding-to-scoped",
      "replacements:vso-task-lib-to-azure-pipelines-task-lib",
      "replacements:vsts-task-lib-to-azure-pipelines-task-lib",
      "replacements:xmldom-to-scoped",
      "replacements:zap"
    ],
    "ignoreDeps": []
  },
  "airbnb-prop-types-to-prop-types-tools": {
    "description": "`airbnb-prop-types` was given to a new maintainer and renamed to `prop-types-tools`.",
    "packageRules": [
      {
        "matchCurrentVersion": "^2",
        "matchDatasources": ["npm"],
        "matchPackageNames": ["airbnb-prop-types"],
        "replacementName": "prop-types-tools",
        "replacementVersion": "2.17.0"
      }
    ]
  },
  "apollo-server-to-scoped": {
    "description": "`apollo-server` packages became scoped.",
    "packageRules": [
      {
        "matchCurrentVersion": ">=3.10.3",
        "matchDatasources": ["npm"],
        "matchPackageNames": [
          "apollo-server",
          "apollo-server-core",
          "apollo-server-express"
        ],
        "replacementName": "@apollo/server",
        "replacementVersion": "4.0.0"
      },
      {
        "matchCurrentVersion": ">=3.3.1",
        "matchDatasources": ["npm"],
        "matchPackageNames": ["apollo-server-errors"],
        "replacementName": "@apollo/server",
        "replacementVersion": "4.0.0"
      },
      {
        "matchCurrentVersion": ">=3.6.3",
        "matchDatasources": ["npm"],
        "matchPackageNames": [
          "apollo-server-types",
          "apollo-server-plugin-base"
        ],
        "replacementName": "@apollo/server",
        "replacementVersion": "4.0.0"
      },
      {
        "matchCurrentVersion": ">=3.7.0",
        "matchDatasources": ["npm"],
        "matchPackageNames": ["apollo-datasource-rest"],
        "replacementName": "@apollo/datasource-rest",
        "replacementVersion": "4.0.0"
      },
      {
        "matchCurrentVersion": ">=3.7.1",
        "matchDatasources": ["npm"],
        "matchPackageNames": ["apollo-server-plugin-response-cache"],
        "replacementName": "@apollo/server-plugin-response-cache",
        "replacementVersion": "4.0.0"
      },
      {
        "matchCurrentVersion": ">=3.5.1",
        "matchDatasources": ["npm"],
        "matchPackageNames": ["apollo-server-plugin-operation-registry"],
        "replacementName": "@apollo/server-plugin-operation-registry",
        "replacementVersion": "3.5.6"
      },
      {
        "matchCurrentVersion": ">=3.3.3",
        "matchDatasources": ["npm"],
        "matchPackageNames": ["apollo-reporting-protobuf"],
        "replacementName": "@apollo/usage-reporting-protobuf",
        "replacementVersion": "4.0.0"
      }
    ]
  },
  "babel-eslint-to-eslint-parser": {
    "description": "`babel-eslint` was renamed under the `@babel` scope.",
    "packageRules": [
      {
        "matchCurrentVersion": ">=7.11.0",
        "matchDatasources": ["npm"],
        "matchPackageNames": ["babel-eslint"],
        "replacementName": "@babel/eslint-parser",
        "replacementVersion": "7.11.0"
      }
    ]
  },
  "clang-format-to-maintenance-fork": {
    "description": "Maintenance fork of `clang-format`",
    "packageRules": [
      {
        "matchDatasources": ["npm"],
        "matchPackageNames": ["clang-format"],
        "replacementName": "clang-format-node",
        "replacementVersion": "2.0.0"
      }
    ]
  },
  "containerbase": {
    "description": "Replace containerbase dependencies.",
    "packageRules": [
      {
        "description": "Replace `containerbase/(buildpack|base)` and `renovate/buildpack` with `ghcr.io/containerbase/base`.",
        "matchDatasources": ["docker"],
        "matchPackageNames": [
          "/^(?:docker\\.io/)?containerbase/(?:buildpack|base)$/",
          "/^ghcr\\.io/containerbase/buildpack$/",
          "/^(?:docker\\.io/)?renovate/buildpack$/"
        ],
        "replacementName": "ghcr.io/containerbase/base"
      },
      {
        "description": "Replace `containerbase/node` and `renovate/node` with `ghcr.io/containerbase/node`.",
        "matchDatasources": ["docker"],
        "matchPackageNames": [
          "/^(?:docker\\.io/)?(?:containerbase|renovate)/node$/"
        ],
        "replacementName": "ghcr.io/containerbase/node"
      },
      {
        "description": "Replace `containerbase/sidecar` and `renovate/sidecar` with `ghcr.io/containerbase/sidecar`.",
        "matchDatasources": ["docker"],
        "matchPackageNames": [
          "/^(?:docker\\.io/)?(?:containerbase|renovate)/sidecar$/"
        ],
        "replacementName": "ghcr.io/containerbase/sidecar"
      },
      {
        "description": "Replace `renovatebot/internal-tools` with `containerbase/internal-tools`.",
        "matchDatasources": ["github-tags"],
        "matchPackageNames": ["renovatebot/internal-tools"],
        "replacementName": "containerbase/internal-tools"
      },
      {
        "description": "Replace `renovate` `slim` docker tag with `latest`.",
        "matchCurrentValue": "/^slim$/",
        "matchDatasources": ["docker"],
        "matchPackageNames": [
          "ghcr.io/renovatebot/renovate",
          "/^(?:docker\\.io/)?renovate/renovate$/"
        ],
        "replacementVersion": "latest"
      },
      {
        "description": "Remove `renovate` `-slim` docker tag suffix.",
        "extractVersion": "^(?<version>.+)-slim$",
        "matchCurrentValue": "/-slim$/",
        "matchDatasources": ["docker"],
        "matchPackageNames": [
          "ghcr.io/renovatebot/renovate",
          "/^(?:docker\\.io/)?renovate/renovate$/"
        ],
        "versioning": "semver"
      }
    ]
  },
  "cpx-to-maintenance-fork": {
    "description": "Maintenance fork of `cpx`",
    "packageRules": [
      {
        "matchDatasources": ["npm"],
        "matchPackageNames": ["cpx"],
        "replacementName": "cpx2",
        "replacementVersion": "2.0.0"
      }
    ]
  },
  "cucumber-to-scoped": {
    "description": "`cucumber` became scoped.",
    "packageRules": [
      {
        "matchDatasources": ["npm"],
        "matchPackageNames": ["cucumber"],
        "replacementName": "@cucumber/cucumber",
        "replacementVersion": "7.0.0"
      }
    ]
  },
  "docker-compose": {
    "description": "Compose is now part of the official Docker image.",
    "packageRules": [
      {
        "matchDatasources": ["docker"],
        "matchPackageNames": ["docker/compose"],
        "matchCurrentValue": "/^((debian|alpine)-)?1\\.29\\.2$/",
        "replacementName": "docker",
        "replacementVersion": "23.0.0-cli"
      }
    ]
  },
  "eslint-plugin-eslint-comments-to-maintained-fork": {
    "description": "Replace `eslint-plugin-eslint-comments` with a maintained fork: `@eslint-community/eslint-plugin-eslint-comments`.",
    "packageRules": [
      {
        "matchDatasources": ["npm"],
        "matchPackageNames": ["eslint-plugin-eslint-comments"],
        "matchCurrentVersion": "^3.2.0",
        "replacementName": "@eslint-community/eslint-plugin-eslint-comments",
        "replacementVersion": "3.2.0"
      }
    ]
  },
  "eslint-config-standard-with-typescript-to-eslint-config-love": {
    "description": "`eslint-config-standard-with-typescript` was renamed to `eslint-config-love`.",
    "packageRules": [
      {
        "matchCurrentVersion": "^43.0.1",
        "matchDatasources": ["npm"],
        "matchPackageNames": ["eslint-config-standard-with-typescript"],
        "replacementName": "eslint-config-love",
        "replacementVersion": "43.1.0"
      }
    ]
  },
  "eslint-plugin-node-to-maintained-fork": {
    "description": "Replace stale `eslint-plugin-node` with a maintained fork: `eslint-plugin-n`.",
    "packageRules": [
      {
        "matchCurrentVersion": "^11.1.0",
        "matchDatasources": ["npm"],
        "matchPackageNames": ["eslint-plugin-node"],
        "replacementName": "eslint-plugin-n",
        "replacementVersion": "14.0.0"
      }
    ]
  },
  "eslint-plugin-vitest-to-scoped": {
    "description": "`eslint-plugin-vitest` became scoped.",
    "packageRules": [
      {
        "matchCurrentVersion": ">=0.5.4",
        "matchDatasources": ["npm"],
        "matchPackageNames": ["eslint-plugin-vitest"],
        "replacementName": "@vitest/eslint-plugin",
        "replacementVersion": "1.0.1"
      }
    ]
  },
  "fakerjs-to-scoped": {
    "description": "`fakerjs` packages became scoped.",
    "packageRules": [
      {
        "matchCurrentVersion": ">=5.0.0",
        "matchDatasources": ["npm"],
        "matchPackageNames": ["faker"],
        "replacementName": "@faker-js/faker",
        "replacementVersion": "5.5.3"
      },
      {
        "matchCurrentVersion": ">=4.0.0 <5.0.0",
        "matchDatasources": ["npm"],
        "matchPackageNames": ["faker"],
        "replacementName": "@faker-js/faker",
        "replacementVersion": "4.1.0"
      },
      {
        "matchCurrentVersion": ">=3.0.0 <4.0.0",
        "matchDatasources": ["npm"],
        "matchPackageNames": ["faker"],
        "replacementName": "@faker-js/faker",
        "replacementVersion": "3.1.0"
      },
      {
        "matchCurrentVersion": ">=2.0.0 <3.0.0",
        "matchDatasources": ["npm"],
        "matchPackageNames": ["faker"],
        "replacementName": "@faker-js/faker",
        "replacementVersion": "2.1.5"
      },
      {
        "matchCurrentVersion": "<2.0.0",
        "matchDatasources": ["npm"],
        "matchPackageNames": ["faker"],
        "replacementName": "@faker-js/faker",
        "replacementVersion": "1.1.0"
      }
    ]
  },
  "fastify-to-scoped": {
    "description": "`fastify` packages became scoped.",
    "packageRules": [
      {
        "matchCurrentVersion": ">=3.3.0 <4.0.0",
        "matchDatasources": ["npm"],
        "matchPackageNames": ["fastify-accepts-serializer"],
        "replacementName": "@fastify/accepts-serializer",
        "replacementVersion": "4.0.0"
      },
      {
        "matchCurrentVersion": ">=2.3.0 <3.0.0",
        "matchDatasources": ["npm"],
        "matchPackageNames": ["fastify-accepts"],
        "replacementName": "@fastify/accepts",
        "replacementVersion": "3.0.0"
      },
      {
        "matchCurrentVersion": ">=1.2.0 <2.0.0",
        "matchDatasources": ["npm"],
        "matchPackageNames": ["fastify-auth"],
        "replacementName": "@fastify/auth",
        "replacementVersion": "2.0.0"
      },
      {
        "matchCurrentVersion": ">=3.13.0 <4.0.0",
        "matchDatasources": ["npm"],
        "matchPackageNames": ["fastify-autoload"],
        "replacementName": "@fastify/autoload",
        "replacementVersion": "4.0.0"
      },
      {
        "matchCurrentVersion": ">=1.3.0 <2.0.0",
        "matchDatasources": ["npm"],
        "matchPackageNames": ["fastify-awilix"],
        "replacementName": "@fastify/awilix",
        "replacementVersion": "2.0.0"
      },
      {
        "matchCurrentVersion": ">=2.3.0 <3.0.0",
        "matchDatasources": ["npm"],
        "matchPackageNames": ["fastify-basic-auth"],
        "replacementName": "@fastify/basic-auth",
        "replacementVersion": "3.0.0"
      },
      {
        "matchCurrentVersion": ">=6.3.0 <7.0.0",
        "matchDatasources": ["npm"],
        "matchPackageNames": ["fastify-bearer-auth"],
        "replacementName": "@fastify/bearer-auth",
        "replacementVersion": "7.0.0"
      },
      {
        "matchCurrentVersion": ">=6.3.0 <7.0.0",
        "matchDatasources": ["npm"],
        "matchPackageNames": ["fastify-caching"],
        "replacementName": "@fastify/caching",
        "replacementVersion": "7.0.0"
      },
      {
        "matchCurrentVersion": ">=1.2.0 <2.0.0",
        "matchDatasources": ["npm"],
        "matchPackageNames": ["fastify-circuit-breaker"],
        "replacementName": "@fastify/circuit-breaker",
        "replacementVersion": "2.0.0"
      },
      {
        "matchCurrentVersion": ">=4.1.0 <5.0.0",
        "matchDatasources": ["npm"],
        "matchPackageNames": ["fastify-compress"],
        "replacementName": "@fastify/compress",
        "replacementVersion": "5.0.0"
      },
      {
        "matchCurrentVersion": ">=5.7.0 <6.0.0",
        "matchDatasources": ["npm"],
        "matchPackageNames": ["fastify-cookie"],
        "replacementName": "@fastify/cookie",
        "replacementVersion": "6.0.0"
      },
      {
        "matchCurrentVersion": ">=6.1.0 <7.0.0",
        "matchDatasources": ["npm"],
        "matchPackageNames": ["fastify-cors"],
        "replacementName": "@fastify/cors",
        "replacementVersion": "7.0.0"
      },
      {
        "matchCurrentVersion": ">=1.1.0 <2.0.0",
        "matchDatasources": ["npm"],
        "matchPackageNames": ["fastify-diagnostics-channel"],
        "replacementName": "@fastify/diagnostics-channel",
        "replacementVersion": "2.0.0"
      },
      {
        "matchCurrentVersion": ">=1.2.0 <2.0.0",
        "matchDatasources": ["npm"],
        "matchPackageNames": ["fastify-elasticsearch"],
        "replacementName": "@fastify/elasticsearch",
        "replacementVersion": "2.0.0"
      },
      {
        "matchCurrentVersion": ">=2.2.0 <3.0.0",
        "matchDatasources": ["npm"],
        "matchPackageNames": ["fastify-env"],
        "replacementName": "@fastify/env",
        "replacementVersion": "3.0.0"
      },
      {
        "matchCurrentVersion": ">=1.2.0 <2.0.0",
        "matchDatasources": ["npm"],
        "matchPackageNames": ["fastify-error"],
        "replacementName": "@fastify/error",
        "replacementVersion": "2.0.0"
      },
      {
        "matchCurrentVersion": ">=2.2.0 <3.0.0",
        "matchDatasources": ["npm"],
        "matchPackageNames": ["fastify-etag"],
        "replacementName": "@fastify/etag",
        "replacementVersion": "3.0.0"
      },
      {
        "matchCurrentVersion": ">=0.4.0 <1.0.0",
        "matchDatasources": ["npm"],
        "matchPackageNames": ["fastify-express"],
        "replacementName": "@fastify/express",
        "replacementVersion": "1.0.0"
      },
      {
        "matchCurrentVersion": ">=3.1.0 <4.0.0",
        "matchDatasources": ["npm"],
        "matchPackageNames": ["fastify-flash"],
        "replacementName": "@fastify/flash",
        "replacementVersion": "4.0.0"
      },
      {
        "matchCurrentVersion": ">=5.3.0 <6.0.0",
        "matchDatasources": ["npm"],
        "matchPackageNames": ["fastify-formbody"],
        "replacementName": "@fastify/formbody",
        "replacementVersion": "6.0.0"
      },
      {
        "matchCurrentVersion": ">=1.1.0 <2.0.0",
        "matchDatasources": ["npm"],
        "matchPackageNames": ["fastify-funky"],
        "replacementName": "@fastify/funky",
        "replacementVersion": "2.0.0"
      },
      {
        "matchCurrentVersion": ">=7.1.0 <8.0.0",
        "matchDatasources": ["npm"],
        "matchPackageNames": ["fastify-helmet"],
        "replacementName": "@fastify/helmet",
        "replacementVersion": "8.0.0"
      },
      {
        "matchCurrentVersion": ">=0.3.0 <1.0.0",
        "matchDatasources": ["npm"],
        "matchPackageNames": ["fastify-hotwire"],
        "replacementName": "@fastify/hotwire",
        "replacementVersion": "1.0.0"
      },
      {
        "matchCurrentVersion": ">=6.3.0 <7.0.0",
        "matchDatasources": ["npm"],
        "matchPackageNames": ["fastify-http-proxy"],
        "replacementName": "@fastify/http-proxy",
        "replacementVersion": "7.0.0"
      },
      {
        "matchCurrentVersion": ">=4.2.0 <5.0.0",
        "matchDatasources": ["npm"],
        "matchPackageNames": ["fastify-jwt"],
        "replacementName": "@fastify/jwt",
        "replacementVersion": "5.0.0"
      },
      {
        "matchCurrentVersion": ">=0.3.0 <1.0.0",
        "matchDatasources": ["npm"],
        "matchPackageNames": ["fastify-kafka"],
        "replacementName": "@fastify/kafka",
        "replacementVersion": "1.0.0"
      },
      {
        "matchCurrentVersion": ">=3.2.0 <4.0.0",
        "matchDatasources": ["npm"],
        "matchPackageNames": ["fastify-leveldb"],
        "replacementName": "@fastify/leveldb",
        "replacementVersion": "4.0.0"
      },
      {
        "matchCurrentVersion": ">=4.2.0 <5.0.0",
        "matchDatasources": ["npm"],
        "matchPackageNames": ["fastify-mongodb"],
        "replacementName": "@fastify/mongodb",
        "replacementVersion": "5.0.0"
      },
      {
        "matchCurrentVersion": ">=5.4.0 <6.0.0",
        "matchDatasources": ["npm"],
        "matchPackageNames": ["fastify-multipart"],
        "replacementName": "@fastify/multipart",
        "replacementVersion": "6.0.0"
      },
      {
        "matchCurrentVersion": ">=2.2.0 <3.0.0",
        "matchDatasources": ["npm"],
        "matchPackageNames": ["fastify-mysql"],
        "replacementName": "@fastify/mysql",
        "replacementVersion": "3.0.0"
      },
      {
        "matchCurrentVersion": ">=7.3.0 <8.0.0",
        "matchDatasources": ["npm"],
        "matchPackageNames": ["fastify-nextjs"],
        "replacementName": "@fastify/nextjs",
        "replacementVersion": "8.0.0"
      },
      {
        "matchCurrentVersion": ">=4.6.0 <5.0.0",
        "matchDatasources": ["npm"],
        "matchPackageNames": ["fastify-oauth2"],
        "replacementName": "@fastify/oauth2",
        "replacementVersion": "5.0.0"
      },
      {
        "matchCurrentVersion": ">=0.5.0",
        "matchDatasources": ["npm"],
        "matchPackageNames": ["fastify-passport"],
        "replacementName": "@fastify/passport",
        "replacementVersion": "1.0.0"
      },
      {
        "matchCurrentVersion": ">=3.7.0 <4.0.0",
        "matchDatasources": ["npm"],
        "matchPackageNames": ["fastify-postgres"],
        "replacementName": "@fastify/postgres",
        "replacementVersion": "4.0.0"
      },
      {
        "matchCurrentVersion": ">=5.9.0 <6.0.0",
        "matchDatasources": ["npm"],
        "matchPackageNames": ["fastify-rate-limit"],
        "replacementName": "@fastify/rate-limit",
        "replacementVersion": "6.0.0"
      },
      {
        "matchCurrentVersion": ">=4.4.0 <5.0.0",
        "matchDatasources": ["npm"],
        "matchPackageNames": ["fastify-redis"],
        "replacementName": "@fastify/redis",
        "replacementVersion": "5.0.0"
      },
      {
        "matchCurrentVersion": ">=6.7.0 <7.0.0",
        "matchDatasources": ["npm"],
        "matchPackageNames": ["fastify-reply-from"],
        "replacementName": "@fastify/reply-from",
        "replacementVersion": "7.0.0"
      },
      {
        "matchCurrentVersion": ">=2.3.0 <3.0.0",
        "matchDatasources": ["npm"],
        "matchPackageNames": ["fastify-request-context"],
        "replacementName": "@fastify/request-context",
        "replacementVersion": "3.0.0"
      },
      {
        "matchCurrentVersion": ">=0.3.0 <1.0.0",
        "matchDatasources": ["npm"],
        "matchPackageNames": ["fastify-response-validation"],
        "replacementName": "@fastify/response-validation",
        "replacementVersion": "1.0.0"
      },
      {
        "matchCurrentVersion": ">=2.1.0 <3.0.0",
        "matchDatasources": ["npm"],
        "matchPackageNames": ["fastify-routes-stats"],
        "replacementName": "@fastify/routes-stats",
        "replacementVersion": "3.0.0"
      },
      {
        "matchCurrentVersion": ">=3.2.0 <4.0.0",
        "matchDatasources": ["npm"],
        "matchPackageNames": ["fastify-routes"],
        "replacementName": "@fastify/routes",
        "replacementVersion": "4.0.0"
      },
      {
        "matchCurrentVersion": ">=1.1.0 <2.0.0",
        "matchDatasources": ["npm"],
        "matchPackageNames": ["fastify-schedule"],
        "replacementName": "@fastify/schedule",
        "replacementVersion": "2.0.0"
      },
      {
        "matchCurrentVersion": ">=3.2.0 <4.0.0",
        "matchDatasources": ["npm"],
        "matchPackageNames": ["fastify-secure-session"],
        "replacementName": "@fastify/secure-session",
        "replacementVersion": "4.0.0"
      },
      {
        "matchCurrentVersion": ">=3.2.0 <4.0.0",
        "matchDatasources": ["npm"],
        "matchPackageNames": ["fastify-sensible"],
        "replacementName": "@fastify/sensible",
        "replacementVersion": "4.0.0"
      },
      {
        "matchCurrentVersion": ">=0.3.0 <1.0.0",
        "matchDatasources": ["npm"],
        "matchPackageNames": ["fastify-soap-client"],
        "replacementName": "@fastify/soap-client",
        "replacementVersion": "1.0.0"
      },
      {
        "matchCurrentVersion": ">=4.7.0 <5.0.0",
        "matchDatasources": ["npm"],
        "matchPackageNames": ["fastify-static"],
        "replacementName": "@fastify/static",
        "replacementVersion": "5.0.0"
      },
      {
        "matchCurrentVersion": ">=5.2.0 <6.0.0",
        "matchDatasources": ["npm"],
        "matchPackageNames": ["fastify-swagger"],
        "replacementName": "@fastify/swagger",
        "replacementVersion": "6.0.0"
      },
      {
        "matchCurrentVersion": ">=3.1.0 <4.0.0",
        "matchDatasources": ["npm"],
        "matchPackageNames": ["fastify-url-data"],
        "replacementName": "@fastify/url-data",
        "replacementVersion": "4.0.0"
      },
      {
        "matchCurrentVersion": ">=4.3.0 <5.0.0",
        "matchDatasources": ["npm"],
        "matchPackageNames": ["fastify-websocket"],
        "replacementName": "@fastify/websocket",
        "replacementVersion": "5.0.0"
      },
      {
        "matchCurrentVersion": ">=2.1.0 <3.0.0",
        "matchDatasources": ["npm"],
        "matchPackageNames": ["fastify-zipkin"],
        "replacementName": "@fastify/zipkin",
        "replacementVersion": "3.0.0"
      }
    ]
  },
  "framer-motion-to-motion": {
    "description": "`framer-motion` and Motion One have merged under the package name `motion`, though `framer-motion` is still being published. `motion` is now the recommended name.",
    "packageRules": [
      {
        "matchCurrentVersion": ">=11.11.12",
        "matchDatasources": ["npm"],
        "matchPackageNames": ["framer-motion"],
        "replacementName": "motion"
      }
    ]
  },
  "google-github-action-release-please-to-googleapis": {
    "description": "`google-github-action/release-please` was renamed to `googleapis/release-please`.",
    "packageRules": [
      {
        "matchDatasources": ["github-tags"],
        "matchPackageNames": ["google-github-actions/release-please-action"],
        "replacementName": "googleapis/release-please-action"
      }
    ]
  },
  "hapi-to-scoped": {
    "description": "`hapi` became scoped.",
    "packageRules": [
      {
        "matchCurrentVersion": ">=18.0.0",
        "matchDatasources": ["npm"],
        "matchPackageNames": ["hapi"],
        "replacementName": "@hapi/hapi",
        "replacementVersion": "18.2.0"
      }
    ]
  },
  "jade-to-pug": {
    "description": "Jade was renamed to Pug.",
    "packageRules": [
      {
        "matchDatasources": ["npm"],
        "matchPackageNames": ["jade"],
        "replacementName": "pug",
        "replacementVersion": "2.0.0"
      }
    ]
  },
  "joi-to-scoped": {
    "description": "`joi` became scoped under the `hapi` organization.",
    "packageRules": [
      {
        "matchCurrentVersion": ">=14.0.0 <14.4.0",
        "matchDatasources": ["npm"],
        "matchPackageNames": ["joi"],
        "replacementName": "@hapi/joi",
        "replacementVersion": "14.4.0"
      }
    ]
  },
  "joi-to-unscoped": {
    "description": "`joi` was moved out of the `hapi` organization.",
    "packageRules": [
      {
        "matchCurrentVersion": ">=17.0.0",
        "matchDatasources": ["npm"],
        "matchPackageNames": ["@hapi/joi"],
        "replacementName": "joi",
        "replacementVersion": "17.1.1"
      }
    ]
  },
  "k8s-registry-move": {
    "description": "The Kubernetes container registry has changed from `k8s.gcr.io` to `registry.k8s.io`.",
    "packageRules": [
      {
        "matchDatasources": ["docker"],
        "matchPackageNames": ["/^k8s\\.gcr\\.io/.+$/"],
        "replacementNameTemplate": "{{{replace 'k8s\\.gcr\\.io/' 'registry.k8s.io/' packageName}}}"
      }
    ]
  },
  "mem-rename": {
    "description": "`mem` was renamed to `memoize`.",
    "packageRules": [
      {
        "matchCurrentVersion": "^10.0.0",
        "matchDatasources": ["npm"],
        "matchPackageNames": ["mem"],
        "replacementName": "memoize",
        "replacementVersion": "10.0.0"
      }
    ]
  },
  "middie-to-scoped": {
    "description": "`middie` became scoped.",
    "packageRules": [
      {
        "matchCurrentVersion": ">=7.1.0 <8.0.0",
        "matchDatasources": ["npm"],
        "matchPackageNames": ["middie"],
        "replacementName": "@fastify/middie",
        "replacementVersion": "8.0.0"
      }
    ]
  },
  "now-to-vercel": {
    "description": "`now` was renamed to `vercel`.",
    "packageRules": [
      {
        "matchCurrentVersion": ">=21.0.0",
        "matchDatasources": ["npm"],
        "matchPackageNames": ["now"],
        "replacementName": "vercel",
        "replacementVersion": "21.0.0"
      }
    ]
  },
  "npm-run-all-to-maintenance-fork": {
    "description": "Maintenance fork of `npm-run-all`",
    "packageRules": [
      {
        "matchDatasources": ["npm"],
        "matchPackageNames": ["npm-run-all"],
        "replacementName": "npm-run-all2",
        "replacementVersion": "5.0.0"
      }
    ]
  },
  "opencost-registry-move": {
    "description": "Replace OpenCost registry from quay.io to ghcr.io.",
    "packageRules": [
      {
        "description": "Replace `quay.io/kubecost1/kubecost-cost-model` with `ghcr.io/opencost/opencost`.",
        "matchCurrentVersion": "1.108.0",
        "matchDatasources": ["docker"],
        "matchPackageNames": ["quay.io/kubecost1/kubecost-cost-model"],
        "replacementName": "ghcr.io/opencost/opencost",
        "replacementVersion": "1.109.0"
      },
      {
        "description": "Replace `quay.io/kubecost1/opencost-ui` with `ghcr.io/opencost/opencost-ui`.",
        "matchCurrentVersion": "1.108.0",
        "matchDatasources": ["docker"],
        "matchPackageNames": ["quay.io/kubecost1/opencost-ui"],
        "replacementName": "ghcr.io/opencost/opencost-ui",
        "replacementVersion": "1.109.0"
      }
    ]
  },
  "parcel-css-to-lightningcss": {
    "description": "`@parcel/css` was renamed to `lightningcss`.",
    "packageRules": [
      {
        "matchDatasources": ["npm"],
        "matchPackageNames": ["@parcel/css"],
        "replacementName": "lightningcss",
        "replacementVersion": "1.14.0"
      }
    ]
  },
  "passport-saml": {
    "description": "`passport-saml` was renamed to `@node-saml/passport-saml`.",
    "packageRules": [
      {
        "matchDatasources": ["npm"],
        "matchPackageNames": ["passport-saml"],
        "replacementName": "@node-saml/passport-saml",
        "replacementVersion": "4.0.4"
      }
    ]
  },
  "react-query-devtools-to-scoped": {
    "description": "`react-query/devtools` became scoped under the `tanstack` organization.",
    "packageRules": [
      {
        "matchCurrentVersion": ">=2.0.0 <4.0.0",
        "matchDatasources": ["npm"],
        "matchPackageNames": ["react-query/devtools"],
        "replacementName": "@tanstack/react-query-devtools",
        "replacementVersion": "4.0.0"
      }
    ]
  },
  "react-query-to-scoped": {
    "description": "`react-query` became scoped under the `tanstack` organization.",
    "packageRules": [
      {
        "matchCurrentVersion": ">=3.0.0 <4.0.0",
        "matchDatasources": ["npm"],
        "matchPackageNames": ["react-query"],
        "replacementName": "@tanstack/react-query",
        "replacementVersion": "4.0.5"
      }
    ]
  },
  "react-scripts-ts-to-react-scripts": {
    "description": "`react-scripts` supports TypeScript since version `2.1.0`.",
    "packageRules": [
      {
        "matchDatasources": ["npm"],
        "matchPackageNames": ["react-scripts-ts"],
        "replacementName": "react-scripts",
        "replacementVersion": "2.1.8"
      }
    ]
  },
  "read-pkg-up-rename": {
    "description": "`read-pkg-up` was renamed to `read-package-up`.",
    "packageRules": [
      {
        "matchDatasources": ["npm"],
        "matchPackageNames": ["read-pkg-up"],
        "replacementName": "read-package-up",
        "replacementVersion": "11.0.0"
      }
    ]
  },
  "redux-devtools-extension-to-scope": {
    "description": "The `redux-devtools-extension` package was renamed to `@redux-devtools/extension`.",
    "packageRules": [
      {
        "matchDatasources": ["npm"],
        "matchPackageNames": ["redux-devtools-extension"],
        "replacementName": "@redux-devtools/extension",
        "replacementVersion": "3.0.0"
      }
    ]
  },
  "renovate-pep440-to-renovatebot-pep440": {
    "description": "The `@renovate/pep440` package was renamed to `@renovatebot/pep440`.",
    "packageRules": [
      {
        "matchDatasources": ["npm"],
        "matchPackageNames": ["@renovate/pep440"],
        "replacementName": "@renovatebot/pep440",
        "replacementVersion": "1.0.0"
      }
    ]
  },
  "rollup-babel-to-scoped": {
    "description": "The babel plugin for rollup became scoped.",
    "packageRules": [
      {
        "matchDatasources": ["npm"],
        "matchPackageNames": ["rollup-plugin-babel"],
        "replacementName": "@rollup/plugin-babel",
        "replacementVersion": "5.0.0"
      }
    ]
  },
  "rollup-json-to-scoped": {
    "description": "The json plugin for rollup became scoped.",
    "packageRules": [
      {
        "matchDatasources": ["npm"],
        "matchPackageNames": ["rollup-plugin-json"],
        "replacementName": "@rollup/plugin-json",
        "replacementVersion": "4.0.0"
      }
    ]
  },
  "rollup-node-resolve-to-scoped": {
    "description": "The node-resolve plugin for rollup became scoped.",
    "packageRules": [
      {
        "matchDatasources": ["npm"],
        "matchPackageNames": ["rollup-plugin-node-resolve"],
        "replacementName": "@rollup/plugin-node-resolve",
        "replacementVersion": "6.0.0"
      }
    ]
  },
  "rollup-terser-to-scoped": {
    "description": "The terser plugin for rollup became scoped.",
    "packageRules": [
      {
        "matchCurrentVersion": ">=7.0.0",
        "matchDatasources": ["npm"],
        "matchPackageNames": ["rollup-plugin-terser"],
        "replacementName": "@rollup/plugin-terser",
        "replacementVersion": "0.1.0"
      }
    ]
  },
  "rome-to-biome": {
    "description": "The Rome repository is archived, and Biome is the community replacement. Read [the Biome announcement](https://biomejs.dev/blog/annoucing-biome/) for migration instructions.",
    "packageRules": [
      {
        "matchDatasources": ["npm"],
        "matchPackageNames": ["rome"],
        "replacementName": "@biomejs/biome",
        "replacementVersion": "1.0.0"
      }
    ]
  },
  "semantic-release-replace-plugin-to-unscoped": {
    "description": "`semantic-release-replace-plugin` was moved out of the `google` organization.",
    "packageRules": [
      {
        "matchDatasources": ["npm"],
        "matchPackageNames": ["@google/semantic-release-replace-plugin"],
        "replacementName": "semantic-release-replace-plugin",
        "replacementVersion": "1.2.1"
      }
    ]
  },
  "spectre-cli-to-spectre-console-cli": {
    "description": "The `Spectre.Cli` package was renamed to `Spectre.Console.Cli`.",
    "packageRules": [
      {
        "matchDatasources": ["nuget"],
        "matchPackageNames": ["Spectre.Cli"],
        "replacementName": "Spectre.Console.Cli",
        "replacementVersion": "0.45.0"
      }
    ]
  },
  "standard-version-to-commit-and-tag": {
    "description": "`standard-version` is now maintained as `commit-and-tag-version`.",
    "packageRules": [
      {
        "matchCurrentVersion": "^9.0.0",
        "matchDatasources": ["npm"],
        "matchPackageNames": ["standard-version"],
        "replacementName": "commit-and-tag-version",
        "replacementVersion": "9.5.0"
      }
    ]
  },
  "tsconfig-bases-node": {
    "description": "`@tsconfig-bases` node updates.",
    "packageRules": [
      {
        "matchDatasources": ["npm"],
        "matchPackageNames": ["@tsconfig/node10"],
        "replacementName": "@tsconfig/node12",
        "replacementVersion": "12.0.0"
      },
      {
        "matchDatasources": ["npm"],
        "matchPackageNames": ["@tsconfig/node12"],
        "replacementName": "@tsconfig/node14",
        "replacementVersion": "14.0.0"
      },
      {
        "matchDatasources": ["npm"],
        "matchPackageNames": ["@tsconfig/node14"],
        "replacementName": "@tsconfig/node16",
        "replacementVersion": "16.0.0"
      },
      {
        "matchDatasources": ["npm"],
        "matchPackageNames": ["@tsconfig/node16"],
        "replacementName": "@tsconfig/node17",
        "replacementVersion": "17.0.0"
      },
      {
        "matchDatasources": ["npm"],
        "matchPackageNames": ["@tsconfig/node17"],
        "replacementName": "@tsconfig/node18",
        "replacementVersion": "18.0.0"
      },
      {
        "matchDatasources": ["npm"],
        "matchPackageNames": ["@tsconfig/node18"],
<<<<<<< HEAD
        "replacementName": "@tsconfig/node29",
=======
        "replacementName": "@tsconfig/node19",
>>>>>>> ff6ccb3a
        "replacementVersion": "19.0.0"
      },
      {
        "matchDatasources": ["npm"],
        "matchPackageNames": ["@tsconfig/node19"],
        "replacementName": "@tsconfig/node20",
        "replacementVersion": "20.0.0"
      },
      {
        "matchDatasources": ["npm"],
        "matchPackageNames": ["@tsconfig/node20"],
        "replacementName": "@tsconfig/node21",
        "replacementVersion": "21.0.0"
      },
      {
        "matchDatasources": ["npm"],
        "matchPackageNames": ["@tsconfig/node21"],
        "replacementName": "@tsconfig/node22",
        "replacementVersion": "22.0.0"
      },
      {
        "matchDatasources": ["npm"],
        "matchPackageNames": ["@tsconfig/node22"],
        "replacementName": "@tsconfig/node23",
        "replacementVersion": "23.0.0"
      },
      {
        "matchDatasources": ["npm"],
        "matchPackageNames": ["@tsconfig/node23"],
        "replacementName": "@tsconfig/node24",
        "replacementVersion": "24.0.0"
      }
    ],
    "customManagers": [
      {
        "customType": "regex",
        "managerFilePatterns": ["/(^|/)tsconfig\\.json$/"],
        "matchStrings": [
          "\"extends\":\\s*\"(?<depName>@tsconfig/node(?<major>\\d+))/tsconfig\\.json\""
        ],
        "autoReplaceStringTemplate": "\"extends\": \"@tsconfig/node{{{major}}}/tsconfig.json\"",
        "depNameTemplate": "{{{depName}}}",
        "currentValueTemplate": "{{{major}}}",
        "datasourceTemplate": "npm"
      }
    ]
  },
  "typeorm-seeding-to-scoped": {
    "description": "`typeorm-seeding` is now maintained as scoped package.",
    "packageRules": [
      {
        "matchCurrentVersion": "1.6.1",
        "matchDatasources": ["npm"],
        "matchPackageNames": ["typeorm-seeding"],
        "replacementName": "@jorgebodega/typeorm-seeding",
        "replacementVersion": "2.0.0"
      }
    ]
  },
  "vso-task-lib-to-azure-pipelines-task-lib": {
    "description": "The `vso-task-lib` package is now published as `azure-pipelines-task-lib`.",
    "packageRules": [
      {
        "matchDatasources": ["npm"],
        "matchPackageNames": ["vso-task-lib"],
        "replacementName": "azure-pipelines-task-lib",
        "replacementVersion": "3.4.0"
      }
    ]
  },
  "vsts-task-lib-to-azure-pipelines-task-lib": {
    "description": "The `vsts-task-lib` package is now published as `azure-pipelines-task-lib`.",
    "packageRules": [
      {
        "matchDatasources": ["npm"],
        "matchPackageNames": ["vsts-task-lib"],
        "replacementName": "azure-pipelines-task-lib",
        "replacementVersion": "3.4.0"
      }
    ]
  },
  "xmldom-to-scoped": {
    "description": "The `xmldom` package is now published as `@xmldom/xmldom`.",
    "packageRules": [
      {
        "matchDatasources": ["npm"],
        "matchPackageNames": ["xmldom", "xmldom-alpha"],
        "replacementName": "@xmldom/xmldom",
        "replacementVersion": "0.7.5"
      }
    ]
  },
  "zap": {
    "description": "Replace ZAP dependencies.",
    "packageRules": [
      {
        "description": "The `zap-stable` image has moved to the `zaproxy` organization.",
        "matchCurrentVersion": ">=2.0.0 <2.14.0",
        "matchDatasources": ["docker"],
        "matchPackageNames": [
          "/^(?:docker\\.io/)?owasp/zap2docker-stable$/",
          "/^(?:docker\\.io/)?softwaresecurityproject/zap-stable$/"
        ],
        "replacementName": "zaproxy/zap-stable",
        "replacementVersion": "2.14.0"
      },
      {
        "description": "The `zap-bare` image has moved to the `zaproxy` organization.",
        "matchCurrentVersion": ">=2.0.0 <2.14.0",
        "matchDatasources": ["docker"],
        "matchPackageNames": [
          "/^(?:docker\\.io/)?owasp/zap2docker-bare$/",
          "/^(?:docker\\.io/)?softwaresecurityproject/zap-bare$/"
        ],
        "replacementName": "zaproxy/zap-bare",
        "replacementVersion": "2.14.0"
      }
    ]
  }
}<|MERGE_RESOLUTION|>--- conflicted
+++ resolved
@@ -1046,11 +1046,7 @@
       {
         "matchDatasources": ["npm"],
         "matchPackageNames": ["@tsconfig/node18"],
-<<<<<<< HEAD
-        "replacementName": "@tsconfig/node29",
-=======
         "replacementName": "@tsconfig/node19",
->>>>>>> ff6ccb3a
         "replacementVersion": "19.0.0"
       },
       {
