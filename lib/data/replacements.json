--- conflicted
+++ resolved
@@ -8,11 +8,8 @@
       "replacements:containerbase",
       "replacements:cpx-to-maintenance-fork",
       "replacements:cucumber-to-scoped",
-<<<<<<< HEAD
       "replacements:docker-compose",
-=======
       "replacements:eslint-plugin-eslint-comments-to-maintained-fork",
->>>>>>> 252b3c57
       "replacements:eslint-config-standard-with-typescript-to-eslint-config-love",
       "replacements:eslint-plugin-node-to-maintained-fork",
       "replacements:eslint-plugin-vitest-to-scoped",
@@ -217,7 +214,6 @@
       }
     ]
   },
-<<<<<<< HEAD
   "docker-compose": {
     "description": "Compose has been integrated in the official Docker image.",
     "packageRules": [
@@ -227,7 +223,9 @@
         "matchCurrentValue": "/^((debian|alpine)-)?1\\.29\\.2$/",
         "replacementName": "docker",
         "replacementVersion": "23.0.0-cli"
-=======
+      }
+    ]
+  },
   "eslint-plugin-eslint-comments-to-maintained-fork": {
     "description": "Replace `eslint-plugin-eslint-comments` with a maintained fork: `@eslint-community/eslint-plugin-eslint-comments`.",
     "packageRules": [
@@ -237,7 +235,6 @@
         "matchCurrentVersion": "^3.2.0",
         "replacementName": "@eslint-community/eslint-plugin-eslint-comments",
         "replacementVersion": "3.2.0"
->>>>>>> 252b3c57
       }
     ]
   },
