--- conflicted
+++ resolved
@@ -1,12 +1,7 @@
 #!/usr/bin/env node
 // istanbul ignore file
 import { dequal } from 'dequal';
-<<<<<<< HEAD
-import { readFileSync } from 'fs-extra';
-=======
 import { readFile } from 'fs-extra';
-import JSON5 from 'json5';
->>>>>>> a7792bc5
 import { configFileNames } from './config/app-strings';
 import { massageConfig } from './config/massage';
 import { migrateConfig } from './config/migration';
@@ -59,12 +54,7 @@
     (name) => name !== 'package.json'
   )) {
     try {
-<<<<<<< HEAD
-      const parsedContent = getParsedContent(file);
-=======
-      const rawContent = await readFile(file, 'utf8');
-      logger.info(`Validating ${file}`);
->>>>>>> a7792bc5
+      const parsedContent = await getParsedContent(file);
       try {
         logger.info(`Validating ${file}`);
         await validate(file, parsedContent);
