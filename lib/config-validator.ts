--- conflicted
+++ resolved
@@ -127,12 +127,8 @@
             false,
             'package.json > renovate-config',
             presetConfig,
-<<<<<<< HEAD
-            strict
-=======
             strict,
-            true,
->>>>>>> 886eb5cc
+            true
           );
         }
       }
