--- conflicted
+++ resolved
@@ -100,746 +100,6 @@
 
 ## Configuration Options
 
-<<<<<<< HEAD
-<table>
-<tr>
-  <th>Name</th>
-  <th>Description</th>
-  <th>Type</th>
-  <th>Default value</th>
-  <th>Environment</th>
-  <th>CLI</th>
-</tr>
-<tr>
-  <td>`extends`</td>
-  <td>Configuration presets to use/extend</td>
-  <td>list</td>
-  <td><pre>[]</pre></td>
-  <td>`RENOVATE_EXTENDS`</td>
-  <td><td>
-</tr>
-<tr>
-  <td>`description`</td>
-  <td>Plain text description for a config or preset</td>
-  <td>list</td>
-  <td><pre>[]</pre></td>
-  <td></td>
-  <td><td>
-</tr>
-<tr>
-  <td>`enabled`</td>
-  <td>Enable or disable renovate</td>
-  <td>boolean</td>
-  <td><pre>true</pre></td>
-  <td></td>
-  <td><td>
-</tr>
-<tr>
-  <td>`logLevel`</td>
-  <td>Logging level</td>
-  <td>string</td>
-  <td><pre>"info"</pre></td>
-  <td>`LOG_LEVEL`</td>
-  <td>`--log-level`<td>
-</tr>
-<tr>
-  <td>`logFile`</td>
-  <td>Log file path</td>
-  <td>string</td>
-  <td><pre>null</pre></td>
-  <td>`RENOVATE_LOG_FILE`</td>
-  <td>`--log-file`<td>
-</tr>
-<tr>
-  <td>`logFileLevel`</td>
-  <td>Log file log level</td>
-  <td>string</td>
-  <td><pre>"debug"</pre></td>
-  <td>`RENOVATE_LOG_FILE_LEVEL`</td>
-  <td>`--log-file-level`<td>
-</tr>
-<tr>
-  <td>`onboarding`</td>
-  <td>Require a Configuration PR first</td>
-  <td>boolean</td>
-  <td><pre>true</pre></td>
-  <td>`RENOVATE_ONBOARDING`</td>
-  <td>`--onboarding`<td>
-</tr>
-<tr>
-  <td>`renovateFork`</td>
-  <td>Whether to renovate a forked repository or not.</td>
-  <td>boolean</td>
-  <td><pre>false</pre></td>
-  <td>`RENOVATE_RENOVATE_FORK`</td>
-  <td>`--renovate-fork`<td>
-</tr>
-<tr>
-  <td>`forkMode`</td>
-  <td>Set to true if Renovate should fork the source repository and create branches there instead</td>
-  <td>boolean</td>
-  <td><pre>false</pre></td>
-  <td>`RENOVATE_FORK_MODE`</td>
-  <td>`--fork-mode`<td>
-</tr>
-<tr>
-  <td>`privateKey`</td>
-  <td>Server-side private key</td>
-  <td>string</td>
-  <td><pre>null</pre></td>
-  <td>`RENOVATE_PRIVATE_KEY`</td>
-  <td>`--private-key`<td>
-</tr>
-<tr>
-  <td>`encrypted`</td>
-  <td>A configuration object containing configuration encrypted with project key. Valid inside renovate.json only</td>
-  <td>json</td>
-  <td><pre>null</pre></td>
-  <td>`RENOVATE_ENCRYPTED`</td>
-  <td>`--encrypted`<td>
-</tr>
-<tr>
-  <td>`timezone`</td>
-  <td>[IANA Time Zone](https://en.wikipedia.org/wiki/List_of_tz_database_time_zones)</td>
-  <td>string</td>
-  <td><pre>null</pre></td>
-  <td>`RENOVATE_TIMEZONE`</td>
-  <td>`--timezone`<td>
-</tr>
-<tr>
-  <td>`schedule`</td>
-  <td>Times of day/week to renovate</td>
-  <td>list</td>
-  <td><pre>[]</pre></td>
-  <td></td>
-  <td><td>
-</tr>
-<tr>
-  <td>`updateNotScheduled`</td>
-  <td>Whether to update (but not create) branches when not scheduled</td>
-  <td>boolean</td>
-  <td><pre>true</pre></td>
-  <td>`RENOVATE_UPDATE_NOT_SCHEDULED`</td>
-  <td>`--update-not-scheduled`<td>
-</tr>
-<tr>
-  <td>`onboarding`</td>
-  <td>Require a Configuration PR first</td>
-  <td>boolean</td>
-  <td><pre>true</pre></td>
-  <td>`RENOVATE_ONBOARDING`</td>
-  <td>`--onboarding`<td>
-</tr>
-<tr>
-  <td>`platform`</td>
-  <td>Platform type of repository</td>
-  <td>string</td>
-  <td><pre>"github"</pre></td>
-  <td>`RENOVATE_PLATFORM`</td>
-  <td>`--platform`<td>
-</tr>
-<tr>
-  <td>`endpoint`</td>
-  <td>Custom endpoint to use</td>
-  <td>string</td>
-  <td><pre>null</pre></td>
-  <td>`RENOVATE_ENDPOINT`</td>
-  <td>`--endpoint`<td>
-</tr>
-<tr>
-  <td>`token`</td>
-  <td>Repository Auth Token</td>
-  <td>string</td>
-  <td><pre>null</pre></td>
-  <td>`RENOVATE_TOKEN`</td>
-  <td>`--token`<td>
-</tr>
-<tr>
-  <td>`npmrc`</td>
-  <td>String copy of npmrc file. Use \n instead of line breaks</td>
-  <td>string</td>
-  <td><pre>null</pre></td>
-  <td>`RENOVATE_NPMRC`</td>
-  <td>`--npmrc`<td>
-</tr>
-<tr>
-  <td>`yarnrc`</td>
-  <td>String copy of yarnrc file. Use \n instead of line breaks</td>
-  <td>string</td>
-  <td><pre>null</pre></td>
-  <td>`RENOVATE_YARNRC`</td>
-  <td>`--yarnrc`<td>
-</tr>
-<tr>
-  <td>`copyLocalLibs`</td>
-  <td>enable copy local libraries found in package.json like `"lib1: file:../path/to/folder"`, warning: feature may be deprecated in future.</td>
-  <td>boolean</td>
-  <td><pre>false</pre></td>
-  <td>`RENOVATE_COPY_LOCAL_LIBS`</td>
-  <td>`--copy-local-libs`<td>
-</tr>
-<tr>
-  <td>`ignoreNpmrcFile`</td>
-  <td>Whether to ignore any .npmrc file found in repository</td>
-  <td>boolean</td>
-  <td><pre>false</pre></td>
-  <td>`RENOVATE_IGNORE_NPMRC_FILE`</td>
-  <td>`--ignore-npmrc-file`<td>
-</tr>
-<tr>
-  <td>`autodiscover`</td>
-  <td>Autodiscover all repositories</td>
-  <td>boolean</td>
-  <td><pre>false</pre></td>
-  <td>`RENOVATE_AUTODISCOVER`</td>
-  <td>`--autodiscover`<td>
-</tr>
-<tr>
-  <td>`repositories`</td>
-  <td>List of Repositories</td>
-  <td>list</td>
-  <td><pre>[]</pre></td>
-  <td>`RENOVATE_REPOSITORIES`</td>
-  <td><td>
-</tr>
-<tr>
-  <td>`baseBranch`</td>
-  <td>Base branch to target for Pull Requests. Otherwise default branch is used</td>
-  <td>string</td>
-  <td><pre>null</pre></td>
-  <td></td>
-  <td><td>
-</tr>
-<tr>
-  <td>`baseBranches`</td>
-  <td>An array of base branches to be renovated separately</td>
-  <td>list</td>
-  <td><pre>[]</pre></td>
-  <td></td>
-  <td><td>
-</tr>
-<tr>
-  <td>`gitAuthor`</td>
-  <td>Author to use for git commits. RFC5322</td>
-  <td>string</td>
-  <td><pre>null</pre></td>
-  <td>`RENOVATE_GIT_AUTHOR`</td>
-  <td>`--git-author`<td>
-</tr>
-<tr>
-  <td>`gitPrivateKey`</td>
-  <td>PGP key to use for signing git commits</td>
-  <td>string</td>
-  <td><pre>null</pre></td>
-  <td>`RENOVATE_GIT_PRIVATE_KEY`</td>
-  <td><td>
-</tr>
-<tr>
-  <td>`packageFiles`</td>
-  <td>Package file paths</td>
-  <td>list</td>
-  <td><pre>[]</pre></td>
-  <td>`RENOVATE_PACKAGE_FILES`</td>
-  <td>`--package-files`<td>
-</tr>
-<tr>
-  <td>`ignorePaths`</td>
-  <td>Skip any package.json whose path matches one of these. Can be string or glob pattern</td>
-  <td>list</td>
-  <td><pre>["**/node_modules/**", "**/bower_components/**"]</pre></td>
-  <td>`RENOVATE_IGNORE_PATHS`</td>
-  <td>`--ignore-paths`<td>
-</tr>
-<tr>
-  <td>`dependencies`</td>
-  <td>Configuration specifically for `package.json`>`dependencies`</td>
-  <td>json</td>
-  <td><pre>{"semanticCommitType": "fix"}</pre></td>
-  <td>`RENOVATE_DEPENDENCIES`</td>
-  <td><td>
-</tr>
-<tr>
-  <td>`devDependencies`</td>
-  <td>Configuration specifically for `package.json`>`devDependencies`</td>
-  <td>json</td>
-  <td><pre>{}</pre></td>
-  <td>`RENOVATE_DEV_DEPENDENCIES`</td>
-  <td><td>
-</tr>
-<tr>
-  <td>`optionalDependencies`</td>
-  <td>Configuration specifically for `package.json`>`optionalDependencies`</td>
-  <td>json</td>
-  <td><pre>{}</pre></td>
-  <td>`RENOVATE_OPTIONAL_DEPENDENCIES`</td>
-  <td><td>
-</tr>
-<tr>
-  <td>`peerDependencies`</td>
-  <td>Configuration specifically for `package.json`>`peerDependencies`</td>
-  <td>json</td>
-  <td><pre>{"enabled": false}</pre></td>
-  <td>`RENOVATE_PEER_DEPENDENCIES`</td>
-  <td><td>
-</tr>
-<tr>
-  <td>`ignoreDeps`</td>
-  <td>Dependencies to ignore</td>
-  <td>list</td>
-  <td><pre>[]</pre></td>
-  <td>`RENOVATE_IGNORE_DEPS`</td>
-  <td>`--ignore-deps`<td>
-</tr>
-<tr>
-  <td>`packageRules`</td>
-  <td>Rules for matching package names</td>
-  <td>list</td>
-  <td><pre>[]</pre></td>
-  <td></td>
-  <td><td>
-</tr>
-<tr>
-  <td>`packageNames`</td>
-  <td>Package names to match. Valid only within `packageRules` object</td>
-  <td>list</td>
-  <td><pre>[]</pre></td>
-  <td></td>
-  <td><td>
-</tr>
-<tr>
-  <td>`excludePackageNames`</td>
-  <td>Package names to exclude. Valid only within `packageRules` object</td>
-  <td>list</td>
-  <td><pre>[]</pre></td>
-  <td></td>
-  <td><td>
-</tr>
-<tr>
-  <td>`packagePatterns`</td>
-  <td>Package name patterns to match. Valid only within `packageRules` object.</td>
-  <td>list</td>
-  <td><pre>[]</pre></td>
-  <td></td>
-  <td><td>
-</tr>
-<tr>
-  <td>`excludePackagePatterns`</td>
-  <td>Package name patterns to exclude. Valid only within `packageRules` object.</td>
-  <td>list</td>
-  <td><pre>[]</pre></td>
-  <td></td>
-  <td><td>
-</tr>
-<tr>
-  <td>`pinDigests`</td>
-  <td>Whether to add digests to Dockerfile source images</td>
-  <td>boolean</td>
-  <td><pre>true</pre></td>
-  <td>`RENOVATE_PIN_DIGESTS`</td>
-  <td>`--pin-digests`<td>
-</tr>
-<tr>
-  <td>`pinVersions`</td>
-  <td>Convert ranged versions to pinned versions</td>
-  <td>boolean</td>
-  <td><pre>null</pre></td>
-  <td>`RENOVATE_PIN_VERSIONS`</td>
-  <td>`--pin-versions`<td>
-</tr>
-<tr>
-  <td>`separateMajorReleases`</td>
-  <td>If set to false, it will upgrade dependencies to latest release only, and not separate major/minor branches</td>
-  <td>boolean</td>
-  <td><pre>true</pre></td>
-  <td>`RENOVATE_SEPARATE_MAJOR_RELEASES`</td>
-  <td>`--separate-major-releases`<td>
-</tr>
-<tr>
-  <td>`multipleMajorPrs`</td>
-  <td>If set to true, PRs will be raised separately for each available major upgrade version</td>
-  <td>boolean</td>
-  <td><pre>false</pre></td>
-  <td>`RENOVATE_MULTIPLE_MAJOR_PRS`</td>
-  <td>`--multiple-major-prs`<td>
-</tr>
-<tr>
-  <td>`separatePatchReleases`</td>
-  <td>If set to true, it will separate minor and patch updates into separate branches</td>
-  <td>boolean</td>
-  <td><pre>false</pre></td>
-  <td>`RENOVATE_SEPARATE_PATCH_RELEASES`</td>
-  <td>`--separate-patch-releases`<td>
-</tr>
-<tr>
-  <td>`ignoreFuture`</td>
-  <td>Ignore versions tagged as "future"</td>
-  <td>boolean</td>
-  <td><pre>true</pre></td>
-  <td>`RENOVATE_IGNORE_FUTURE`</td>
-  <td>`--ignore-future`<td>
-</tr>
-<tr>
-  <td>`ignoreUnstable`</td>
-  <td>Ignore versions with unstable semver</td>
-  <td>boolean</td>
-  <td><pre>true</pre></td>
-  <td>`RENOVATE_IGNORE_UNSTABLE`</td>
-  <td>`--ignore-unstable`<td>
-</tr>
-<tr>
-  <td>`unstablePattern`</td>
-  <td>Regex for identifying unstable versions (docker only)</td>
-  <td>string</td>
-  <td><pre>null</pre></td>
-  <td></td>
-  <td><td>
-</tr>
-<tr>
-  <td>`respectLatest`</td>
-  <td>Ignore versions newer than npm "latest" version</td>
-  <td>boolean</td>
-  <td><pre>true</pre></td>
-  <td>`RENOVATE_RESPECT_LATEST`</td>
-  <td>`--respect-latest`<td>
-</tr>
-<tr>
-  <td>`branchPrefix`</td>
-  <td>Prefix to use for all branch names</td>
-  <td>string</td>
-  <td><pre>"renovate/"</pre></td>
-  <td>`RENOVATE_BRANCH_PREFIX`</td>
-  <td>`--branch-prefix`<td>
-</tr>
-<tr>
-  <td>`major`</td>
-  <td>Configuration to apply when an update type is major</td>
-  <td>json</td>
-  <td><pre>{}</pre></td>
-  <td>`RENOVATE_MAJOR`</td>
-  <td><td>
-</tr>
-<tr>
-  <td>`minor`</td>
-  <td>Configuration to apply when an update type is minor</td>
-  <td>json</td>
-  <td><pre>{}</pre></td>
-  <td>`RENOVATE_MINOR`</td>
-  <td><td>
-</tr>
-<tr>
-  <td>`patch`</td>
-  <td>Configuration to apply when an update type is patch. Only applies if `separatePatchReleases` is set to true</td>
-  <td>json</td>
-  <td><pre>{
-  "branchName": "{{branchPrefix}}{{depNameSanitized}}-{{newVersionMajor}}.{{newVersionMinor}}.x"
-}</pre></td>
-  <td>`RENOVATE_PATCH`</td>
-  <td><td>
-</tr>
-<tr>
-  <td>`pin`</td>
-  <td>Configuration to apply when an update type is pin.</td>
-  <td>json</td>
-  <td><pre>{
-  "unpublishSafe": false,
-  "recreateClosed": true,
-  "rebaseStalePrs": true,
-  "groupName": "Pin Dependencies",
-  "group": {"commitMessage": "Pin Dependencies", "prTitle": "{{groupName}}"}
-}</pre></td>
-  <td>`RENOVATE_PIN`</td>
-  <td><td>
-</tr>
-<tr>
-  <td>`digest`</td>
-  <td>Configuration to apply when updating a Docker digest (same tag)</td>
-  <td>json</td>
-  <td><pre>{}</pre></td>
-  <td>`RENOVATE_DIGEST`</td>
-  <td><td>
-</tr>
-<tr>
-  <td>`semanticCommits`</td>
-  <td>Enable semantic commit prefixes for commits and PR titles</td>
-  <td>boolean</td>
-  <td><pre>null</pre></td>
-  <td>`RENOVATE_SEMANTIC_COMMITS`</td>
-  <td>`--semantic-commits`<td>
-</tr>
-<tr>
-  <td>`semanticCommitType`</td>
-  <td>Commit type to use if semantic commits is enabled</td>
-  <td>string</td>
-  <td><pre>"chore"</pre></td>
-  <td>`RENOVATE_SEMANTIC_COMMIT_TYPE`</td>
-  <td>`--semantic-commit-type`<td>
-</tr>
-<tr>
-  <td>`semanticCommitScope`</td>
-  <td>Conmmit scope to use if semantic commits are enabled</td>
-  <td>string</td>
-  <td><pre>"deps"</pre></td>
-  <td>`RENOVATE_SEMANTIC_COMMIT_SCOPE`</td>
-  <td>`--semantic-commit-scope`<td>
-</tr>
-<tr>
-  <td>`recreateClosed`</td>
-  <td>Recreate PRs even if same ones were closed previously</td>
-  <td>boolean</td>
-  <td><pre>false</pre></td>
-  <td>`RENOVATE_RECREATE_CLOSED`</td>
-  <td>`--recreate-closed`<td>
-</tr>
-<tr>
-  <td>`rebaseStalePrs`</td>
-  <td>Rebase stale PRs (GitHub only)</td>
-  <td>boolean</td>
-  <td><pre>false</pre></td>
-  <td>`RENOVATE_REBASE_STALE_PRS`</td>
-  <td>`--rebase-stale-prs`<td>
-</tr>
-<tr>
-  <td>`unpublishSafe`</td>
-  <td>Set a status check for unpublish-safe upgrades</td>
-  <td>boolean</td>
-  <td><pre>false</pre></td>
-  <td>`RENOVATE_UNPUBLISH_SAFE`</td>
-  <td>`--unpublish-safe`<td>
-</tr>
-<tr>
-  <td>`prCreation`</td>
-  <td>When to create the PR for a branch. Values: immediate, not-pending, status-success.</td>
-  <td>string</td>
-  <td><pre>"immediate"</pre></td>
-  <td>`RENOVATE_PR_CREATION`</td>
-  <td>`--pr-creation`<td>
-</tr>
-<tr>
-  <td>`prNotPendingHours`</td>
-  <td>Timeout in hours for when prCreation=not-pending</td>
-  <td>integer</td>
-  <td><pre>12</pre></td>
-  <td>`RENOVATE_PR_NOT_PENDING_HOURS`</td>
-  <td>`--pr-not-pending-hours`<td>
-</tr>
-<tr>
-  <td>`automerge`</td>
-  <td>Whether to automerge branches/PRs automatically, without human intervention</td>
-  <td>boolean</td>
-  <td><pre>false</pre></td>
-  <td>`RENOVATE_AUTOMERGE`</td>
-  <td>`--automerge`<td>
-</tr>
-<tr>
-  <td>`automergeType`</td>
-  <td>How to automerge - "branch-merge-commit", "branch-push" or "pr". Branch support is GitHub-only</td>
-  <td>string</td>
-  <td><pre>"pr"</pre></td>
-  <td>`RENOVATE_AUTOMERGE_TYPE`</td>
-  <td>`--automerge-type`<td>
-</tr>
-<tr>
-  <td>`requiredStatusChecks`</td>
-  <td>List of status checks that must pass before automerging. Set to null to enable automerging without tests.</td>
-  <td>list</td>
-  <td><pre>[]</pre></td>
-  <td></td>
-  <td><td>
-</tr>
-<tr>
-  <td>`branchName`</td>
-  <td>Branch name template</td>
-  <td>string</td>
-  <td><pre>"{{branchPrefix}}{{depNameSanitized}}-{{newVersionMajor}}.x"</pre></td>
-  <td>`RENOVATE_BRANCH_NAME`</td>
-  <td><td>
-</tr>
-<tr>
-  <td>`commitMessage`</td>
-  <td>Commit message template</td>
-  <td>string</td>
-  <td><pre>"Update dependency {{depName}} to v{{newVersion}}"</pre></td>
-  <td>`RENOVATE_COMMIT_MESSAGE`</td>
-  <td><td>
-</tr>
-<tr>
-  <td>`prTitle`</td>
-  <td>Pull Request title template</td>
-  <td>string</td>
-  <td><pre>"{{#if isPin}}Pin{{else}}{{#if isRollback}}Roll back{{else}}Update{{/if}}{{/if}} dependency {{depName}} to {{#if isRange}}{{newVersion}}{{else}}{{#if isMajor}}v{{newVersionMajor}}{{else}}v{{newVersion}}{{/if}}{{/if}}"</pre></td>
-  <td>`RENOVATE_PR_TITLE`</td>
-  <td><td>
-</tr>
-<tr>
-  <td>`prBody`</td>
-  <td>Pull Request body template</td>
-  <td>string</td>
-  <td><pre>"This Pull Request {{#if isRollback}}rolls back{{else}}updates{{/if}} dependency {{#if repositoryUrl}}[{{depName}}]({{repositoryUrl}}){{else}}{{depName}}{{/if}} from `{{#unless isRange}}{{#unless isPin}}v{{/unless}}{{/unless}}{{currentVersion}}` to `{{#unless isRange}}v{{/unless}}{{newVersion}}`{{#if isRollback}}. This is necessary and important because `v{{currentVersion}}` cannot be found in the npm registry - probably because of it being unpublished.{{/if}}\n{{#if releases.length}}\n\n{{#if schedule}}\n**Note**: This PR was created on a configured schedule (\"{{schedule}}\"{{#if timezone}} in timezone `{{timezone}}`{{/if}}) and will not receive updates outside those times.\n{{/if}}\n\n### Commits\n\n<details>\n<summary>{{githubName}}</summary>\n\n{{#each releases as |release|}}\n#### {{release.version}}\n{{#each release.commits as |commit|}}\n-   [`{{commit.shortSha}}`]({{commit.url}}) {{commit.message}}\n{{/each}}\n{{/each}}\n\n</details>\n{{/if}}\n\n{{#if hasErrors}}\n\n---\n\n### Errors\n\nRenovate encountered some errors when processing your repository, so you are being notified here even if they do not directly apply to this PR.\n\n{{#each errors as |error|}}\n-   `{{error.depName}}`: {{error.message}}\n{{/each}}\n{{/if}}\n\n{{#if hasWarnings}}\n\n---\n\n### Warnings\n\nPlease make sure the following warnings are safe to ignore:\n\n{{#each warnings as |warning|}}\n-   `{{warning.depName}}`: {{warning.message}}\n{{/each}}\n{{/if}}\n\n---\n\nThis PR has been generated by [Renovate Bot](https://renovateapp.com)."</pre></td>
-  <td>`RENOVATE_PR_BODY`</td>
-  <td><td>
-</tr>
-<tr>
-  <td>`lockFileMaintenance`</td>
-  <td>Configuration for lock file maintenance</td>
-  <td>json</td>
-  <td><pre>{
-  "enabled": false,
-  "recreateClosed": true,
-  "branchName": "{{branchPrefix}}lock-file-maintenance",
-  "commitMessage": "Update lock file",
-  "prTitle": "Lock file maintenance",
-  "prBody": "This Pull Request updates `package.json` lock files to use the latest dependency versions.\n\n{{#if schedule}}\n**Note**: This PR was created on a configured schedule (\"{{schedule}}\"{{#if timezone}} in timezone `{{timezone}}`{{/if}}) and will not receive updates outside those times.\n{{/if}}\n\n{{#if hasErrors}}\n\n---\n\n### Errors\n\nRenovate encountered some errors when processing your repository, so you are being notified here even if they do not directly apply to this PR.\n\n{{#each errors as |error|}}\n-   `{{error.depName}}`: {{error.message}}\n{{/each}}\n{{/if}}\n\n{{#if hasWarnings}}\n\n---\n\n### Warnings\n\nPlease make sure the following warnings are safe to ignore:\n\n{{#each warnings as |warning|}}\n-   `{{warning.depName}}`: {{warning.message}}\n{{/each}}\n{{/if}}\n\n---\n\nThis PR has been generated by [Renovate Bot](https://renovateapp.com).",
-  "schedule": ["before 5am on monday"],
-  "groupName": null
-}</pre></td>
-  <td>`RENOVATE_LOCK_FILE_MAINTENANCE`</td>
-  <td><td>
-</tr>
-<tr>
-  <td>`lazyGrouping`</td>
-  <td>Use group names only when multiple dependencies upgraded</td>
-  <td>boolean</td>
-  <td><pre>true</pre></td>
-  <td>`RENOVATE_LAZY_GROUPING`</td>
-  <td>`--lazy-grouping`<td>
-</tr>
-<tr>
-  <td>`groupName`</td>
-  <td>Human understandable name for the dependency group</td>
-  <td>string</td>
-  <td><pre>null</pre></td>
-  <td>`RENOVATE_GROUP_NAME`</td>
-  <td>`--group-name`<td>
-</tr>
-<tr>
-  <td>`groupSlug`</td>
-  <td>Slug to use for group (e.g. in branch name). Will be calculated from groupName if null</td>
-  <td>string</td>
-  <td><pre>null</pre></td>
-  <td></td>
-  <td><td>
-</tr>
-<tr>
-  <td>`group`</td>
-  <td>Config if groupName is enabled</td>
-  <td>json</td>
-  <td><pre>{
-  "recreateClosed": true,
-  "branchName": "{{branchPrefix}}{{groupSlug}}",
-  "commitMessage": "Renovate {{groupName}} packages",
-  "prTitle": "Renovate {{groupName}} packages",
-  "prBody": "This Pull Request renovates the package group \"{{groupName}}\".\n\n{{#if schedule}}\n**Note**: This PR was created on a configured schedule (\"{{schedule}}\"{{#if timezone}} in timezone `{{timezone}}`{{/if}}) and will not receive updates outside those times.\n{{/if}}\n\n{{#each upgrades as |upgrade|}}\n-   {{#if repositoryUrl}}[{{upgrade.depName}}]({{upgrade.repositoryUrl}}){{else}}{{depName}}{{/if}}: from `{{upgrade.currentVersion}}` to `{{upgrade.newVersion}}`\n{{/each}}\n\n{{#unless isPin}}\n### Commits\n\n{{#each upgrades as |upgrade|}}\n{{#if upgrade.releases.length}}\n<details>\n<summary>{{upgrade.githubName}}</summary>\n{{#each upgrade.releases as |release|}}\n\n#### {{release.version}}\n{{#each release.commits as |commit|}}\n-   [`{{commit.shortSha}}`]({{commit.url}}){{commit.message}}\n{{/each}}\n{{/each}}\n\n</details>\n{{/if}}\n{{/each}}\n{{/unless}}\n<br />\n\n{{#if hasErrors}}\n\n---\n\n### Errors\n\nRenovate encountered some errors when processing your repository, so you are being notified here even if they do not directly apply to this PR.\n\n{{#each errors as |error|}}\n-   `{{error.depName}}`: {{error.message}}\n{{/each}}\n{{/if}}\n\n{{#if hasWarnings}}\n\n---\n\n### Warnings\n\nPlease make sure the following warnings are safe to ignore:\n\n{{#each warnings as |warning|}}\n-   `{{warning.depName}}`: {{warning.message}}\n{{/each}}\n{{/if}}\n\n---\n\nThis PR has been generated by [Renovate Bot](https://renovateapp.com)."
-}</pre></td>
-  <td></td>
-  <td><td>
-</tr>
-<tr>
-  <td>`labels`</td>
-  <td>Labels to add to Pull Request</td>
-  <td>list</td>
-  <td><pre>[]</pre></td>
-  <td>`RENOVATE_LABELS`</td>
-  <td>`--labels`<td>
-</tr>
-<tr>
-  <td>`assignees`</td>
-  <td>Assignees for Pull Request (user name in GitHub/GitLab, email address in VSTS)</td>
-  <td>list</td>
-  <td><pre>[]</pre></td>
-  <td>`RENOVATE_ASSIGNEES`</td>
-  <td>`--assignees`<td>
-</tr>
-<tr>
-  <td>`reviewers`</td>
-  <td>Requested reviewers for Pull Requests (user name in GitHub/GitLab, email or user name in VSTS)</td>
-  <td>list</td>
-  <td><pre>[]</pre></td>
-  <td>`RENOVATE_REVIEWERS`</td>
-  <td>`--reviewers`<td>
-</tr>
-<tr>
-  <td>`npm`</td>
-  <td>Configuration object for npm package.json renovation</td>
-  <td>json</td>
-  <td><pre>{"enabled": true}</pre></td>
-  <td>`RENOVATE_NPM`</td>
-  <td>`--npm`<td>
-</tr>
-<tr>
-  <td>`meteor`</td>
-  <td>Configuration object for meteor package.js renovation</td>
-  <td>json</td>
-  <td><pre>{"enabled": true}</pre></td>
-  <td>`RENOVATE_METEOR`</td>
-  <td>`--meteor`<td>
-</tr>
-<tr>
-  <td>`bazel`</td>
-  <td>Configuration object for bazel WORKSPACE renovation</td>
-  <td>json</td>
-  <td><pre>{"enabled": true}</pre></td>
-  <td>`RENOVATE_BAZEL`</td>
-  <td>`--bazel`<td>
-</tr>
-<tr>
-  <td>`supportPolicy`</td>
-  <td>Dependency support policy, e.g. used for LTS vs non-LTS etc (node-only)</td>
-  <td>list</td>
-  <td><pre>[]</pre></td>
-  <td>`RENOVATE_SUPPORT_POLICY`</td>
-  <td>`--support-policy`<td>
-</tr>
-<tr>
-  <td>`node`</td>
-  <td>Configuration object for node version renovation</td>
-  <td>json</td>
-  <td><pre>{
-  "enabled": false,
-  "supportPolicy": ["lts"],
-  "branchName": "{{branchPrefix}}node-{{depNameSanitized}}",
-  "prBody": "This Pull Request updates {{depName}} versions from `{{currentVersions}}` to `{{newVersions}}`. This is according to the configured node.js support policy \"{{supportPolicy}}\".\n\n{{#if schedule}}\n**Note**: This PR was created on a configured schedule (\"{{schedule}}\"{{#if timezone}} in timezone `{{timezone}}`{{/if}}) and will not receive updates outside those times.\n{{/if}}\n\n{{#if hasErrors}}\n\n---\n\n### Errors\n\nRenovate encountered some errors when processing your repository, so you are being notified here even if they do not directly apply to this PR.\n\n{{#each errors as |error|}}\n-   `{{error.depName}}`: {{error.message}}\n{{/each}}\n{{/if}}\n\n{{#if hasWarnings}}\n\n---\n\n### Warnings\n\nPlease make sure the following warnings are safe to ignore:\n\n{{#each warnings as |warning|}}\n-   `{{warning.depName}}`: {{warning.message}}\n{{/each}}\n{{/if}}\n\n---\n\nThis PR has been generated by [Renovate Bot](https://renovateapp.com).",
-  "prTitle": "Update {{depName}} versions to [{{newVersions}}]"
-}</pre></td>
-  <td>`RENOVATE_NODE`</td>
-  <td>`--node`<td>
-</tr>
-<tr>
-  <td>`docker`</td>
-  <td>Configuration object for Dockerfile renovation</td>
-  <td>json</td>
-  <td><pre>{
-  "enabled": true,
-  "branchName": "{{branchPrefix}}docker-{{depNameSanitized}}-{{newVersionMajor}}.x",
-  "commitMessage": "Update {{depName}} to tag {{newTag}}",
-  "prTitle": "Update {{depName}} Dockerfile tag to {{#if isMajor}}v{{newVersionMajor}}{{else}}v{{newTag}}{{/if}}",
-  "prBody": "This Pull Request updates Docker base image {{depName}} from tag `{{currentTag}}` to new tag `{{newTag}}`. For details on Renovate's Docker support, please visit https://renovateapp.com/docs/language-support/docker\n\n{{#if schedule}}\n**Note**: This PR was created on a configured schedule (\"{{schedule}}\"{{#if timezone}} in timezone `{{timezone}}`{{/if}}) and will not receive updates outside those times.\n{{/if}}\n\n{{#if hasErrors}}\n\n---\n\n### Errors\n\nRenovate encountered some errors when processing your repository, so you are being notified here even if they do not directly apply to this PR.\n\n{{#each errors as |error|}}\n-   `{{error.depName}}`: {{error.message}}\n{{/each}}\n{{/if}}\n\n{{#if hasWarnings}}\n\n---\n\n### Warnings\n\nPlease make sure the following warnings are safe to ignore:\n\n{{#each warnings as |warning|}}\n-   `{{warning.depName}}`: {{warning.message}}\n{{/each}}\n{{/if}}\n\n---\n\nThis PR has been generated by [Renovate Bot](https://renovateapp.com).",
-  "major": {"enabled": false},
-  "digest": {
-    "branchName": "{{branchPrefix}}docker-{{depNameSanitized}}-{{currentTag}}",
-    "commitMessage": "Update {{depName}}:{{currentTag}} digest",
-    "prBody": "This Pull Request updates Docker base image `{{depName}}:{{currentTag}}` to the latest digest (`{{newDigest}}`). For details on Renovate's Docker support, please visit https://renovateapp.com/docs/language-support/docker\n\n{{#if schedule}}\n**Note**: This PR was created on a configured schedule (\"{{schedule}}\"{{#if timezone}} in timezone `{{timezone}}`{{/if}}) and will not receive updates outside those times.\n{{/if}}\n\n{{#if hasErrors}}\n\n---\n\n### Errors\n\nRenovate encountered some errors when processing your repository, so you are being notified here even if they do not directly apply to this PR.\n\n{{#each errors as |error|}}\n-   `{{error.depName}}`: {{error.message}}\n{{/each}}\n{{/if}}\n\n{{#if hasWarnings}}\n\n---\n\n### Warnings\n\nPlease make sure the following warnings are safe to ignore:\n\n{{#each warnings as |warning|}}\n-   `{{warning.depName}}`: {{warning.message}}\n{{/each}}\n{{/if}}\n\n---\n\nThis PR has been generated by [Renovate Bot](https://renovateapp.com).",
-    "prTitle": "Update Dockerfile {{depName}} image {{currentTag}} digest ({{newDigestShort}})"
-  },
-  "pin": {
-    "branchName": "{{branchPrefix}}docker-pin-{{depNameSanitized}}-{{currentTag}}",
-    "prTitle": "Pin Dockerfile {{depName}}:{{currentTag}} image digest",
-    "prBody": "This Pull Request pins Docker base image `{{depName}}:{{currentTag}}` to use a digest (`{{newDigest}}`).\nThis digest will then be kept updated via Pull Requests whenever the image is updated on the Docker registry. For details on Renovate's Docker support, please visit https://renovateapp.com/docs/language-support/docker\n\n{{#if schedule}}\n**Note**: This PR was created on a configured schedule (\"{{schedule}}\"{{#if timezone}} in timezone `{{timezone}}`{{/if}}) and will not receive updates outside those times.\n{{/if}}\n\n{{#if hasErrors}}\n\n---\n\n### Errors\n\nRenovate encountered some errors when processing your repository, so you are being notified here even if they do not directly apply to this PR.\n\n{{#each errors as |error|}}\n-   `{{error.depName}}`: {{error.message}}\n{{/each}}\n{{/if}}\n\n{{#if hasWarnings}}\n\n---\n\n### Warnings\n\nPlease make sure the following warnings are safe to ignore:\n\n{{#each warnings as |warning|}}\n-   `{{warning.depName}}`: {{warning.message}}\n{{/each}}\n{{/if}}\n\n---\n\nThis PR has been generated by [Renovate Bot](https://renovateapp.com).",
-    "groupName": "Pin Docker Digests",
-    "group": {
-      "prTitle": "Pin Docker digests",
-      "prBody": "This Pull Request pins Dockerfiles to use image digests. For details on Renovate's Docker support, please visit https://renovateapp.com/docs/language-support/docker\n\n{{#if schedule}}\n**Note**: This PR was created on a configured schedule (\"{{schedule}}\"{{#if timezone}} in timezone `{{timezone}}`{{/if}}) and will not receive updates outside those times.\n{{/if}}\n\n{{#each upgrades as |upgrade|}}\n-   {{#if repositoryUrl}}[{{upgrade.depName}}]({{upgrade.repositoryUrl}}){{else}}{{depName}}{{/if}}: `{{upgrade.newDigest}}`\n{{/each}}\n\n{{#if hasErrors}}\n\n---\n\n### Errors\n\nRenovate encountered some errors when processing your repository, so you are being notified here even if they do not directly apply to this PR.\n\n{{#each errors as |error|}}\n-   `{{error.depName}}`: {{error.message}}\n{{/each}}\n{{/if}}\n\n{{#if hasWarnings}}\n\n---\n\n### Warnings\n\nPlease make sure the following warnings are safe to ignore:\n\n{{#each warnings as |warning|}}\n-   `{{warning.depName}}`: {{warning.message}}\n{{/each}}\n{{/if}}\n\n---\n\nThis PR has been generated by [Renovate Bot](https://renovateapp.com)."
-    }
-  },
-  "group": {
-    "prTitle": "Update Docker {{groupName}} digests",
-    "prBody": "This Pull Request updates Dockerfiles to use image digests.\n\n{{#if schedule}}\n**Note**: This PR was created on a configured schedule (\"{{schedule}}\"{{#if timezone}} in timezone `{{timezone}}`{{/if}}) and will not receive updates outside those times.\n{{/if}}\n\n{{#each upgrades as |upgrade|}}\n-   {{#if repositoryUrl}}[{{upgrade.depName}}]({{upgrade.repositoryUrl}}){{else}}{{depName}}{{/if}}: `{{upgrade.newDigest}}`\n{{/each}}\n\n{{#if hasErrors}}\n\n---\n\n### Errors\n\nRenovate encountered some errors when processing your repository, so you are being notified here even if they do not directly apply to this PR.\n\n{{#each errors as |error|}}\n-   `{{error.depName}}`: {{error.message}}\n{{/each}}\n{{/if}}\n\n{{#if hasWarnings}}\n\n---\n\n### Warnings\n\nPlease make sure the following warnings are safe to ignore:\n\n{{#each warnings as |warning|}}\n-   `{{warning.depName}}`: {{warning.message}}\n{{/each}}\n{{/if}}\n\n---\n\nThis PR has been generated by [Renovate Bot](https://renovateapp.com)."
-  }
-}</pre></td>
-  <td>`RENOVATE_DOCKER`</td>
-  <td><td>
-</tr>
-=======
 Please see [https://renovateapp.com/docs/configuration-reference/configuration-options](https://renovateapp.com/docs/configuration-reference/configuration-options) for a list of user-facing configuration options.
 
-For further options when running your own instance of Renovate, please see the full config definitions file at `lib/config/definitions.js`.
->>>>>>> dfee35fe
+For further options when running your own instance of Renovate, please see the full config definitions file at `lib/config/definitions.js`.