# Configuration

## Configuration Methods

Configuration is supported via any or all of the below:
- Configuration file
- Environment
- CLI
- `renovate.json` in target repository
- `renovate` field of `package.json` in target repository

The above are listed in reverse order of preference.
i.e. `package.json` settings will override `renovate.json` settings, CLI, which overrides env, which overrides the config file, which overrides defaults.

### Default Configuration

Default configuration can be found in [lib/config/definitions.js](../lib/config/definitions.js)

### Configuration File

You can override default configuration using a configuration file, with default name `config.js` in the working directory. If you need an alternate location or name, set it in the environment variable `RENOVATE_CONFIG_FILE`.

Using a configuration file gives you very granular configuration options. For instance, you can override most settings at the global (file), repository, or package level. e.g. apply one set of labels for `backend/package.json` and a different set for `frontend/package.json` in the same repository.

```javascript
module.exports = {
  labels: ['upgrade'],
  depTypes: ['dependencies', 'devDependencies'],
  repositories: [
    {
      repository: 'singapore/repo1',
      packageFiles: [
        'package.json',
        {
          fileName: 'frontend/package.json',
          labels: ['upgrade', 'frontend']
        },
      ],
    },
    {
      repository: 'singapore/repo2',
      depTypes: ['dependencies', 'devDependencies', 'optionalDependencies'],
      labels: ['renovate'],
    },
    'singapore/repo3',
  ]
}
```

### CLI

```
$ node renovate --help

  Usage: renovate [options] [repositories...]

  Options:

<<<<<<< HEAD
    -h, --help                      output usage information
    --enabled [boolean]             Enable or disable renovate
    --onboarding [boolean]          Require a Configuration PR first
    --platform <string>             Platform type of repository
    --endpoint <string>             Custom endpoint to use
    --token <string>                Repository Auth Token
    --package-files <list>          Package file paths
    --dep-types <list>              Dependency types
    --ignore-deps <list>            Dependencies to ignore
    --ignore-future [boolean]       Ignore versions tagged as "future"
    --ignore-unstable [boolean]     Ignore versions with unstable semver
    --respect-latest [boolean]      Ignore versions newer than npm "latest" version
    --recreate-closed [boolean]     Recreate PRs even if same ones were closed previously
    --rebase-stale-prs [boolean]    Rebase stale PRs (GitHub only)
    --labels <list>                 Labels to add to Pull Request
    --assignees <list>              Assignees for Pull Request
    --reviewers <list>              Requested reviewers for Pull Requests (GitHub only)
    --maintain-yarn-lock [boolean]  Keep yarn.lock updated in main branch (no monorepo support)
    --log-level <string>            Logging level
=======
    -h, --help                    output usage information
    --enabled [boolean]           Enable or disable renovate
    --onboarding [boolean]        Require a Configuration PR first
    --platform <string>           Platform type of repository
    --endpoint <string>           Custom endpoint to use
    --token <string>              Repository Auth Token
    --package-files <list>        Package file paths
    --dep-types <list>            Dependency types
    --ignore-deps <list>          Dependencies to ignore
    --ignore-future [boolean]     Ignore versions tagged as "future"
    --ignore-unstable [boolean]   Ignore versions with unstable semver
    --respect-latest [boolean]    Ignore versions newer than npm "latest" version
    --recreate-closed [boolean]   Recreate PRs even if same ones were closed previously
    --rebase-stale-prs [boolean]  Rebase stale PRs (GitHub only)
    --labels <list>               Labels to add to Pull Request
    --assignees <list>            Assignees for Pull Request
    --reviewers <list>            Requested reviewers for Pull Requests (GitHub only)
    --pin-versions [boolean]      Convert ranged versions in package.json to pinned versions
    --log-level <string>          Logging level
>>>>>>> c1a0366f

  Examples:

    $ renovate --token abc123 singapore/lint-condo
    $ renovate --ignore-unstable=false --log-level verbose singapore/lint-condo
    $ renovate singapore/lint-condo singapore/package-test
```

### renovate.json

If you add a `renovate.json` file to the root of your repository, you can use this to override default settings.
If you leave the `packageFiles` field empty then `renovate` will still auto-discover all `package.json` files in the repository.

### package.json

If you add configuration options to your `package.json` then these will override any other settings above.
Obviously, you can't set repository or package file location with this method.

```json
"renovate": {
  "labels": [
    "upgrade",
    "bot"
  ]
}
```

## Configuration Options

| Name | Description | Type | Default value | Environment | CLI |
|------|-------------|------|---------------|-------------|-----|
| `enabled` | Enable or disable renovate | boolean | `true` | `RENOVATE_ENABLED` | `--enabled` |
| `onboarding` | Require a Configuration PR first | boolean | `true` | `RENOVATE_ONBOARDING` | `--onboarding` |
| `platform` | Platform type of repository | string | `"github"` | `RENOVATE_PLATFORM` | `--platform` |
| `endpoint` | Custom endpoint to use | string | `null` | `RENOVATE_ENDPOINT` | `--endpoint` |
| `token` | Repository Auth Token | string | `null` | `RENOVATE_TOKEN` | `--token` |
| `repositories` | List of Repositories | list | `[]` | `RENOVATE_REPOSITORIES` |  |
| `packageFiles` | Package file paths | list | `[]` | `RENOVATE_PACKAGE_FILES` | `--package-files` |
| `depTypes` | Dependency types | list | `["dependencies", "devDependencies", "optionalDependencies"]` | `RENOVATE_DEP_TYPES` | `--dep-types` |
| `ignoreDeps` | Dependencies to ignore | list | `[]` | `RENOVATE_IGNORE_DEPS` | `--ignore-deps` |
| `ignoreFuture` | Ignore versions tagged as "future" | boolean | `true` | `RENOVATE_IGNORE_FUTURE` | `--ignore-future` |
| `ignoreUnstable` | Ignore versions with unstable semver | boolean | `true` | `RENOVATE_IGNORE_UNSTABLE` | `--ignore-unstable` |
| `respectLatest` | Ignore versions newer than npm "latest" version | boolean | `true` | `RENOVATE_RESPECT_LATEST` | `--respect-latest` |
| `recreateClosed` | Recreate PRs even if same ones were closed previously | boolean | `false` | `RENOVATE_RECREATE_CLOSED` | `--recreate-closed` |
| `rebaseStalePrs` | Rebase stale PRs (GitHub only) | boolean | `false` | `RENOVATE_REBASE_STALE_PRS` | `--rebase-stale-prs` |
| `branchName` | Branch name template | string | `"renovate/{{depName}}-{{newVersionMajor}}.x"` |  |  |
| `commitMessage` | Commit message template | string | `"Update dependency {{depName}} to version {{newVersion}}"` |  |  |
| `prTitle` | Pull Request title template | string | `"{{#if isPin}}Pin{{else}}Update{{/if}} dependency {{depName}} to version {{#if isRange}}{{newVersion}}{{else}}{{#if isMajor}}{{newVersionMajor}}.x{{else}}{{newVersion}}{{/if}}{{/if}}"` |  |  |
| `prBody` | Pull Request body template | string | `"This Pull Request updates dependency {{depName}} from version `{{currentVersion}}` to `{{newVersion}}`\n\n{{changelog}}"` |  |  |
| `labels` | Labels to add to Pull Request | list | `[]` | `RENOVATE_LABELS` | `--labels` |
| `assignees` | Assignees for Pull Request | list | `[]` | `RENOVATE_ASSIGNEES` | `--assignees` |
| `reviewers` | Requested reviewers for Pull Requests (GitHub only) | list | `[]` | `RENOVATE_REVIEWERS` | `--reviewers` |
<<<<<<< HEAD
| `maintainYarnLock` | Keep yarn.lock updated in main branch (no monorepo support) | boolean | `false` | `RENOVATE_MAINTAIN_YARN_LOCK` | `--maintain-yarn-lock` |
=======
| `pinVersions` | Convert ranged versions in package.json to pinned versions | boolean | `true` | `RENOVATE_PIN_VERSIONS` | `--pin-versions` |
>>>>>>> c1a0366f
| `logLevel` | Logging level | string | `"info"` | `LOG_LEVEL` | `--log-level` |<|MERGE_RESOLUTION|>--- conflicted
+++ resolved
@@ -56,7 +56,6 @@
 
   Options:
 
-<<<<<<< HEAD
     -h, --help                      output usage information
     --enabled [boolean]             Enable or disable renovate
     --onboarding [boolean]          Require a Configuration PR first
@@ -71,32 +70,12 @@
     --respect-latest [boolean]      Ignore versions newer than npm "latest" version
     --recreate-closed [boolean]     Recreate PRs even if same ones were closed previously
     --rebase-stale-prs [boolean]    Rebase stale PRs (GitHub only)
+    --maintain-yarn-lock [boolean]  Keep yarn.lock updated in base branch (no monorepo support)
     --labels <list>                 Labels to add to Pull Request
     --assignees <list>              Assignees for Pull Request
     --reviewers <list>              Requested reviewers for Pull Requests (GitHub only)
-    --maintain-yarn-lock [boolean]  Keep yarn.lock updated in main branch (no monorepo support)
+    --pin-versions [boolean]        Convert ranged versions in package.json to pinned versions
     --log-level <string>            Logging level
-=======
-    -h, --help                    output usage information
-    --enabled [boolean]           Enable or disable renovate
-    --onboarding [boolean]        Require a Configuration PR first
-    --platform <string>           Platform type of repository
-    --endpoint <string>           Custom endpoint to use
-    --token <string>              Repository Auth Token
-    --package-files <list>        Package file paths
-    --dep-types <list>            Dependency types
-    --ignore-deps <list>          Dependencies to ignore
-    --ignore-future [boolean]     Ignore versions tagged as "future"
-    --ignore-unstable [boolean]   Ignore versions with unstable semver
-    --respect-latest [boolean]    Ignore versions newer than npm "latest" version
-    --recreate-closed [boolean]   Recreate PRs even if same ones were closed previously
-    --rebase-stale-prs [boolean]  Rebase stale PRs (GitHub only)
-    --labels <list>               Labels to add to Pull Request
-    --assignees <list>            Assignees for Pull Request
-    --reviewers <list>            Requested reviewers for Pull Requests (GitHub only)
-    --pin-versions [boolean]      Convert ranged versions in package.json to pinned versions
-    --log-level <string>          Logging level
->>>>>>> c1a0366f
 
   Examples:
 
@@ -146,12 +125,13 @@
 | `commitMessage` | Commit message template | string | `"Update dependency {{depName}} to version {{newVersion}}"` |  |  |
 | `prTitle` | Pull Request title template | string | `"{{#if isPin}}Pin{{else}}Update{{/if}} dependency {{depName}} to version {{#if isRange}}{{newVersion}}{{else}}{{#if isMajor}}{{newVersionMajor}}.x{{else}}{{newVersion}}{{/if}}{{/if}}"` |  |  |
 | `prBody` | Pull Request body template | string | `"This Pull Request updates dependency {{depName}} from version `{{currentVersion}}` to `{{newVersion}}`\n\n{{changelog}}"` |  |  |
+| `maintainYarnLock` | Keep yarn.lock updated in base branch (no monorepo support) | boolean | `false` | `RENOVATE_MAINTAIN_YARN_LOCK` | `--maintain-yarn-lock` |
+| `yarnMaintenanceBranchName` | Branch name template when maintaining yarn.lock | string | `"renovate/yarn-lock"` |  |  |
+| `yarnMaintenanceCommitMessage` | Commit message template when maintaining yarn.lock | string | `"Renovate yarn.lock file"` |  |  |
+| `yarnMaintenancePrTitle` | Pull Request title template when maintaining yarn.lock | string | `"Renovate yarn.lock file"` |  |  |
+| `yarnMaintenancePrBody` | Pull Request body template when maintaining yarn.lock | string | `"This PR regenerates yarn.lock files based on the existing `package.json` files."` |  |  |
 | `labels` | Labels to add to Pull Request | list | `[]` | `RENOVATE_LABELS` | `--labels` |
 | `assignees` | Assignees for Pull Request | list | `[]` | `RENOVATE_ASSIGNEES` | `--assignees` |
 | `reviewers` | Requested reviewers for Pull Requests (GitHub only) | list | `[]` | `RENOVATE_REVIEWERS` | `--reviewers` |
-<<<<<<< HEAD
-| `maintainYarnLock` | Keep yarn.lock updated in main branch (no monorepo support) | boolean | `false` | `RENOVATE_MAINTAIN_YARN_LOCK` | `--maintain-yarn-lock` |
-=======
 | `pinVersions` | Convert ranged versions in package.json to pinned versions | boolean | `true` | `RENOVATE_PIN_VERSIONS` | `--pin-versions` |
->>>>>>> c1a0366f
 | `logLevel` | Logging level | string | `"info"` | `LOG_LEVEL` | `--log-level` |