--- conflicted
+++ resolved
@@ -56,30 +56,11 @@
 
   Options:
 
-<<<<<<< HEAD
-    -h, --help                   output usage information
-    --enabled [boolean]          Enable or disable renovate
-    --onboarding [boolean]       Require a Configuration PR first
-    --platform <string>          Platform type of repository
-    --endpoint <string>          Custom GitHub or GitLab endpoint to use
-    --token <string>             Repository Auth Token
-    --package-files <list>       Package file paths
-    --dep-types <list>           Dependency types
-    --ignore-deps <list>         Dependencies to ignore
-    --ignore-future [boolean]    Ignore versions tagged as "future"
-    --ignore-unstable [boolean]  Ignore versions with unstable semver
-    --respect-latest [boolean]   Ignore versions newer than npm "latest" version
-    --recreate-closed [boolean]  Recreate PRs even if same ones were closed previously
-    --labels <list>              Labels to add to Pull Request
-    --assignees <list>           Assignees for Pull Request
-    --reviewers <list>           Requested reviewers for Pull Requests
-    --log-level <string>         Logging level
-=======
     -h, --help                    output usage information
     --enabled [boolean]           Enable or disable renovate
     --onboarding [boolean]        Require a Configuration PR first
     --platform <string>           Platform type of repository
-    --endpoint <string>           Custom endpoint to use
+    --endpoint <string>           Custom GitHub or GitLab endpoint to use
     --token <string>              Repository Auth Token
     --package-files <list>        Package file paths
     --dep-types <list>            Dependency types
@@ -93,7 +74,6 @@
     --assignees <list>            Assignees for Pull Request
     --reviewers <list>            Requested reviewers for Pull Requests
     --log-level <string>          Logging level
->>>>>>> 7a5fd1d1
 
   Examples:
 
@@ -128,11 +108,7 @@
 | `enabled` | Enable or disable renovate | boolean | `true` | `RENOVATE_ENABLED` | `--enabled` |
 | `onboarding` | Require a Configuration PR first | boolean | `true` | `RENOVATE_ONBOARDING` | `--onboarding` |
 | `platform` | Platform type of repository | string | `"github"` | `RENOVATE_PLATFORM` | `--platform` |
-<<<<<<< HEAD
 | `endpoint` | Custom GitHub or GitLab endpoint to use | string | `null` | `RENOVATE_ENDPOINT` | `--endpoint` |
-=======
-| `endpoint` | Custom endpoint to use | string | `null` | `RENOVATE_ENDPOINT` | `--endpoint` |
->>>>>>> 7a5fd1d1
 | `token` | Repository Auth Token | string | `null` | `RENOVATE_TOKEN` | `--token` |
 | `repositories` | GitHub repositories | list | `[]` | `RENOVATE_REPOSITORIES` |  |
 | `packageFiles` | Package file paths | list | `[]` | `RENOVATE_PACKAGE_FILES` | `--package-files` |
