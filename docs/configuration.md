--- conflicted
+++ resolved
@@ -64,68 +64,6 @@
 
 ```
 $ node renovate --help
-<<<<<<< HEAD
-
-  Usage: renovate [options] [repositories...]
-
-
-  Options:
-
-    --log-level <string>                 Logging level
-    --log-file <string>                  Log file path
-    --log-file-level <string>            Log file log level
-    --onboarding [boolean]               Require a Configuration PR first
-    --private-key <string>               Server-side private key
-    --encrypted <json>                   A configuration object containing configuration encrypted with project key
-    --timezone <string>                  [IANA Time Zone](https://en.wikipedia.org/wiki/List_of_tz_database_time_zones)
-    --update-not-scheduled [boolean]     Whether to update (but not create) branches when not scheduled
-    --onboarding [boolean]               Require a Configuration PR first
-    --platform <string>                  Platform type of repository
-    --endpoint <string>                  Custom endpoint to use
-    --token <string>                     Repository Auth Token
-    --npmrc <string>                     String copy of npmrc file. Use \n instead of line breaks
-    --yarnrc <string>                    String copy of yarnrc file. Use \n instead of line breaks
-    --ignore-npmrc-file [boolean]        Whether to ignore any .npmrc file found in repository
-    --autodiscover [boolean]             Autodiscover all repositories
-    --autodiscover [boolean]             Autodiscover all repositories
-    --github-app-id <integer>            GitHub App ID (enables GitHub App functionality if set)
-    --github-app-key <string>            GitHub App Private Key (.pem file contents)
-    --package-files <list>               Package file paths
-    --ignore-paths <list>                Skip any package.json whose path matches one of these.
-    --ignore-deps <list>                 Dependencies to ignore
-    --pin-digests [boolean]              Whether to add digests to Dockerfile source images
-    --pin-versions [boolean]             Convert ranged versions in package.json to pinned versions
-    --separate-major-releases [boolean]  If set to false, it will upgrade dependencies to latest release only, and not separate major/minor branches
-    --separate-patch-releases [boolean]  If set to true, it will separate minor and patch updates into separate branches
-    --ignore-future [boolean]            Ignore versions tagged as "future"
-    --ignore-unstable [boolean]          Ignore versions with unstable semver
-    --respect-latest [boolean]           Ignore versions newer than npm "latest" version
-    --branch-prefix <string>             Prefix to use for all branch names
-    --semantic-commits [boolean]         Enable semantic commit prefixes for commits and PR titles
-    --semantic-prefix <string>           Prefix to use if semantic commits are enabled
-    --recreate-closed [boolean]          Recreate PRs even if same ones were closed previously
-    --rebase-stale-prs [boolean]         Rebase stale PRs (GitHub only)
-    --unpublish-safe [boolean]           Set a status check for unpublish-safe upgrades
-    --pr-creation <string>               When to create the PR for a branch. Values: immediate, not-pending, status-success.
-    --pr-not-pending-hours <integer>     Timeout in hours for when prCreation=not-pending
-    --automerge [boolean]                Whether to automerge branches/PRs automatically, without human intervention
-    --automerge-type <string>            How to automerge - "branch-merge-commit", "branch-push" or "pr". Branch support is GitHub-only
-    --lazy-grouping [boolean]            Use group names only when multiple dependencies upgraded
-    --group-name <string>                Human understandable name for the dependency group
-    --labels <list>                      Labels to add to Pull Request
-    --assignees <list>                   Assignees for Pull Request
-    --reviewers <list>                   Requested reviewers for Pull Requests (GitHub only)
-    --npm <json>                         Configuration object for npm package.json renovation
-    --meteor <json>                      Configuration object for meteor package.js renovation
-    -h, --help                           output usage information
-  Examples:
-
-    $ renovate --token abc123 singapore/lint-condo
-    $ renovate --labels=renovate,dependency --ignore-unstable=false --log-level verbose singapore/lint-condo
-    $ renovate singapore/lint-condo singapore/package-test
-    $ renovate {repo} --token {token} --platform vsts --endpoint https://{instance}.visualstudio.com/DefaultCollection
-=======
->>>>>>> 90b3d830
 ```
 
 To configure any `<list>` items, separate with commas. E.g. `renovate --labels=renovate,dependency`.
