--- conflicted
+++ resolved
@@ -117,12 +117,7 @@
 [azureDevOps](https://docs.microsoft.com/en-us/azure/devops/integrate/get-started/authentication/pats).
 
 This token needs to be configured via file, environment variable, or CLI. See
-<<<<<<< HEAD
-[docs/configuration.md](configuration.md) for details. The simplest way is
-to expose it as `RENOVATE_TOKEN`.
-=======
 [docs/configuration.md](configuration.md) for details. The simplest way is to expose it as `RENOVATE_TOKEN`.
->>>>>>> 784ede35
 
 For Bitbucket, you can configure `RENOVATE_USERNAME` and `RENOVATE_PASSWORD`.
 
