--- conflicted
+++ resolved
@@ -486,15 +486,6 @@
 
 Use the `extends` field instead of this if, for example, you need the ability for a repository config (e.g. `renovate.json`) to be able to use `ignorePresets` for any preset defined in global config.
 
-<<<<<<< HEAD
-## issueCollector
-
-Used to specify the preferred Issue Tracking System.
-
-If not set, will default to the `platform` issue collector.
-
-Requires repositories to be issue-enabled (varies by platform + issue collector combination)
-=======
 <!-- prettier-ignore -->
 !!! warning
     `globalExtends` presets can't be private.
@@ -506,7 +497,6 @@
 By default, Renovate does not autodiscover repositories that are mirrors.
 
 Change this setting to `true` to include repositories that are mirrors as Renovate targets.
->>>>>>> 465dd091
 
 ## logContext
 
