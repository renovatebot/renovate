---
title: Self-Hosted Configuration
description: Self-Hosted Configuration usable in renovate.json or package.json
---

# Self-Hosted Configuration Options

The below configuration options are applicable only if you are running your own instance ("bot") of Renovate.

Please also see [Self-Hosted Experimental Options](./self-hosted-experimental.md).

## allowPostUpgradeCommandTemplating

If true allow templating for post-upgrade commands.

Let's look at an example of configuring packages with existing Angular migrations.

Add two properties to `config.js`: `allowPostUpgradeCommandTemplating` and `allowedPostUpgradeCommands`

```javascript
module.exports = {
  allowPostUpgradeCommandTemplating: true,
  allowedPostUpgradeCommands: ['^npm ci --ignore-scripts$', '^npx ng update'],
};
```

In the `renovate.json` file, define the commands and files to be included in the final commit.

The command to install dependencies is necessary because, by default, the installation of dependencies is skipped (see the `artifactUpdateApproach` admin option).

```json
{
  "packageRules": [
    {
      "matchPackageNames": ["@angular/core"],
      "postUpgradeTasks": {
        "commands": [
          "npm ci --ignore-scripts",
          "npx ng update {{{depName}}} --from={{{currentVersion}}} --to={{{newVersion}}} --migrateOnly --allowDirty --force"
        ],
        "fileFilters": ["**/**"]
      }
    }
  ]
}
```

With this configuration, the executable command for `@angular/core` will look like this

```bash
npm ci --ignore-scripts
npx ng update @angular/core --from=9.0.0 --to=10.0.0 --migrateOnly --allowDirty --force
```

## allowedPostUpgradeCommands

A list of regular expressions that determine which commands in `postUpgradeTasks` are allowed to be executed.
If this list is empty then no tasks will be executed.
Also you need to have `"trustLevel": "high"`, otherwise these tasks will be ignored.

e.g.

```json
{
  "allowedPostUpgradeCommands": ["^tslint --fix$", "^tslint --[a-z]+$"],
  "trustLevel": "high"
}
```

## artifactUpdateApproach

By default, Renovate will use the most efficient approach to updating package files and lock files, which in most cases skips the need to perform a full module install by the bot.
If this is set to 'deep', then a full install of modules will be done.
This is currently applicable to `npm` and `yarn` only, and automatically set to `deep` when a full install is detected as necessary.

## autodiscover

Be cautious when using this option - it will run Renovate over _every_ repository that the bot account has access to.
To filter this list, use `autodiscoverFilter`.

## autodiscoverFilter

A [minimatch](https://www.npmjs.com/package/minimatch) glob-style pattern for filtering `autodiscover`ed repositories. Ex: `project/*`

## baseDir

Configure this directory if you want to change which directory Renovate uses for storing data.
If left unconfigured, it will typically be a temporary directory like `/tmp/renovate/`.

## binarySource

Set this to `global` if you wish Renovate to use globally-installed binaries (`npm`, `yarn`, etc) instead of using its bundled versions.
Set this to `docker` instead to use Docker-based binaries.

## cacheDir

Configure this directory if you want to change which directory Renovate uses for storing cache data.
If left unconfigured, it will typically be a temporary directory like `/tmp/renovate/cache/`.
If you configure this to be different to the `baseDir`, it means you can have one location for repo data and another for cache data.

## composerIgnorePlatformReqs

Set to `false` to prevent usage of `--ignore-platform-reqs` in the Composer package manager.

## customEnvVariables

This configuration will be applied after all other environment variables so that it can be used to override defaults.

## dockerImagePrefix

Override the default Renovate sidecar Docker containers image prefix from `docker.io/renovate` to a custom value, so Renovate will pull images from a custom Docker registry.

If this is set to `ghcr.io/renovatebot` the final image for `node` would become `ghcr.io/renovatebot/node` instead of currently used `docker.io/renovate/node`.

## dockerMapDotfiles

This is used if you want to map "dotfiles" from your host computer home directory to containers that Renovate creates, e.g. for updating lock files.
Currently applicable to `.npmrc` only.

## dockerUser

Override default user and group used by Docker-based binaries.
UID and GID should match the user that executes renovate.
See [Docker run reference](https://docs.docker.com/engine/reference/run/#user) for more information on user and group syntax.
Set this to `1001:1002` to use UID 1001 and GID 1002.

## dryRun

## endpoint

## force

This object is used as a "force override" when you need to make sure certain configuration overrides whatever is configured in the repository.
For example, forcing a null (no) schedule to make sure Renovate raises PRs on a run even if the repository itself or its preset defines a schedule that's currently in active.

In practice, it is implemented by converting the `force` configuration into a `packageRule` that matches all packages.

## forceCli

This is set to true by default, meaning that any settings (such as `schedule`) take maximum priority even against custom settings existing inside individual repositories.
It will also override any settings in `packageRules`.

## forkMode

You probably have no need for this option - it is an experimental setting for the Renovate hosted GitHub App.

## gitAuthor

RFC5322-compliant string if you wish to customise the Git author for commits.
If you need to transition from one Git author to another, put the old gitAuthor into `RENOVATE_LEGACY_GIT_AUTHOR_EMAIL` in environment.
Renovate will then check against it as well as the current Git author value before deciding if a branch has been modified.

**Note** It is strongly recommended that the Git author email you provide should be unique to Renovate.
Otherwise, if another bot or human shares the same email and pushes to one of Renovate's branches then Renovate will mistake the branch as unmodified and potentially force push over the changes.

## gitPrivateKey

This should be an armored private key, e.g. the type you get from running `gpg --export-secret-keys --armor 92066A17F0D1707B4E96863955FEF5171C45FAE5 > private.key`.
Replace the newlines with `\n` before adding the resulting single-line value to your bot's config.

It will be loaded _lazily_.
Before the first commit in a repository, Renovate will:

- First, run `gpg import` if it hasn't been run before
- Then, run `git config user.signingkey` and `git config commit.gpgsign true`

The `git` commands are run locally in the cloned repo instead of globally to reduce the chance of causing unintended consequences with global Git configs on shared systems.

## logContext

`logContext` is included with each log entry only if `logFormat="json"` - it is not included in the pretty log output.
If left as default (null), a random short ID will be selected.

## logFile

## logFileLevel

## logLevel

It's recommended to run at debug level if you can, and configure it using the environment variable `LOG_LEVEL=debug`.
By configuring using the environment it means that debug logging starts from the beginning of the app, while if you configure it using file config then the debug logging can only start after the file config is parsed.

Additionally, if you configure `LOG_FORMAT=json` in env then logging will be done in JSON format instead of "pretty" format, which is usually better if you're doing any ingestion or parsing of the logs.

Warning: Configuring `logLevel` config option or `--log-level` cli option is deprecated and will be removed in a major version.

## onboarding

Set this to `false` if (a) you configure Renovate entirely on the bot side (i.e. empty `renovate.json` in repositories) and (b) you wish to run Renovate on every repository the bot has access to, and (c) you wish to skip the onboarding PRs.

## onboardingBranch

Note that this setting is independent of `branchPrefix`.
For example, if you configure `branchPrefix` to be `renovate-` then you'd still have the onboarding PR created with branch `renovate/configure` until you configure `onboardingBranch=renovate-configure` or similar.
If you have an existing Renovate installation and you change `onboardingBranch` then it's possible that you'll get onboarding PRs for repositories that had previously closed the onboarding PR unmerged.

## onboardingCommitMessage

Note that if `commitMessagePrefix` or `semanticCommits` values are defined then they will be prepended to the commit message using the same logic that is used for adding them to non-onboarding commit messages.

## onboardingConfig

## onboardingConfigFileName

If set to one of the valid [config file names](https://docs.renovatebot.com/configuration-options/), the onboarding PR will create a configuration file with the provided name instead of `renovate.json`.
Falls back to `renovate.json` if the name provided is not valid.

## onboardingPrTitle

Similarly to `onboardingBranch`, if you have an existing Renovate installation and you change `onboardingPrTitle` then it's possible that you'll get onboarding PRs for repositories that had previously closed the onboarding PR unmerged.

## optimizeForDisabled

## password

## persistRepoData

Set this to true if you wish for Renovate to persist repo data between runs.
The intention is that this allows Renovate to do a faster `git fetch` between runs rather than `git clone`.
It also may mean that ignored directories like `node_modules` can be preserved and save time on operations like `npm install`.

## platform

## prCommitsPerRunLimit

Parameter to reduce CI load.
CI jobs are usually triggered by these events: pull-request creation, pull-request update, automerge events.
Set as an integer.
Default is no limit.

## printConfig

This option is useful for troubleshooting, particularly if using presets.
e.g. run `renovate foo/bar --print-config > config.log` and the fully-resolved config will be included in the log file.

## privateKey

This private key is used to decrypt config files.

The corresponding public key can be used to create encrypted values for config files.
If you want a simple UI to encrypt values you can put the public key in a HTML page similar to <https://renovatebot.com/encrypt>.

To create the key pair with openssl use the following commands:

- `openssl genrsa -out rsa_priv.pem 4096` for generating the private key
- `openssl rsa -pubout -in rsa_priv.pem -out rsa_pub.pem` for extracting the public key

## privateKeyPath

Used as an alternative to `privateKey`, if you wish for the key to be read from disk instead.

## productLinks

Override this object if you wish to change the URLs that Renovate links to, e.g. if you have an internal forum for asking for help.

## redisUrl

If this value is set then Renovate will use Redis for its global cache instead of the local file system.
The global cache is used to store lookup results (e.g. dependency versions and release notes) between repositories and runs.
Example url: `redis://localhost`.

## repositories

## repositoryCache

Set this to `"enabled"` to have Renovate maintain a JSON file cache per-repository to speed up extractions.
Set to `"reset"` if you ever need to bypass the cache and have it overwritten.
JSON files will be stored inside the `cacheDir` beside the existing file-based package cache.

Warning: this is an experimental feature and may be modified or removed in a future non-major release.

## requireConfig

<<<<<<< HEAD
=======
## secrets

Secrets may be configured by a bot admin in `config.js`, which will then make them available for templating within repository configs.
For example, to configure a `GOOGLE_TOKEN` to be accessible by all repositories:

```js
module.exports = {
  secrets: {
    GOOGLE_TOKEN: 'abc123',
  },
};
```

They can also be configured per repository, e.g.

```js
module.exports = {
  repositories: [
    {
      repository: 'abc/def',
      secrets: {
        GOOGLE_TOKEN: 'abc123',
      },
    },
  ],
};
```

It could then be used in a repository config or preset like so:

```json
{
  "hostRules": [
    {
      "domainName": "google.com",
      "token": "{{ secrets.GOOGLE_TOKEN }}"
    }
  ]
}
```

Secret names must start with a upper or lower case character and can contain only characters, digits, or underscores.

## skipInstalls

By default, Renovate will use the most efficient approach to updating package files and lock files, which in most cases skips the need to perform a full module install by the bot.
If this is set to false, then a full install of modules will be done.
This is currently applicable to `npm` and `lerna`/`npm` only, and only used in cases where bugs in `npm` result in incorrect lock files being updated.

>>>>>>> 9de36c44
## token

## trustLevel

Setting trustLevel to `"high"` can make sense in many self-hosted cases where the bot operator trusts the content in each repository.

Setting trustLevel=high means:

- Child processes are run with full access to `env`
- `.npmrc` files can have environment variable substitution performed

## username<|MERGE_RESOLUTION|>--- conflicted
+++ resolved
@@ -271,8 +271,6 @@
 
 ## requireConfig
 
-<<<<<<< HEAD
-=======
 ## secrets
 
 Secrets may be configured by a bot admin in `config.js`, which will then make them available for templating within repository configs.
@@ -316,13 +314,6 @@
 
 Secret names must start with a upper or lower case character and can contain only characters, digits, or underscores.
 
-## skipInstalls
-
-By default, Renovate will use the most efficient approach to updating package files and lock files, which in most cases skips the need to perform a full module install by the bot.
-If this is set to false, then a full install of modules will be done.
-This is currently applicable to `npm` and `lerna`/`npm` only, and only used in cases where bugs in `npm` result in incorrect lock files being updated.
-
->>>>>>> 9de36c44
 ## token
 
 ## trustLevel
