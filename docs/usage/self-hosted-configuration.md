--- conflicted
+++ resolved
@@ -560,17 +560,15 @@
 
 Information provided mainly in debug log level.
 
-<<<<<<< HEAD
 ## eagerGlobalExtends
 
 Resolve and merge `globalExtends` presets before other global config, instead of after.
-=======
+
 ## encryptedWarning
 
 Use this if you want to stop supporting `encrypted` configuration capabilities but want to warn users first to migrate.
 
 If set to a string value, Renovate will log warnings with the `encryptedWarning` text, meaning the message will be visible to users such as on the Dependency Dashboard.
->>>>>>> d7954eb1
 
 ## endpoint
 
