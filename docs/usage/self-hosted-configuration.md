---
title: Self-Hosted configuration
description: Self-Hosted configuration usable in renovate.json or package.json
---

# Self-Hosted configuration options

The configuration options listed in this document are applicable to self-hosted instances of Renovate ("the bot").

## allowPostUpgradeCommandTemplating

Set to true to allow templating of post-upgrade commands.

Let's look at an example of configuring packages with existing Angular migrations.

Add two properties to `config.js`: `allowPostUpgradeCommandTemplating` and `allowedPostUpgradeCommands`:

```javascript
module.export = {
  allowPostUpgradeCommandTemplating: true,
  allowedPostUpgradeCommands: ['^npm ci --ignore-scripts$', '^npx ng update'],
};
```

In the `renovate.json` file, define the commands and files to be included in the final commit.
The command to install dependencies (`npm ci --ignore-scripts`) is necessary because, by default, the installation of dependencies is skipped (see the `skipInstalls` admin option).

```json
{
  "packageRules": [
    {
      "packageNames": ["@angular/core"],
      "postUpgradeTasks": {
        "commands": [
          "npm ci --ignore-scripts",
          "npx ng update {{{depName}}} --from={{{fromVersion}}} --to={{{toVersion}}} --migrateOnly --allowDirty --force"
        ],
        "fileFilters": ["**/**"]
      }
    }
  ]
}
```

With this configuration, the executable command for `@angular/core` looks like this:

```bash
npm ci --ignore-scripts
npx ng update @angular/core --from=9.0.0 --to=10.0.0 --migrateOnly --allowDirty --force
```

## allowedPostUpgradeCommands

A list of regular expressions that determine which commands in `postUpgradeTasks` are allowed to be executed.
If the list is empty no tasks will be executed.

e.g.

```json
{
  "allowedPostUpgradeCommands": ["^tslint --fix$", "^tslint --[a-z]+$"]
}
```

## autodiscover

When you enable `autodiscover`, by default, Renovate will run on _every_ repository that the bot account can access.
This is probably not what you want.
Use the `autodiscoverFilter` option to limit the bot to only the wanted repositories.

## autodiscoverFilter

You can use this option to filter the list of repositories that the Renovate bot account can access trough `autodiscover`.
It takes a [minimatch](https://www.npmjs.com/package/minimatch) glob-style pattern.

e.g.

```json
{
  "autodiscoverFilter": "project/*"
}
```

## baseDir

By default Renovate uses a temporary directory like `/tmp/renovate` to store its data.
You can override this default with the `baseDir` option.

e.g.

```json
{
  "baseDir": "/my-own-different-temporary-folder"
}
```

## binarySource

By default Renovate uses the binaries that are bundled with the Renovate bot.
Use the `binarySource` option to override this default.
You can use globally installed binaries, or Docker-based binaries.

To use your globally installed binaries (`npm`, `yarn`, etc):

```json
{
  "binarySource": "global"
}
```

To use Docker-based binaries:

```json
{
  "binarySource": "docker"
}
```

## cacheDir

By default Renovate uses a temporary directory like `/tmp/renovate/cache` to store cache data.
Use the `cacheDir` option to override this default.

The `baseDir` and `cacheDir` option do not need to point to the same directory.
You can use one directory for the repo data, and another for the the cache data.

e.g.

```json
{
  "baseDir": "/my-own-different-temporary-folder",
  "cacheDir": "/my-own-different-cache-folder"
}
```

## composerIgnorePlatformReqs

Set to `false` to prevent usage of `--ignore-platform-reqs` in the Composer package manager.

<<<<<<< HEAD
e.g.

```json
{
  "composerIgnorePlatformReqs": false
}
```
=======
## customEnvVariables

This configuration will be applied after all other environment variables so that it can be used to override defaults.
>>>>>>> 22245cef

## dockerImagePrefix

By default Renovate pulls the sidecar Docker containers from `docker.io/renovate`.
You can use the `dockerImagePrefix` option to override this default.

Say you want to pull your images from `ghcr.io/renovatebot` instead of `docker.io/renovate`.
You would use put this in your configuration file:

```json
{
  "dockerImagePrefix": "ghcr.io/renovatebot"
}
```

If you pulled a new `node` image, the final image would be `ghcr.io/renovatebot/node` instead of `docker.io/renovate/node`.

## dockerMapDotfiles

This is used if you want to map "dotfiles" from your host computer home directory to containers that Renovate creates, e.g. for updating lock files.
Currently applicable to `.npmrc` only.

```json
{
  "dockerMapDotfiles": true
}
```

## dockerUser

Override default user and group used by Docker-based binaries.
The user-id (UID) and group-id (GID) should match the user that executes Renovate.

Read the [Docker run reference](https://docs.docker.com/engine/reference/run/#user) for more information on user and group syntax.
Set this to `1001:1002` to use UID 1001 and GID 1002.
e.g.

```json
{
  "dockerUser": "1001:1002"
}
```

## dryRun

TODO: Describe the `dryRun` option.
TODO: Add JSON example.

## endpoint

TODO: Describe the `endpoint` option.
TODO: Add JSON example.

## force

This object is used as a "force override" when you need to make sure certain configuration overrides whatever is configured in the repository.
For example, forcing a null (no) schedule to make sure Renovate raises PRs on a run even if the repository itself or its preset defines a schedule that's currently inactive.

In practice, it is implemented by converting the `force` configuration into a `packageRule` that matches all packages.

TODO: Add JSON example of using `force` with `packageRule` here.
TODO: Improve language used in this section, this is really hard to understand as-is.

## forceCli

This is set to true by default, meaning that any settings (such as `schedule`) take maximum priority even against custom settings existing inside individual repositories.
It will also override any settings in `packageRules`.

TODO: add clarification, I think we mean to say: "The CLI input will take precedence over everything else by default."
TODO: add JSON example here.

## forkMode

You probably have no need for this option - it is an experimental setting for the Renovate hosted GitHub App.

TODO: Is this still relevant? If this is such an experimental thing, why not warn users away more strongly?
TODO: Also what is `forkMode`? The section doesn't explain.

## gitAuthor

You can customize the Git author that's used whenever Renovate creates a commit.
The `gitAuthor` option accepts a RFC5322-compliant string.

TODO: add exaple of `gitAuthor` usage here.

If you are migrating from a old Git author to a new Git author, put the old `gitAuthor` into `RENOVATE_LEGACY_GIT_AUTHOR_EMAIL` in environment (TODO: Explain where/what is this "environment"???).
Renovate will then check for the old and current Git author before it decides if a branch has been modified.

**Note** We strongly recommend that the Git author email you use is unique to Renovate.
Otherwise, if another bot or human shares the same email and pushes to one of Renovate's branches then Renovate will mistake the branch as unmodified and potentially force push over the changes.

## gitPrivateKey

This should be an armored private key, e.g. the type you get from running `gpg --export-secret-keys --armor 92066A17F0D1707B4E96863955FEF5171C45FAE5 > private.key`.
Replace the newlines with `\n` before adding the resulting single-line value to your bot's config.

It will be loaded _lazily_.
Before the first commit in a repository, Renovate will:

1. Run `gpg import` (if it hasn't been run before)
1. Run `git config user.signingkey` and `git config commit.gpgsign true`

The `git` commands are run locally in the cloned repo instead of globally.
This reduces the chance of unintended consequences with global Git configs on shared systems.

## logContext

`logContext` is included with each log entry only if `logFormat="json"` - it is not included in the pretty log output.
If left as default (null), a random short ID will be selected.

## logFile

TODO: Explain what this is and how to use it.

## logFileLevel

TODO: Explain what this is and how to use it.

## logLevel

We recommend that you run the Renovate bot at the debug level if you can.
Use the environment variable `LOG_LEVEL=debug` to run Renovate at the debug level.

When you use `LOG_LEVEL=debug`, debug logging starts from the beginning of the app.
If you had configured debug logging in a file config, then the debug logging starts _after_ the file config is parsed.

Additionally, if you configure `LOG_FORMAT=json` in env then logging will be done in JSON format instead of "pretty" format, which is usually better if you're doing any ingestion or parsing of the logs.

## onboarding

Set this to `false` only if all three statements are true:

- You've configured Renovate entirely on the bot side (e.g. empty `renovate.json` in repositories)
- You want to run Renovate on every repository the bot has access to
- You want to skip all onboarding PRs

TODO: I think this is not really what we want to say here, is it? I've changed the sentence into a ordered list, to make clear what the old sentence actually said.

## onboardingBranch

Note that this setting is independent of `branchPrefix`.
For example, if you configure `branchPrefix` to be `renovate-` then you'd still have the onboarding PR created with branch `renovate/configure` until you configure `onboardingBranch=renovate-configure` or similar.
If you have an existing Renovate installation and you change `onboardingBranch` then it's possible that you'll get onboarding PRs for repositories that had previously closed the onboarding PR unmerged.

## onboardingCommitMessage

Note that if `commitMessagePrefix` or `semanticCommits` values are defined then they will be prepended to the commit message using the same logic that is used for adding them to non-onboarding commit messages.

## onboardingConfig

TODO: Explain `onboardingConfig`, add example of use.

## onboardingConfigFileName

If set to one of the valid [config file names](https://docs.renovatebot.com/configuration-options/), the onboarding PR will create a configuration file with the provided name instead of `renovate.json`.
Falls back to `renovate.json` if the name provided is not valid.

## onboardingPrTitle

Similarly to `onboardingBranch`, if you have an existing Renovate installation and you change `onboardingPrTitle` then it's possible that you'll get onboarding PRs for repositories that had previously closed the onboarding PR unmerged.

## optimizeForDisabled

TODO: Explain `optimizeForDisabled`, add example of use.

## password

TODO: Explain `password`, add example of use.

## persistRepoData

Set this to true if you wish for Renovate to persist repo data between runs.
The intention is that this allows Renovate to do a faster `git fetch` between runs rather than `git clone`.
It also may mean that ignored directories like `node_modules` can be preserved and save time on operations like `npm install`.

e.g.

```json
{
  "persistRepoData": true
}
```

## platform

TODO: Explain `platform`, add example of use.

## prCommitsPerRunLimit

Parameter to reduce CI load.
CI jobs are usually triggered by these events: pull-request creation, pull-request update, automerge events.
Set as an integer.
Default is no limit.

TODO: CHECK WHICH EXAMPLE IS CORRECT, EDIT IF NEEDED

e.g.

```json
{
  "prCommitsPerRunLimit": 2
}
```

OR:

```bash
renovate --prCommitsPerRunLimit=2
```

## printConfig

This option is useful for troubleshooting, particularly if using presets.
e.g. run `renovate foo/bar --print-config > config.log` and the fully-resolved config will be included in the log file.

## privateKey

This private key is used to decrypt config files.

The corresponding public key can be used to create encrypted values for config files.
If you want a simple UI to encrypt values you can put the public key in a HTML page similar to <https://renovatebot.com/encrypt>.

To create the key pair with OpenSSL use the following commands:

- `openssl genrsa -out rsa_priv.pem 4096` for generating the private key
- `openssl rsa -pubout -in rsa_priv.pem -out rsa_pub.pem` for extracting the public key

## privateKeyPath

Used as an alternative to `privateKey`, if you wish for the key to be read from disk instead.

TODO: add example of use.

## productLinks

Override this object if you wish to change the URLs that Renovate links to, e.g. if you have an internal forum for asking for help.

TODO: add example of use.

## redisUrl

If this value is set then Renovate will use Redis for its global cache instead of the local file system.
The global cache is used to store lookup results (e.g. dependency versions and release notes) between repositories and runs.
Example url: `redis://localhost`.

TODO: Add example use in JSON file???

## repositories

TODO: Explain `repositories`, add example of use.

## repositoryCache

Set this to `"enabled"` to have Renovate maintain a JSON file cache per-repository to speed up extractions.
Set to `"reset"` if you ever need to bypass the cache and have it overwritten.
JSON files will be stored inside the `cacheDir` beside the existing file-based package cache.

Warning: this is an experimental feature and may be modified or removed in a future non-major release.

TODO: Check if this feature is still present in the Renovate code.
TODO: Add example of use.
TODO: Warn users away more strongly if this is still experimental.

## requireConfig

TODO: Explain `requireConfig`, add example of use.

## skipInstalls

By default, Renovate will use the most efficient approach to updating package files and lock files, which in most cases skips the need to perform a full module install by the bot.
If this is set to false, then a full install of modules will be done.
This is currently applicable to `npm` and `lerna`/`npm` only, and only used in cases where bugs in `npm` result in incorrect lock files being updated.

TODO: add example of use, probably a JSON file with `"skipInstalls": true` in it?

## token

TODO: Explain `token`, add example of use.

## trustLevel

Setting trustLevel to `"high"` can make sense in many self-hosted cases where the bot operator trusts the content in each repository.

Setting trustLevel=high means:

- Child processes are run with full access to `env`
- `.npmrc` files can have environment variable substitution performed

TODO: add example of use.

## username

TODO: Explain `username`, add example of use.<|MERGE_RESOLUTION|>--- conflicted
+++ resolved
@@ -137,7 +137,6 @@
 
 Set to `false` to prevent usage of `--ignore-platform-reqs` in the Composer package manager.
 
-<<<<<<< HEAD
 e.g.
 
 ```json
@@ -145,11 +144,10 @@
   "composerIgnorePlatformReqs": false
 }
 ```
-=======
+
 ## customEnvVariables
 
 This configuration will be applied after all other environment variables so that it can be used to override defaults.
->>>>>>> 22245cef
 
 ## dockerImagePrefix
 
