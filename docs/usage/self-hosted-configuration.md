---
title: Self-Hosted configuration
description: Self-Hosted configuration usable in config file, CLI or environment variables
---

# Self-Hosted configuration options

The configuration options listed in this document are applicable to self-hosted instances of Renovate ("the bot").

Please also see [Self-Hosted Experimental Options](./self-hosted-experimental.md).

## allowCustomCrateRegistries

## allowPostUpgradeCommandTemplating

Set to true to allow templating of post-upgrade commands.

Let's look at an example of configuring packages with existing Angular migrations.

Add two properties to `config.js`: `allowPostUpgradeCommandTemplating` and `allowedPostUpgradeCommands`:

```javascript
module.exports = {
  allowPostUpgradeCommandTemplating: true,
  allowedPostUpgradeCommands: ['^npm ci --ignore-scripts$', '^npx ng update'],
};
```

In the `renovate.json` file, define the commands and files to be included in the final commit.

The command to install dependencies (`npm ci --ignore-scripts`) is necessary because, by default, the installation of dependencies is skipped (see the `artifactUpdateApproach` admin option).

```json
{
  "packageRules": [
    {
      "matchPackageNames": ["@angular/core"],
      "postUpgradeTasks": {
        "commands": [
          "npm ci --ignore-scripts",
          "npx ng update {{{depName}}} --from={{{currentVersion}}} --to={{{newVersion}}} --migrateOnly --allowDirty --force"
        ],
        "fileFilters": ["**/**"]
      }
    }
  ]
}
```

With this configuration, the executable command for `@angular/core` looks like this:

```bash
npm ci --ignore-scripts
npx ng update @angular/core --from=9.0.0 --to=10.0.0 --migrateOnly --allowDirty --force
```

## allowScripts

## allowedPostUpgradeCommands

A list of regular expressions that determine which commands in `postUpgradeTasks` are allowed to be executed.
If this list is empty then no tasks will be executed.
Also you need to have `"trustLevel": "high"`, otherwise these tasks will be ignored.

e.g.

```json
{
  "allowedPostUpgradeCommands": ["^tslint --fix$", "^tslint --[a-z]+$"],
  "trustLevel": "high"
}
```

## artifactUpdateApproach

By default, Renovate will use the most efficient approach to updating package files and lock files, which in most cases skips the need to perform a full module install by the bot.
If this is set to 'deep', then a full install of modules will be done.
This is currently applicable to `npm` and `yarn` only, and automatically set to `deep` when a full install is detected as necessary.

## autodiscover

When you enable `autodiscover`, by default, Renovate will run on _every_ repository that the bot account can access.
If you want Renovate to run on only a subset of those, use the `autodiscoverFilter` option to limit the bot to only the wanted repositories.

## autodiscoverFilter

You can use this option to filter the list of repositories that the Renovate bot account can access through `autodiscover`.
It takes a [minimatch](https://www.npmjs.com/package/minimatch) glob-style pattern.

e.g.

```json
{
  "autodiscoverFilter": "project/*"
}
```

## baseDir

By default Renovate uses a temporary directory like `/tmp/renovate` to store its data.
You can override this default with the `baseDir` option.

e.g.

```json
{
  "baseDir": "/my-own-different-temporary-folder"
}
```

## binarySource

Renovate often needs to use third party binaries in its PRs, e.g. `npm` to update `package-lock.json` or `go` to update `go.sum`.
By default, Renovate will use a child process to run such tools, so they need to be pre-installed before running Renovate and available in the path.

As an alternative, Renovate can use "sidecar" containers for third party tools.
If configured, Renovate will use `docker run` to create containers such as Node.js or Python to run tools within as-needed.
For this to work, `docker` needs to be installed and the Docker socket available to Renovate.

## cacheDir

By default Renovate uses a temporary directory like `/tmp/renovate/cache` to store cache data.
Use the `cacheDir` option to override this default.

The `baseDir` and `cacheDir` option do not need to point to the same directory.
You can use one directory for the repo data, and another for the the cache data.

e.g.

```json
{
  "baseDir": "/my-own-different-temporary-folder",
  "cacheDir": "/my-own-different-cache-folder"
}
```

## composerIgnorePlatformReqs

Set to `false` to prevent usage of `--ignore-platform-reqs` in the Composer package manager.s

## customEnvVariables

This configuration will be applied after all other environment variables so that it can be used to override defaults.

## dockerImagePrefix

By default Renovate pulls the sidecar Docker containers from `docker.io/renovate`.
You can use the `dockerImagePrefix` option to override this default.

Say you want to pull your images from `ghcr.io/renovatebot` instead of `docker.io/renovate`.
You would use put this in your configuration file:

```json
{
  "dockerImagePrefix": "ghcr.io/renovatebot"
}
```

If you pulled a new `node` image, the final image would be `ghcr.io/renovatebot/node` instead of `docker.io/renovate/node`.

## dockerMapDotfiles

This is used if you want to map "dotfiles" from your host computer home directory to containers that Renovate creates, e.g. for updating lock files.
Currently applicable to `.npmrc` only.

```json
{
  "dockerMapDotfiles": true
}
```

## dockerUser

Override default user and group used by Docker-based binaries.
The user-id (UID) and group-id (GID) should match the user that executes Renovate.

Read the [Docker run reference](https://docs.docker.com/engine/reference/run/#user) for more information on user and group syntax.
Set this to `1001:1002` to use UID 1001 and GID 1002.
e.g.

```json
{
  "dockerUser": "1001:1002"
}
```

## dryRun

## endpoint

## exposeAllEnv

<<<<<<< HEAD
By default, Renovate will only pass a limited set of environment variables to package managers.
Potentially, there could be leaks of confidential data if a script you don't trust enumerates all values in env, so set this to true only if you trust the repositories which the bot runs against.

Setting this to true will also allow for variable substitution in `.npmrc` files.
=======
By default, Renovate only passes a limited set of environment variables to package managers.
Confidential data can be leaked if a malicious script enumerates all environment variables.
Set `exposeAllEnv` to `true` only if you have reviewed (and trust) the repositories which Renovate bot runs against.

Setting this to `true` will also allow for variable substitution in `.npmrc` files.
>>>>>>> 971ae10b

## force

This object is used as a "force override" when you need to make sure certain configuration overrides whatever is configured in the repository.
For example, forcing a null (no) schedule to make sure Renovate raises PRs on a run even if the repository itself or its preset defines a schedule that's currently inactive.

In practice, it is implemented by converting the `force` configuration into a `packageRule` that matches all packages.

## forceCli

This is set to true by default, meaning that any settings (such as `schedule`) take maximum priority even against custom settings existing inside individual repositories.
It will also override any settings in `packageRules`.

## forkMode

You probably have no need for this option - it is an experimental setting for the Renovate hosted GitHub App.

## gitAuthor

You can customize the Git author that's used whenever Renovate creates a commit.
The `gitAuthor` option accepts a RFC5322-compliant string.

**Note** We strongly recommend that the Git author email you use is unique to Renovate.
Otherwise, if another bot or human shares the same email and pushes to one of Renovate's branches then Renovate will mistake the branch as unmodified and potentially force push over the changes.

## gitPrivateKey

This should be an armored private key, e.g. the type you get from running `gpg --export-secret-keys --armor 92066A17F0D1707B4E96863955FEF5171C45FAE5 > private.key`.
Replace the newlines with `\n` before adding the resulting single-line value to your bot's config.

It will be loaded _lazily_.
Before the first commit in a repository, Renovate will:

1. Run `gpg import` (if it hasn't been run before)
1. Run `git config user.signingkey` and `git config commit.gpgsign true`

The `git` commands are run locally in the cloned repo instead of globally.
This reduces the chance of unintended consequences with global Git configs on shared systems.

## logContext

`logContext` is included with each log entry only if `logFormat="json"` - it is not included in the pretty log output.
If left as default (null), a random short ID will be selected.

## logFile

## logFileLevel

## onboarding

Set this to `false` only if all three statements are true:

- You've configured Renovate entirely on the bot side (e.g. empty `renovate.json` in repositories)
- You want to run Renovate on every repository the bot has access to
- You want to skip all onboarding PRs

## onboardingBranch

Note that this setting is independent of `branchPrefix`.
For example, if you configure `branchPrefix` to be `renovate-` then you'd still have the onboarding PR created with branch `renovate/configure` until you configure `onboardingBranch=renovate-configure` or similar.
If you have an existing Renovate installation and you change `onboardingBranch` then it's possible that you'll get onboarding PRs for repositories that had previously closed the onboarding PR unmerged.

## onboardingCommitMessage

Note that if `commitMessagePrefix` or `semanticCommits` values are defined then they will be prepended to the commit message using the same logic that is used for adding them to non-onboarding commit messages.

## onboardingConfig

## onboardingConfigFileName

If set to one of the valid [config file names](https://docs.renovatebot.com/configuration-options/), the onboarding PR will create a configuration file with the provided name instead of `renovate.json`.
Falls back to `renovate.json` if the name provided is not valid.

## onboardingPrTitle

Similarly to `onboardingBranch`, if you have an existing Renovate installation and you change `onboardingPrTitle` then it's possible that you'll get onboarding PRs for repositories that had previously closed the onboarding PR unmerged.

## optimizeForDisabled

## password

## persistRepoData

Set this to true if you want Renovate to persist repo data between runs.
The intention is that this allows Renovate to do a faster `git fetch` between runs rather than `git clone`.
It also may mean that ignored directories like `node_modules` can be preserved and save time on operations like `npm install`.

## platform

## prCommitsPerRunLimit

Parameter to reduce CI load.
CI jobs are usually triggered by these events: pull-request creation, pull-request update, automerge events.
Set as an integer.
Default is no limit.

## printConfig

This option is useful for troubleshooting, particularly if using presets.
e.g. run `renovate foo/bar --print-config > config.log` and the fully-resolved config will be included in the log file.

## privateKey

This private key is used to decrypt config files.

The corresponding public key can be used to create encrypted values for config files.
If you want a simple UI to encrypt values you can put the public key in a HTML page similar to <https://renovatebot.com/encrypt>.

To create the key pair with OpenSSL use the following commands:

- `openssl genrsa -out rsa_priv.pem 4096` for generating the private key
- `openssl rsa -pubout -in rsa_priv.pem -out rsa_pub.pem` for extracting the public key

## privateKeyPath

Used as an alternative to `privateKey`, if you wish for the key to be read from disk instead.

## productLinks

Override this object if you wish to change the URLs that Renovate links to, e.g. if you have an internal forum for asking for help.

## redisUrl

If this value is set then Renovate will use Redis for its global cache instead of the local file system.
The global cache is used to store lookup results (e.g. dependency versions and release notes) between repositories and runs.
Example url: `redis://localhost`.

## repositories

## repositoryCache

Set this to `"enabled"` to have Renovate maintain a JSON file cache per-repository to speed up extractions.
Set to `"reset"` if you ever need to bypass the cache and have it overwritten.
JSON files will be stored inside the `cacheDir` beside the existing file-based package cache.

Warning: this is an experimental feature and may be modified or removed in a future non-major release.

## requireConfig

## secrets

Secrets may be configured by a bot admin in `config.js`, which will then make them available for templating within repository configs.
For example, to configure a `GOOGLE_TOKEN` to be accessible by all repositories:

```js
module.exports = {
  secrets: {
    GOOGLE_TOKEN: 'abc123',
  },
};
```

They can also be configured per repository, e.g.

```js
module.exports = {
  repositories: [
    {
      repository: 'abc/def',
      secrets: {
        GOOGLE_TOKEN: 'abc123',
      },
    },
  ],
};
```

It could then be used in a repository config or preset like so:

```json
{
  "hostRules": [
    {
      "domainName": "google.com",
      "token": "{{ secrets.GOOGLE_TOKEN }}"
    }
  ]
}
```

Secret names must start with a upper or lower case character and can contain only characters, digits, or underscores.

## token

## username<|MERGE_RESOLUTION|>--- conflicted
+++ resolved
@@ -190,18 +190,11 @@
 
 ## exposeAllEnv
 
-<<<<<<< HEAD
-By default, Renovate will only pass a limited set of environment variables to package managers.
-Potentially, there could be leaks of confidential data if a script you don't trust enumerates all values in env, so set this to true only if you trust the repositories which the bot runs against.
-
-Setting this to true will also allow for variable substitution in `.npmrc` files.
-=======
 By default, Renovate only passes a limited set of environment variables to package managers.
 Confidential data can be leaked if a malicious script enumerates all environment variables.
 Set `exposeAllEnv` to `true` only if you have reviewed (and trust) the repositories which Renovate bot runs against.
 
 Setting this to `true` will also allow for variable substitution in `.npmrc` files.
->>>>>>> 971ae10b
 
 ## force
 
