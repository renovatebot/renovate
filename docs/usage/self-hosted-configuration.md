---
title: Self-Hosted configuration
description: Self-Hosted configuration usable in config file, CLI or environment variables
---

# Self-Hosted configuration options

Only use these configuration options when you _self-host_ Renovate.

Do _not_ put the self-hosted config options listed on this page in your "repository config" file (`renovate.json` for example), because Renovate will ignore those config options, and may also create a config error issue.

The config options below _must_ be configured in the bot/admin config, so in either a environment variable, CLI option, or a special file like `config.js`.

<!-- prettier-ignore -->
!!! note
     Renovate supports `JSONC` for `.json` files and any config files without file extension (e.g. `.renovaterc`).

Please also see [Self-Hosted Experimental Options](./self-hosted-experimental.md).

<!-- prettier-ignore -->
!!! note
    Config options with `type=string` are always non-mergeable, so `mergeable=false`.

## allowCustomCrateRegistries

## allowPlugins

## allowScripts

## allowedCommands

A list of regular expressions that decide which commands in `postUpgradeTasks` are allowed to run.

If you are using a template command, the regular expression should match the final resolved value.
If this list is empty then no tasks will be executed.

For example:

```json
{
  "allowedCommands": ["^tslint --fix$", "^tslint --[a-z]+$"]
}
```

This configuration option was formerly known as `allowedPostUpgradeCommands`.

## allowedEnv

Bot administrators can allow users to configure custom environment variables within repo config.
Only environment variables matching the list will be accepted in the [`env`](./configuration-options.md#env) configuration.

Examples:

```json title="renovate.json"
{
  "env": {
    "SOME_ENV_VARIABLE": "some_value",
    "EXTRA_ENV_NAME": "value"
  }
}
```

The above would require `allowedEnv` to be configured similar to the following:

```js title="config.js"
module.exports = {
  allowedEnv: ['SOME_ENV_*', 'EXTRA_ENV_NAME'],
};
```

`allowedEnv` values can be exact match header names, glob patterns, or regex patterns.
For more details on the syntax and supported patterns, see Renovate's [String Pattern Matching documentation](./string-pattern-matching.md).

## allowedHeaders

`allowedHeaders` can be useful when a registry uses a authentication system that's not covered by Renovate's default credential handling in `hostRules`.
By default, all headers starting with "X-" are allowed.
If needed, you can allow additional headers with the `allowedHeaders` option.
Any set `allowedHeaders` overrides the default "X-" allowed headers, so you should include them in your config if you wish for them to remain allowed.
The `allowedHeaders` config option takes an array of minimatch-compatible globs or re2-compatible regex strings.
For more details on this syntax see Renovate's [string pattern matching documentation](./string-pattern-matching.md).

Examples:

| Example header | Kind of pattern  | Explanation                                 |
| -------------- | ---------------- | ------------------------------------------- |
| `/X/`          | Regex            | Any header with `x` anywhere in the name    |
| `!/X/`         | Regex            | Any header without `X` anywhere in the name |
| `X-*`          | Global pattern   | Any header starting with `X-`               |
| `X`            | Exact match glob | Only the header matching exactly `X`        |

```json
{
  "hostRules": [
    {
      "matchHost": "https://domain.com/all-versions",
      "headers": {
        "X-Auth-Token": "secret"
      }
    }
  ]
}
```

Or with custom `allowedHeaders`:

```js title="config.js"
module.exports = {
  allowedHeaders: ['custom-header'],
};
```

## autodiscover

When you enable `autodiscover`, by default, Renovate runs on _every_ repository that the bot account can access.
You can limit which repositories Renovate can access by using the `autodiscoverFilter` config option.

## autodiscoverFilter

You can use this option to filter the list of repositories that the Renovate bot account can access through `autodiscover`.
The pattern matches against the organization/repo path.

This option supports an array of minimatch-compatible globs or RE2-compatible regex strings.
For more details on this syntax see Renovate's [string pattern matching documentation](./string-pattern-matching.md).

If you set multiple filters, then the matches of each filter are added to the overall result.

If you use an environment variable or the CLI to set the value for `autodiscoverFilter`, then commas `,` within filters are not supported.
Commas will be used as delimiter for a new filter.

```
# DO NOT use commas inside the filter if your are using env or cli variables to configure it.
RENOVATE_AUTODISCOVER_FILTER="/MyOrg/{my-repo,foo-repo}"


# in this example you can use regex instead
RENOVATE_AUTODISCOVER_FILTER="/MyOrg\/(my|foo)-repo/"
```

**Minimatch**:

The configuration:

```json
{
  "autodiscoverFilter": ["my-org/*", "!my-org/old-*"]
}
```

Glob patterns are case-insensitive.

**Regex**:

All text inside the start and end `/` will be treated as a regular expression.
If using negations, all repositories except those who match the regex are added to the result:

```json
{
  "autodiscoverFilter": ["/project/.*/", "!/project/old-/"]
}
```

## autodiscoverNamespaces

You can use this option to autodiscover projects in specific namespaces (a.k.a. groups/organizations/workspaces).
In contrast to `autodiscoverFilter` the filtering is done by the platform and therefore more efficient.

For example:

```json
{
  "platform": "gitlab",
  "autodiscoverNamespaces": ["a-group", "another-group/some-subgroup"]
}
```

<!-- prettier-ignore -->
!!! note
    On Gitea/Forgejo, you can't use `autodiscoverTopics` together with `autodiscoverNamespaces` because both platforms do not support this.
    Topics are preferred and `autodiscoverNamespaces` will be ignored when you configure `autodiscoverTopics` on Gitea/Forgejo.

## autodiscoverProjects

You can use this option to filter the list of autodiscovered repositories by project names.
This feature is useful for users who want Renovate to only work on repositories within specific projects or exclude certain repositories from being processed.

```json title="Example for Bitbucket"
{
  "platform": "bitbucket",
  "autodiscoverProjects": ["a-group", "!another-group/some-subgroup"]
}
```

The `autodiscoverProjects` config option takes an array of minimatch-compatible globs or RE2-compatible regex strings.
For more details on this syntax see Renovate's [string pattern matching documentation](./string-pattern-matching.md).

## autodiscoverRepoOrder

The order method for autodiscover server side repository search.

> If multiple `autodiscoverTopics` are used resulting order will be per topic not global.

## autodiscoverRepoSort

The sort method for autodiscover server side repository search.

> If multiple `autodiscoverTopics` are used resulting order will be per topic not global.

## autodiscoverTopics

Some platforms allow you to add tags, or topics, to repositories and retrieve repository lists by specifying those
topics. Set this variable to a list of strings, all of which will be topics for the autodiscovered repositories.

For example:

```json
{
  "autodiscoverTopics": ["managed-by-renovate"]
}
```

## baseDir

By default Renovate uses a temporary directory like `/tmp/renovate` to store its data.
You can override this default with the `baseDir` option.

For example:

```json
{
  "baseDir": "/my-own-different-temporary-folder"
}
```

## bbUseDevelopmentBranch

By default, Renovate will use a repository's "main branch" (typically called `main` or `master`) as the "default branch".

Configuring this to `true` means that Renovate will detect and use the Bitbucket [development branch](https://support.atlassian.com/bitbucket-cloud/docs/branch-a-repository/#The-branching-model) as defined by the repository's branching model.

If the "development branch" is configured but the branch itself does not exist (e.g. it was deleted), Renovate will fall back to using the repository's "main branch". This fall back behavior matches that of the Bitbucket Cloud web interface.

## binarySource

Renovate often needs to use third-party tools in its PRs, like `npm` to update `package-lock.json` or `go` to update `go.sum`.

Renovate supports four possible ways to access those tools:

- `global`: Uses pre-installed tools, e.g. `npm` installed via `npm install -g npm`.
- `install` (default): Downloads and installs tools at runtime if running in a [Containerbase](https://github.com/containerbase/base) environment, otherwise falls back to `global`
- `docker`: Runs tools inside Docker "sidecar" containers using `docker run`.
- `hermit`: Uses the [Hermit](https://github.com/cashapp/hermit) tool installation approach.

Starting in v36, Renovate's default Docker image (previously referred to as the "slim" image) uses `binarySource=install` while the "full" Docker image uses `binarySource=global`.
If you are running Renovate in an environment where runtime download and install of tools is not possible then you should use the "full" image.

If you are building your own Renovate image, e.g. by installing Renovate using `npm`, then you will need to ensure that all necessary tools are installed globally before running Renovate so that `binarySource=global` will work.

The `binarySource=docker` approach should not be necessary in most cases now and `binarySource=install` is recommended instead.
If you have a use case where you cannot use `binarySource=install` but can use `binarySource=docker` then please share it in a GitHub Discussion so that the maintainers can understand it.
For this to work, `docker` needs to be installed and the Docker socket available to Renovate.

## cacheDir

By default Renovate stores cache data in a temporary directory like `/tmp/renovate/cache`.
Use the `cacheDir` option to override this default.

The `baseDir` and `cacheDir` option may point to different directories.
You can use one directory for the repo data, and another for the cache data.

For example:

```json
{
  "baseDir": "/my-own-different-temporary-folder",
  "cacheDir": "/my-own-different-cache-folder"
}
```

## cacheHardTtlMinutes

This experimental feature is used to implement the concept of a "soft" cache expiry for datasources, starting with `npm`.
It should be set to a non-zero value, recommended to be at least 60 (i.e. one hour).

When this value is set, the `npm` datasource will use the `cacheHardTtlMinutes` value for cache expiry, instead of its default expiry of 15 minutes, which becomes the "soft" expiry value.
Results which are soft expired are reused in the following manner:

- The `etag` from the cached results will be reused, and may result in a 304 response, meaning cached results are revalidated
- If an error occurs when querying the `npmjs` registry, then soft expired results will be reused if they are present

## cachePrivatePackages

In the self-hosted setup, use option to enable caching of private packages to improve performance.

## cacheTtlOverride

Utilize this key-value map to override the default package cache TTL values for a specific namespace. This object contains pairs of namespaces and their corresponding TTL values in minutes.

You can use:

- **Exact matches**: Direct namespace names
- **Glob patterns**: Wildcards like `datasource-*` or `*`
- **Regex patterns**: Regular expressions like `/^datasource-/`

Priority order:

1. Exact namespace matches take highest priority
2. If no exact match, the longest (most specific) matching pattern wins

Example:

```json
{
  "cacheTtlOverride": {
    "datasource-rubygems": 120,
    "datasource-*": 60,
    "datasource-{crate,go}": 90,
    "/^changelog-/": 45,
    "*": 30
  }
}
```

<<<<<<< HEAD
Namespaces of special interest follow the pattern `datasource-releases-{datasource}`.
When releases for a datasource are fetched, they are stored in this namespace.
Whether caching is enabled for a particular datasource depends on whether it's private or caching is forced with [`cachePrivatePackages`](./self-hosted-configuration.md#cacheprivatepackages).

Other valid cache namespaces are as follows:
=======
In this example:

- `datasource-rubygems` gets 120 minutes (exact match - highest priority)
- `datasource-crate` and `datasource-go` get 90 minutes (matches `datasource-{crate,go}` - longest pattern)
- `datasource-hex` gets 60 minutes (matches `datasource-*` - shorter pattern)
- `changelog-github-release` gets 45 minutes (matches `/^changelog-/` regex)
- `preset` gets 30 minutes (matches `*` wildcard - shortest pattern)

Valid codes for namespaces are as follows:
>>>>>>> 2220f03a

<!-- cache-namespaces-begin -->

- `changelog-bitbucket-notes@v2`
- `changelog-bitbucket-release`
- `changelog-bitbucket-server-notes@v2`
- `changelog-bitbucket-server-release`
- `changelog-gitea-notes@v2`
- `changelog-gitea-release`
- `changelog-github-notes@v2`
- `changelog-github-release`
- `changelog-gitlab-notes@v2`
- `changelog-gitlab-release`
- `datasource-artifactory`
- `datasource-aws-machine-image`
- `datasource-aws-rds`
- `datasource-aws-eks-addon`
- `datasource-azure-bicep-resource`
- `datasource-azure-pipelines-tasks`
- `datasource-bazel`
- `datasource-bitbucket-tags`
- `datasource-bitbucket-server-tags`
- `datasource-bitrise`
- `datasource-buildpacks-registry`
- `datasource-cdnjs`
- `datasource-conan`
- `datasource-conda`
- `datasource-cpan`
- `datasource-crate-metadata`
- `datasource-crate`
- `datasource-deb`
- `datasource-deno`
- `datasource-docker-architecture`
- `datasource-docker-hub-cache`
- `datasource-docker-digest`
- `datasource-docker-hub-tags`
- `datasource-docker-imageconfig`
- `datasource-docker-labels`
- `datasource-docker-releases-v2`
- `datasource-docker-tags`
- `datasource-dotnet-version`
- `datasource-endoflife-date`
- `datasource-galaxy-collection`
- `datasource-galaxy`
- `datasource-git-refs`
- `datasource-git-tags`
- `datasource-git`
- `datasource-gitea-releases`
- `datasource-gitea-tags`
- `datasource-github-release-attachments`
- `datasource-gitlab-packages`
- `datasource-gitlab-releases`
- `datasource-gitlab-tags`
- `datasource-glasskube-packages`
- `datasource-go-direct`
- `datasource-go-proxy`
- `datasource-go`
- `datasource-golang-version`
- `datasource-gradle-version`
- `datasource-helm`
- `datasource-hermit`
- `datasource-hex`
- `datasource-hexpm-bob`
- `datasource-java-version`
- `datasource-jenkins-plugins`
- `datasource-maven:cache-provider`
- `datasource-maven:postprocess-reject`
- `datasource-node-version`
- `datasource-npm:cache-provider`
- `datasource-nuget-v3`
- `datasource-orb`
- `datasource-packagist`
- `datasource-pod`
- `datasource-python-version`
- `datasource-repology`
- `datasource-rpm`
- `datasource-ruby-version`
- `datasource-rubygems`
- `datasource-sbt-package`
- `datasource-terraform-module`
- `datasource-terraform-provider`
- `datasource-terraform`
- `datasource-unity3d`
- `datasource-unity3d-packages`
- `github-releases-datasource-v2`
- `github-tags-datasource-v2`
- `merge-confidence`
- `preset`
- `terraform-provider-hash`
- `url-sha256`

<!-- cache-namespaces-end -->

## checkedBranches

This array will allow you to set the names of the branches you want to rebase/create, as if you selected their checkboxes in the Dependency Dashboard issue.

It has been designed with the intention of being run on one repository, in a one-off manner, e.g. to "force" the rebase of a known existing branch.
It is highly unlikely that you should ever need to add this to your permanent global config.

Example: `renovate --checked-branches=renovate/chalk-4.x renovate-reproductions/checked` will rebase the `renovate/chalk-4.x` branch in the `renovate-reproductions/checked` repository.`

## containerbaseDir

This directory is used to cache downloads when `binarySource=docker` or `binarySource=install`.

Use this option if you need such downloads to be stored outside of Renovate's regular cache directory (`cacheDir`).

## customEnvVariables

This configuration will be applied after all other environment variables so you can use it to override defaults.

<!-- prettier-ignore -->
!!! warning
    Do not configure any secret values directly into `customEnvVariables` because they may be logged to stdout.
    Instead, configure them into `secrets` first so that they will be redacted in logs.

If configuring secrets in to `customEnvVariables`, take this approach:

```js
{
  secrets: {
    SECRET_TOKEN: process.env.SECRET_TOKEN,
  },
  customEnvVariables: {
    SECRET_TOKEN: '{{ secrets.SECRET_TOKEN }}',
  },
}
```

The above configuration approach will mean the values are redacted in logs like in the following example:

```
         "secrets": {"SECRET_TOKEN": "***********"},
         "customEnvVariables": {"SECRET_TOKEN": "{{ secrets.SECRET_TOKEN }}"},
```

## deleteConfigFile

If set to `true` Renovate tries to delete the self-hosted config file after reading it.

The process that runs Renovate must have the correct permissions to delete the config file.

<!-- prettier-ignore -->
!!! tip
    You can tell Renovate where to find your config file with the `RENOVATE_CONFIG_FILE` environment variable.

## detectGlobalManagerConfig

The purpose of this config option is to allow you (as a bot admin) to configure manager-specific files such as a global `.npmrc` file, instead of configuring it in Renovate config.

This config option is disabled by default because it may prove surprising or undesirable for some users who don't expect Renovate to go into their home directory and import registry or credential information.

Currently this config option is supported for the `npm` manager only - specifically the `~/.npmrc` file.
If found, it will be imported into `config.npmrc` with `config.npmrcMerge` set to `true`.

## detectHostRulesFromEnv

The format of the environment variables must follow:

- `RENOVATE_` prefix (at the moment this prefix optional, but usage of prefix will be required in the future)
- Datasource name (e.g. `NPM`, `PYPI`) or Platform name (only `GITHUB`)
- Underscore (`_`)
- `matchHost` (note: only domains or subdomains are supported - not `https://` URLs or anything with forward slashes)
- Underscore (`_`)
- Field name (`TOKEN`, `USERNAME`, `PASSWORD`, `HTTPSPRIVATEKEY`, `HTTPSCERTIFICATE`, `HTTPSCERTIFICATEAUTHORITY`)

Hyphens (`-`) in datasource or host name must be replaced with double underscores (`__`).
Periods (`.`) in host names must be replaced with a single underscore (`_`).

<!-- prettier-ignore -->
!!! note
    You can't use these prefixes with the `detectHostRulesFromEnv` config option: `npm_config_`, `npm_lifecycle_`, `npm_package_`.
    In addition, platform host rules will only be picked up when `matchHost` is supplied.

### npmjs registry token example

`NPM_REGISTRY_NPMJS_ORG_TOKEN=abc123`:

```json
{
  "hostRules": [
    {
      "hostType": "npm",
      "matchHost": "registry.npmjs.org",
      "token": "abc123"
    }
  ]
}
```

### GitLab Tags username/password example

`GITLAB__TAGS_CODE__HOST_COMPANY_COM_USERNAME=bot GITLAB__TAGS_CODE__HOST_COMPANY_COM_PASSWORD=botpass123`:

```json
{
  "hostRules": [
    {
      "hostType": "gitlab-tags",
      "matchHost": "code-host.company.com",
      "username": "bot",
      "password": "botpass123"
    }
  ]
}
```

### Datasource and credentials only

You can skip the host part, and use only the datasource and credentials.

`DOCKER_USERNAME=bot DOCKER_PASSWORD=botpass123`:

```json
{
  "hostRules": [
    {
      "hostType": "docker",
      "username": "bot",
      "password": "botpass123"
    }
  ]
}
```

### Platform with https authentication options

`GITHUB_SOME_GITHUB__ENTERPRISE_HOST_HTTPSCERTIFICATE=certificate GITHUB_SOME_GITHUB__ENTERPRISE_HOST_HTTPSPRIVATEKEY=private-key GITHUB_SOME_GITHUB__ENTERPRISE_HOST_HTTPSCERTIFICATEAUTHORITY=certificate-authority`:

```json
{
  "hostRules": [
    {
      "hostType": "github",
      "matchHost": "some.github-enterprise.host",
      "httpsPrivateKey": "private-key",
      "httpsCertificate": "certificate",
      "httpsCertificateAuthority": "certificate-authority"
    }
  ]
}
```

## dockerChildPrefix

Adds a custom prefix to the default Renovate sidecar Docker containers name and label.

For example, if you set `dockerChildPrefix=myprefix_` then the final container created from the `containerbase/sidecar` is:

- called `myprefix_sidecar` instead of `renovate_sidecar`
- labeled `myprefix_child` instead of `renovate_child`

<!-- prettier-ignore -->
!!! note
    Dangling containers are only removed when Renovate runs again with the same prefix.

## dockerCliOptions

You can use `dockerCliOptions` to pass Docker CLI options to Renovate's sidecar Docker containers.

For example, `{"dockerCliOptions": "--memory=4g"}` will add a CLI flag to the `docker run` command that limits the amount of memory Renovate's sidecar Docker container can use to 4 gigabytes.

Read the [Docker Docs, configure runtime resource constraints](https://docs.docker.com/config/containers/resource_constraints/) to learn more.

## dockerMaxPages

If set to an positive integer, Renovate will use this value as the maximum page number.
Setting a different limit is useful for registries that ignore the `n` parameter in Renovate's query string and thus only return 50 tags per page.

## dockerSidecarImage

By default Renovate pulls the sidecar Docker containers from `ghcr.io/containerbase/sidecar`.
You can use the `dockerSidecarImage` option to override this default.

Say you want to pull a custom image from `ghcr.io/your_company/sidecar`.
You would put this in your configuration file:

```json
{
  "dockerSidecarImage": "ghcr.io/your_company/sidecar"
}
```

Now when Renovate pulls a new `sidecar` image, the final image is `ghcr.io/your_company/sidecar` instead of `ghcr.io/containerbase/sidecar`.

## dockerUser

Override default user and group used by Docker-based tools.
The user-id (UID) and group-id (GID) must match the user that executes Renovate.

Read the [Docker run reference](https://docs.docker.com/engine/reference/run/#user) for more information on user and group syntax.
Set this to `1001:1002` to use UID 1001 and GID 1002.

```json title="Setting UID to 1001 and GID to 1002"
{
  "dockerUser": "1001:1002"
}
```

If you use `binarySource=docker|install` read the section below.

If you need to change the Docker user please make sure to use the root (`0`) group, otherwise you'll get in trouble with missing file and directory permissions.
Like this:

```
> export RENOVATE_DOCKER_USER="$(id -u):0" # 500:0 (username:root)
```

## dryRun

Use `dryRun` to preview the behavior of Renovate in logs, without making any changes to the repository files.

You can choose from the following behaviors for the `dryRun` config option:

- `null`: Default behavior - Performs a regular Renovate run including creating/updating/deleting branches and PRs
- `"extract"`: Performs a very quick package file scan to identify the extracted dependencies
- `"lookup"`: Performs a package file scan to identify the extracted dependencies and updates available
- `"full"`: Performs a dry run by logging messages instead of creating/updating/deleting branches and PRs

Information provided mainly in debug log level.

## encryptedWarning

Use this if you want to stop supporting `encrypted` configuration capabilities but want to warn users first to migrate.

If set to a string value, Renovate will log warnings with the `encryptedWarning` text, meaning the message will be visible to users such as on the Dependency Dashboard.

## endpoint

## executionTimeout

Default execution timeout in minutes for child processes Renovate creates.
If this option is not set, Renovate will fallback to 15 minutes.

## exposeAllEnv

To keep you safe, Renovate only passes a limited set of environment variables to package managers.
If you must expose all environment variables to package managers, you can set this option to `true`.

<!-- prettier-ignore -->
!!! warning
    Always consider the security implications of using `exposeAllEnv`!
    Secrets and other confidential information stored in environment variables could be leaked by a malicious script, that enumerates all environment variables.

Set `exposeAllEnv` to `true` only if you have reviewed, and trust, the repositories which Renovate bot runs against.
Alternatively, you can use the [`customEnvVariables`](./self-hosted-configuration.md#customenvvariables) config option to handpick a set of variables you need to expose.

Setting this to `true` also allows for variable substitution in `.npmrc` files.

## force

This object is used as a "force override" when you need to make sure certain configuration overrides whatever is configured in the repository.
For example, forcing a null (no) schedule to make sure Renovate raises PRs on a run even if the repository itself or its preset defines a schedule that's currently inactive.

In practice, it is implemented by converting the `force` configuration into a `packageRule` that matches all packages.

## forceCli

This is set to `true` by default, meaning that any settings (such as `schedule`) take maximum priority even against custom settings existing inside individual repositories.
It will also override any settings in `packageRules`.

## forkCreation

This configuration lets you disable the runtime forking of repositories when running in "fork mode".

Usually you will need to keep this as the default `true`, and only set to `false` if you have some out of band process to handle the creation of forks.

## forkOrg

This configuration option lets you choose an organization you want repositories forked into when "fork mode" is enabled.
It must be set to a GitHub Organization name and not a GitHub user account.
When set, "allow edits by maintainers" will be false for PRs because GitHub does not allow this setting for organizations.

This can be used if you're migrating from user-based forks to organization-based forks.

If you've set a `forkOrg` then Renovate will:

1. Check if a fork exists in the preferred organization before checking it exists in the fork user's account
1. If no fork exists: it will be created in the `forkOrg`, not the user account

## forkToken

If this value is configured then Renovate:

- forks the target repository into the account that owns the PAT
- keep this fork's default branch up-to-date with the target

Renovate will then create branches on the fork and opens Pull Requests on the parent repository.

<!-- prettier-ignore -->
!!! note
    Forked repositories will always be skipped when `forkToken` is set, even if `includeForks` is true.

## gitNoVerify

Controls when Renovate passes the `--no-verify` flag to `git`.
The flag can be passed to `git commit` and/or `git push`.
Read the documentation for [git commit --no-verify](https://git-scm.com/docs/git-commit#Documentation/git-commit.txt---no-verify) and [git push --no-verify](https://git-scm.com/docs/git-push#Documentation/git-push.txt---no-verify) to learn exactly what each flag does.
To learn more about Git hooks, read the [Pro Git 2 book, section on Git Hooks](https://git-scm.com/book/en/v2/Customizing-Git-Git-Hooks).

## gitPrivateKey

This is a private PGP or SSH key for signing Git commits.

For PGP, it should be an armored private key, so the type you get from running `gpg --export-secret-keys --armor 92066A17F0D1707B4E96863955FEF5171C45FAE5 > private.key`.
Replace the newlines with `\n` before adding the resulting single-line value to your bot's config.

<!-- prettier-ignore -->
!!! note
    The private key can't be protected with a passphrase if running in a headless environment. Renovate will not be able to handle entering the passphrase.

It will be loaded _lazily_.
Before the first commit in a repository, Renovate will:

1. Run `gpg import` (if you haven't before) when using PGP
1. Run `git config user.signingkey`, `git config commit.gpgsign true` and `git config gpg.format`

The `git` commands are run locally in the cloned repo instead of globally.
This reduces the chance of unintended consequences with global Git configs on shared systems.

## gitTimeout

To handle the case where the underlying Git processes appear to hang, configure the timeout with the number of milliseconds to wait after last received content on either `stdOut` or `stdErr` streams before sending a `SIGINT` kill message.

## gitUrl

Override the default resolution for Git remote, e.g. to switch GitLab from HTTPS to SSH-based.

Possible values:

- `default`: use HTTPS URLs provided by the platform for Git
- `ssh`: use SSH URLs provided by the platform for Git
- `endpoint`: ignore URLs provided by the platform and use the configured endpoint directly

## githubTokenWarn

By default, Renovate logs and displays a warning when the `RENOVATE_GITHUB_COM_TOKEN` is not set.
By setting `githubTokenWarn` to `false`, Renovate suppresses these warnings on Pull Requests, etc.
Disabling the warning is helpful for self-hosted environments that can't access the `github.com` domain, because the warning is useless in these environments.

## globalExtends

Unlike the `extends` field, which is passed through unresolved to be part of repository config, any presets in `globalExtends` are resolved immediately as part of global config.
Use the `globalExtends` field if your preset has any global-only configuration options, such as the list of repositories to run against.

Use the `extends` field instead of this if, for example, you need the ability for a repository config (e.g. `renovate.json`) to be able to use `ignorePresets` for any preset defined in global config.

<!-- prettier-ignore -->
!!! warning
    `globalExtends` presets can't be private.
    When Renovate resolves `globalExtends` it does not fully process the configuration.
    This means that Renovate does not have the authentication it needs to fetch private things.

## httpCacheTtlDays

This option sets the number of days that Renovate will cache HTTP responses.
The default value is 90 days.
Value of `0` means no caching.

<!-- prettier-ignore -->
!!! warning
    When you set `httpCacheTtlDays` to `0`, Renovate will remove the cached HTTP data.

## includeMirrors

By default, Renovate does not autodiscover repositories that are mirrors.

Change this setting to `true` to include repositories that are mirrors as Renovate targets.

## inheritConfig

When you enable this option, Renovate will look for the `inheritConfigFileName` file in the `inheritConfigRepoName` repository before processing a repository, and read this in as config.

If the repository is in a nested organization or group on a supported platform such as GitLab, such as `topGroup/nestedGroup/projectName` then Renovate will look in `topGroup/nestedGroup/renovate-config`.

If `inheritConfig` is `true` but the inherited config file does _not_ exist then Renovate will proceed without warning.
If the file exists but cannot be parsed, then Renovate will raise a config warning issue and abort the job.

The inherited config may include all valid repository config and these config options:

- `bbUseDevelopmentBranch`
- `onboarding`
- `onboardingBranch`
- `onboardingCommitMessage`
- `onboardingConfig`
- `onboardingConfigFileName`
- `onboardingNoDeps`
- `onboardingPrTitle`
- `onboardingRebaseCheckbox`
- `requireConfig`

<!-- prettier-ignore -->
!!! note
    The above list is prepared manually and may become out of date.
    Consult the self-hosted configuration docs and look for `inheritConfigSupport` values there for the definitive list.

This way organizations can change/control the default behavior, like whether configs are required and how repositories are onboarded.

We disabled `inheritConfig` in the Mend Renovate App to avoid wasting millions of API calls per week.
This is because each `404` response from the GitHub API due to a missing org inherited config counts as a used API call.
We will add a smart/dynamic approach in future, so that we can selectively enable `inheritConfig` per organization.

## inheritConfigFileName

Change this setting if you want Renovate to look for a different file name within the `inheritConfigRepoName` repository.
You may use nested files, for example: `"some-dir/config.json"`.

## inheritConfigRepoName

Change this setting if you want Renovate to look in an alternative repository for the inherited config.
The repository must be on the same platform and endpoint, and Renovate's token must have `read` permissions to the repository.

## inheritConfigStrict

By default Renovate will silently (debug log message only) ignore cases where `inheritConfig=true` but no inherited config is found.
When you set `inheritConfigStrict=true` then Renovate will abort the run and raise a config error if Renovate can't find the inherited config.

<!-- prettier-ignore -->
!!! warning
    Only set this config option to `true` if _every_ organization has an inherited config file _and_ you want to make sure Renovate _always_ uses that inherited config.

## logContext

`logContext` is included with each log entry only if `logFormat="json"` - it is not included in the pretty log output.
If left as default (null), a random short ID will be selected.

## mergeConfidenceDatasources

This feature is applicable only if you have an access token for Mend's Merge Confidence API.

If set, Renovate will query the merge-confidence JSON API only for datasources that are part of this list.
Otherwise, it queries all the supported datasources (check default value).

Example:

```js
modules.exports = {
  mergeConfidenceDatasources: ['npm'],
};
```

## mergeConfidenceEndpoint

This feature is applicable only if you have an access token for Mend's Merge Confidence API.

If set, Renovate will retrieve Merge Confidence data by querying this API.
Otherwise, it will use the default URL, which is <https://developer.mend.io/>.

If you use the Mend Renovate Enterprise Edition (Renovate EE) and:

- have a static merge confidence token that you set via `MEND_RNV_MC_TOKEN`
- _or_ set `MEND_RNV_MC_TOKEN` to `auto`

Then you must set this variable at the _server_ and the _workers_.

But if you have specified the token as a [`matchConfidence`](configuration-options.md#matchconfidence) `hostRule`, you only need to set this variable at the _workers_.

This feature is in private beta.

## migratePresets

Use this if you have repositories that extend from a particular preset, which has now been renamed or removed.
This is handy if you have a large number of repositories that all extend from a particular preset which you want to rename, without the hassle of manually updating every repository individually.
Use an empty string to indicate that the preset should be ignored rather than replaced.

Example:

```js
modules.exports = {
  migratePresets: {
    '@company': 'local>org/renovate-config',
  },
};
```

In the above example any reference to the `@company` preset will be replaced with `local>org/renovate-config`.

<!-- prettier-ignore -->
!!! tip
    Combine `migratePresets` with `configMigration` if you'd like your config migrated by PR.

## onboarding

Only set this to `false` if all three statements are true:

- You've configured Renovate entirely on the bot side (e.g. empty `renovate.json` in repositories)
- You want to run Renovate on every repository the bot has access to
- You want to skip all onboarding PRs

## onboardingBranch

<!-- prettier-ignore -->
!!! note
    This setting is independent of `branchPrefix`.

For example, if you configure `branchPrefix` to be `renovate-` then you'd still have the onboarding PR created with branch `renovate/configure` until you configure `onboardingBranch=renovate-configure` or similar.
If you have an existing Renovate installation and you change `onboardingBranch` then it's possible that you'll get onboarding PRs for repositories that had previously closed the onboarding PR unmerged.

## onboardingCommitMessage

If `commitMessagePrefix` or `semanticCommits` values are set then they will be prepended to the commit message using the same logic that is used for adding them to non-onboarding commit messages.

## onboardingConfig

## onboardingConfigFileName

If set to one of the valid [config file names](./configuration-options.md), the onboarding PR will create a configuration file with the provided name instead of `renovate.json`.
Falls back to `renovate.json` if the name provided is not valid.

## onboardingNoDeps

The default `auto` setting is converted to `disabled` if `autodiscoverRepositories` is `true`, or converted to `enabled` if false.

In other words, the default behavior is:

- If you run Renovate on discovered repositories then it will skip onboarding those without dependencies detected, but
- If you run Renovate on _specific_ repositories then Renovate will onboard all such repositories even if no dependencies are found

## onboardingPrTitle

If you have an existing Renovate installation and you change the `onboardingPrTitle`: then you may get onboarding PRs _again_ for repositories with closed non-merged onboarding PRs.
This is similar to what happens when you change the `onboardingBranch` config option.

## onboardingRebaseCheckbox

## optimizeForDisabled

When this option is `true`, Renovate will do the following during repository initialization:

1. Try to fetch the default config file (e.g. `renovate.json`)
1. Check if the file contains `"enabled": false`
1. If so, skip cloning and skip the repository immediately

If `onboardingConfigFileName` is set, that file name will be used instead of the default.

If the file exists and the config is disabled, Renovate will skip the repo without cloning it.
Otherwise, it will continue as normal.

`optimizeForDisabled` can make initialization quicker in cases where most repositories are disabled, but it uses an extra API call for enabled repositories.

A second, advanced, use also exists when the bot global config has `extends: [":disableRenovate"]`.
In that case, Renovate searches the repository config file for any of these configurations:

- `extends: [":enableRenovate"]`
- `ignorePresets: [":disableRenovate"]`
- `enabled: true`

If Renovate finds any of the above configurations, it continues initializing the repository.
If not, then Renovate skips the repository without cloning it.

## password

## persistRepoData

Set this to `true` if you want Renovate to persist repo data between runs.
The intention is that this allows Renovate to do a faster `git fetch` between runs rather than `git clone`.
It also may mean that ignored directories like `node_modules` can be preserved and save time on operations like `npm install`.

## platform

## prCommitsPerRunLimit

Parameter to reduce CI load.
CI jobs are usually triggered by these events: pull-request creation, pull-request update, automerge events.
Set as an integer.
Default is no limit.

## presetCachePersistence

When this feature is enabled, resolved presets will be cached in Renovate's package cache, enabling reuse across multiple repositories.

TTL is 15 minutes by default, and it is adjustable in [cacheTtlOverride](#cachettloverride).

<!-- prettier-ignore -->
!!! warning
     Doing so improves efficiency because shared presets don't need to be reloaded/resolved for every repository, however it also means that private presets can be "leaked" between repositories.
     You should only enable this when all repositories are trusted, such as a corporate environment.

## privateKey

This private key is used to decrypt config files.

The corresponding public key can be used to create encrypted values for config files.
If you want a UI to encrypt values you can put the public key in a HTML page similar to <https://app.renovatebot.com/encrypt>.

To create the PGP key pair with GPG use the following commands:

- `gpg --full-generate-key` and follow the prompts to generate a key. Name and email are not important to Renovate, and do not configure a passphrase. Use a 4096bit key.

<details><summary>key generation log</summary>

```
❯ gpg --full-generate-key
gpg (GnuPG) 2.2.24; Copyright (C) 2020 Free Software Foundation, Inc.
This is free software: you are free to change and redistribute it.
There is NO WARRANTY, to the extent permitted by law.

Please select what kind of key you want:
   (1) RSA and RSA (default)
   (2) DSA and Elgamal
   (3) DSA (sign only)
   (4) RSA (sign only)
  (14) Existing key from card
Your selection? 1
RSA keys may be between 1024 and 4096 bits long.
What keysize do you want? (3072) 4096
Requested keysize is 4096 bits
Please specify how long the key should be valid.
         0 = key does not expire
      <n>  = key expires in n days
      <n>w = key expires in n weeks
      <n>m = key expires in n months
      <n>y = key expires in n years
Key is valid for? (0)
Key does not expire at all
Is this correct? (y/N) y

GnuPG needs to construct a user ID to identify your key.

Real name: Renovate Bot
Email address: renovate@whitesourcesoftware.com
Comment:
You selected this USER-ID:
    "Renovate Bot <renovate@whitesourcesoftware.com>"

Change (N)ame, (C)omment, (E)mail or (O)kay/(Q)uit? O

gpg: key 0649CC3899F22A66 marked as ultimately trusted
gpg: revocation certificate stored as '/Users/rhys/.gnupg/openpgp-revocs.d/794B820F34B34A8DF32AADB20649CC3899F22A66.rev'
public and secret key created and signed.

pub   rsa4096 2021-09-10 [SC]
      794B820F34B34A8DF32AADB20649CEXAMPLEONLY
uid                      Renovate Bot <renovate@whitesourcesoftware.com>
sub   rsa4096 2021-09-10 [E]
```

</details>

<!-- prettier-ignore -->
!!! note
    If you use GnuPG `v2.4` (or newer) to generate the key, then you must disable `AEAD` preferences.
    This is needed to allow Renovate to decrypt the encrypted values.

<details><summary>key edit log</summary>

```bash
❯ gpg --edit-key renovate@whitesourcesoftware.com
gpg> showpref
[ultimate] (1). Renovate Bot <renovate@whitesourcesoftware.com>
     Cipher: AES256, AES192, AES, 3DES
     AEAD: OCB, EAX
     Digest: SHA512, SHA384, SHA256, SHA224, SHA1
     Compression: ZLIB, BZIP2, ZIP, Uncompressed
     Features: MDC, AEAD, Keyserver no-modify

gpg> setpref AES256 AES192 AES 3DES SHA512 SHA384 SHA256 SHA224 SHA1 ZLIB BZIP2 ZIP
Set preference list to:
     Cipher: AES256, AES192, AES, 3DES
     AEAD:
     Digest: SHA512, SHA384, SHA256, SHA224, SHA1
     Compression: ZLIB, BZIP2, ZIP, Uncompressed
     Features: MDC, Keyserver no-modify
Really update the preferences? (y/N) y
gpg> save
```

</details>

- Copy the key ID from the output (`794B820F34B34A8DF32AADB20649CEXAMPLEONLY` in the above example) or run `gpg --list-secret-keys` if you forgot to take a copy
- Run `gpg --armor --export-secret-keys YOUR_NEW_KEY_ID > renovate-private-key.asc` to generate an armored (text-based) private key file
- Run `gpg --armor --export YOUR_NEW_KEY_ID > renovate-public-key.asc` to generate an armored (text-based) public key file

The private key should then be added to your Renovate Bot global config (either using `privateKeyPath` or exporting it to the `RENOVATE_PRIVATE_KEY` environment variable).
The public key can be used to replace the existing key in <https://app.renovatebot.com/encrypt> for your own use.

Any PGP-encrypted secrets must have a mandatory organization/group scope, and optionally can be scoped for a single repository only.
The reason for this is to avoid "replay" attacks where someone could learn your encrypted secret and then reuse it in their own Renovate repositories.
Instead, with scoped secrets it means that Renovate ensures that the organization and optionally repository values encrypted with the secret match against the running repository.

<!-- prettier-ignore -->
!!! note
    You could use public key encryption with earlier versions of Renovate.
    We deprecated this approach and removed the documentation for it.
    If you're _still_ using public key encryption then we recommend that you use private keys instead.

## privateKeyOld

Use this field if you need to perform a "key rotation" and support more than one keypair at a time.
Decryption with this key will be tried after `privateKey`.

If you are migrating from the legacy public key encryption approach to use a PGP key, then move your legacy private key from `privateKey` to `privateKeyOld` and then put your new PGP private key in `privateKey`.
Doing so will mean that Renovate will first try to decrypt using the PGP key but fall back to the legacy key and try that next.

You can remove the `privateKeyOld` config option once all the old encrypted values have been migrated, or if you no longer want to support the old key and let the processing of repositories fail.

<!-- prettier-ignore -->
!!! note
    Renovate now logs a warning whenever repositories use non-PGP encrypted config variables.

## privateKeyPath

Used as an alternative to `privateKey`, if you want the key to be read from disk instead.

## privateKeyPathOld

Used as an alternative to `privateKeyOld`, if you want the key to be read from disk instead.

## processEnv

Used to set environment variables through the configuration file instead of using actual environment variables.

Example:

```json
{
  "processEnv": {
    "AWS_ACCESS_KEY_ID": "AKIAIOSFODNN7EXAMPLE",
    "AWS_SECRET_ACCESS_KEY": "wJalrXUtnFEMI/K7MDENG/bPxRfiCYEXAMPLEKEY",
    "AWS_DEFAULT_REGION": "us-west-2"
  }
}
```

<!-- prettier-ignore -->
!!! note

- All values must be provided as strings, e.g., `"true"` instead of `true`
- Only supported in file configuration (not via CLI or environment).

## productLinks

Override this object if you want to change the URLs that Renovate links to, e.g. if you have an internal forum for asking for help.

## redisPrefix

If this value is set then Renovate will prepend this string to the name of all Redis cache entries used in Renovate.
It's only used if `redisUrl` is configured.

## redisUrl

If this value is set then Renovate will use Redis for its global cache instead of the local file system.
The global cache is used to store lookup results (e.g. dependency versions and changelogs) between repositories and runs.

For non encrypted connections,

Example URL structure: `redis://[[username]:[password]]@localhost:6379/0`.

For TLS/SSL-enabled connections, use rediss prefix

Example URL structure: `rediss://[[username]:[password]]@localhost:6379/0`.

Renovate also supports connecting to Redis clusters as well. In order to connect to a cluster, provide the connection string using the `redis+cluster` or `rediss+cluster` schema as appropriate.

Example URL structure: `redis+cluster://[[username]:[password]]@redis.cluster.local:6379/0`

## reportPath

`reportPath` describes the location where the report is written to.

If [`reportType`](#reporttype) is set to `file`, then set `reportPath` to a filepath.
For example: `/foo/bar.json`.

If the value `s3` is used in [`reportType`](#reporttype), then use a S3 URI.
For example: `s3://bucket-name/key-name`.

## reportType

Defines how the report is exposed:

- `<unset>` If unset, no report will be provided, though the debug logs will still have partial information of the report
- `logging` The report will be printed as part of the log messages on `INFO` level
- `file` The report will be written to a path provided by [`reportPath`](#reportpath)
- `s3` The report is pushed to an S3 bucket defined by [`reportPath`](#reportpath). This option reuses [`s3Endpoint`](#s3endpoint) and [`s3PathStyle`](#s3pathstyle)

## repositories

Elements in the `repositories` array can be an object if you wish to define more settings.
Example:

```js
{
  repositories: [{ repository: 'g/r1', bumpVersion: 'patch' }, 'g/r2'];
}
```

## repositoryCache

Set this to `"enabled"` to have Renovate maintain a JSON file cache per-repository to speed up extractions.
Set to `"reset"` if you ever need to bypass the cache and have it overwritten.
JSON files will be stored inside the `cacheDir` beside the existing file-based package cache.

## repositoryCacheType

```ts title="Set repositoryCacheType to an S3 URI to enable S3 backed repository cache"
{
  repositoryCacheType: 's3://bucket-name';
}
```

Renovate uses the [AWS SDK for JavaScript V3](https://docs.aws.amazon.com/sdk-for-javascript/v3/developer-guide/welcome.html) to connect to the S3 instance.
Therefore, Renovate supports all the authentication methods supported by the AWS SDK.
Read more about [the default credential provider chain for AWS SDK for JavaScript V3](https://docs.aws.amazon.com/AWSJavaScriptSDK/v3/latest/Package/-aws-sdk-credential-providers/#fromnodeproviderchain).

<!-- prettier-ignore -->
!!! tip
    If you're storing the repository cache on Amazon S3 then you may set a folder hierarchy as part of `repositoryCacheType`.
    For example, `repositoryCacheType: 's3://bucket-name/dir1/.../dirN/'`.

<!-- prettier-ignore -->
!!! note
    S3 repository is used as a repository cache (e.g. extracted dependencies) and not a lookup cache (e.g. available versions of dependencies). To keep the later remotely, define [Redis URL](#redisurl).

## requireConfig

By default, Renovate needs a Renovate config file in each repository where it runs before it will propose any dependency updates.

You can choose any of these settings:

- `"required"` (default): a repository config file must be present
- `"optional"`: if a config file exists, Renovate will use it when it runs
- `"ignored"`: config files in the repo will be ignored, and have no effect

This feature is closely related to the `onboarding` config option.
The combinations of `requireConfig` and `onboarding` are:

|                          | `onboarding=true`                                                                                                                                       | `onboarding=false`                                            |
| ------------------------ | ------------------------------------------------------------------------------------------------------------------------------------------------------- | ------------------------------------------------------------- |
| `requireConfig=required` | An onboarding PR will be created if no config file exists. If the onboarding PR is closed and there's no config file, then the repository is skipped.   | Repository is skipped unless a config file is added manually. |
| `requireConfig=optional` | An onboarding PR will be created if no config file exists. If the onboarding PR is closed and there's no config file, the repository will be processed. | Repository is processed regardless of config file presence.   |
| `requireConfig=ignored`  | No onboarding PR will be created and repo will be processed while ignoring any config file present.                                                     | Repository is processed, any config file is ignored.          |

## s3Endpoint

If set, Renovate will use this string as the `endpoint` when creating the AWS S3 client instance.

## s3PathStyle

If set, Renovate will enable `forcePathStyle` when creating the AWS S3 client instance.

For example:

| `s3PathStyle` | Path                               |
| ------------- | ---------------------------------- |
| `off`         | `https://bucket.s3.amazonaws.com/` |
| `on`          | `https://s3.amazonaws.com/bucket/` |

Read the [AWS S3 docs, Interface BucketEndpointInputConfig](https://docs.aws.amazon.com/AWSJavaScriptSDK/v3/latest/clients/client-s3/interfaces/bucketendpointinputconfig.html) to learn more about path-style URLs.

## secrets

Secrets may be configured by a bot admin in `config.js`, which will then make them available for templating within repository configs.
For example, to configure a `GOOGLE_TOKEN` to be accessible by all repositories:

```js
module.exports = {
  secrets: {
    GOOGLE_TOKEN: 'abc123',
  },
};
```

They can also be configured per repository, e.g.

```js
module.exports = {
  repositories: [
    {
      repository: 'abc/def',
      secrets: {
        GOOGLE_TOKEN: 'abc123',
      },
    },
  ],
};
```

It could then be used in a repository config or preset like so:

```json
{
  "hostRules": [
    {
      "matchHost": "google.com",
      "token": "{{ secrets.GOOGLE_TOKEN }}"
    }
  ]
}
```

Secret names must start with an upper or lower case character and can have only characters, digits, or underscores.

## token

## unicodeEmoji

If enabled emoji shortcodes are replaced with their Unicode equivalents.
For example: `:warning:` will be replaced with `⚠️`.

## useCloudMetadataServices

Some cloud providers offer services to receive metadata about the current instance, for example [AWS Instance metadata](https://docs.aws.amazon.com/AWSEC2/latest/WindowsGuide/ec2-instance-metadata.html) or [GCP VM metadata](https://cloud.google.com/compute/docs/metadata/overview).
You can control if Renovate should try to access these services with the `useCloudMetadataServices` config option.

## userAgent

If set to any string, Renovate will use this as the `user-agent` it sends with HTTP requests.
Otherwise, it will default to `RenovateBot/${renovateVersion} (https://github.com/renovatebot/renovate)`.

## username

The only time where `username` is required is if using `username` + `password` credentials for the `bitbucket` platform.
You don't need to configure `username` directly if you have already configured `token`.
Renovate will use the token to discover its username on the platform, including if you're running Renovate as a GitHub App.

## variables

Variables may be configured by a bot admin in `config.js`, which will then make them available for templating within repository configs.
This config option behaves exactly like [secrets](#secrets), except that it won't be masked in the logs.
For example, to configure a `SOME_VARIABLE` to be accessible by all repositories:

```js
module.exports = {
  variables: {
    SOME_VARIABLE: 'abc123',
  },
};
```

They can also be configured per repository, e.g.

```js
module.exports = {
  repositories: [
    {
      repository: 'abc/def',
      variables: {
        SOME_VARIABLE: 'abc123',
      },
    },
  ],
};
```

It could then be used in a repository config or preset like so:

```json
{
  "packageRules": [
    {
      "matchUpdateTypes": ["patch"],
      "addLabels": ["{{ variables.SOME_VARIABLE }}"]
    }
  ]
}
```

## writeDiscoveredRepos

By default, Renovate processes each repository that it finds.
You can use this optional parameter so Renovate writes the discovered repositories to a JSON file and exits.

Known use cases consist, among other things, of horizontal scaling setups.
See [Scaling Renovate Bot on self-hosted GitLab](https://github.com/renovatebot/renovate/discussions/13172).

Usage: `renovate --write-discovered-repos=/tmp/renovate-repos.json`

```json
["myOrg/myRepo", "myOrg/anotherRepo"]
```<|MERGE_RESOLUTION|>--- conflicted
+++ resolved
@@ -321,13 +321,6 @@
 }
 ```
 
-<<<<<<< HEAD
-Namespaces of special interest follow the pattern `datasource-releases-{datasource}`.
-When releases for a datasource are fetched, they are stored in this namespace.
-Whether caching is enabled for a particular datasource depends on whether it's private or caching is forced with [`cachePrivatePackages`](./self-hosted-configuration.md#cacheprivatepackages).
-
-Other valid cache namespaces are as follows:
-=======
 In this example:
 
 - `datasource-rubygems` gets 120 minutes (exact match - highest priority)
@@ -336,8 +329,11 @@
 - `changelog-github-release` gets 45 minutes (matches `/^changelog-/` regex)
 - `preset` gets 30 minutes (matches `*` wildcard - shortest pattern)
 
-Valid codes for namespaces are as follows:
->>>>>>> 2220f03a
+Namespaces of special interest follow the pattern `datasource-releases-{datasource}`.
+When releases for a datasource are fetched, they are stored in this namespace.
+Whether caching is enabled for a particular datasource depends on whether it's private or caching is forced with [`cachePrivatePackages`](./self-hosted-configuration.md#cacheprivatepackages).
+
+Other valid cache namespaces are as follows:
 
 <!-- cache-namespaces-begin -->
 
