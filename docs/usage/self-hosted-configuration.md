--- conflicted
+++ resolved
@@ -89,13 +89,9 @@
 Commas will be used as delimiter for a new filter.
 
 ```
-<<<<<<< HEAD
 # DO NOT use commas inside the filter if your are using env or cli variables to configure it.
 RENOVATE_AUTODISCOVER_FILTER="/MyOrg/{my-repo,foo-repo}"
-=======
-# DO NOT use commas inside the filter if your are using env or CLI variables to configure it.
-RENOVATE_AUTODISCOVER_FILTER="/myapp/{readme.md,src/**}"
->>>>>>> 242e2781
+
 
 # in this example you can use regex instead
 RENOVATE_AUTODISCOVER_FILTER="/MyOrg\/(my|foo)-repo/"
