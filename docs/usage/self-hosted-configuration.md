--- conflicted
+++ resolved
@@ -760,14 +760,10 @@
 ## redisUrl
 
 If this value is set then Renovate will use Redis for its global cache instead of the local file system.
-<<<<<<< HEAD
 The global cache is used to store lookup results (e.g. dependency versions and changelogs) between repositories and runs.
-=======
-The global cache is used to store lookup results (e.g. dependency versions and release notes) between repositories and runs.
 
 For non encrypted connections,
 
->>>>>>> 0db0bf03
 Example URL structure: `redis://[[username]:[password]]@localhost:6379/0`.
 
 For TLS/SSL-enabled connections, use rediss prefix
