--- conflicted
+++ resolved
@@ -769,8 +769,6 @@
 `logContext` is included with each log entry only if `logFormat="json"` - it is not included in the pretty log output.
 If left as default (null), a random short ID will be selected.
 
-<<<<<<< HEAD
-=======
 ## mergeConfidenceDatasources
 
 This feature is applicable only if you have an access token for Mend's Merge Confidence API.
@@ -804,7 +802,6 @@
 
 This feature is in private beta.
 
->>>>>>> a0ae6179
 ## migratePresets
 
 Use this if you have repositories that extend from a particular preset, which has now been renamed or removed.
