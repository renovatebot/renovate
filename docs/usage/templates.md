---
title: Template fields
description: Explain Renovate template fields
---

# Template fields

In order to provide flexible configuration, Renovate supports using "templates" for certain fields like `addLabels`, `branchName`, `extractVersionTemplate`, `labels`.

Renovate's templates use [handlebars](https://handlebarsjs.com/) under the hood.
You can recognize templates when you see strings like `{{depName}}` in configuration fields.

Below you can find lists of fields/values that you can use in templates.
Some are configuration options passed through, while others are generated as part of Renovate's run.

`logJSON` and `releases` are only allowed in `commitBody` template.

## Exposed config options

<!-- Autogenerate in https://github.com/renovatebot/renovate -->
<!-- Autogenerate end -->

<!-- Automatically insert exposed configuration options here -->

## Other available fields

<!-- Autogenerate in https://github.com/renovatebot/renovate -->
<!-- Autogenerate end -->

<!-- Insert runtime fields here -->

## Additional Handlebars helpers

### stringToPrettyJSON

If you want to print pretty JSON with Handlebars you can use the built-in function `stringToPrettyJSON` like this:

`{{{stringToPrettyJSON myvar}}}`

In the example above `myvar` is a variable/field, that has valid JSON.

### encodeURIComponent

If you want to convert a string to a valid URI, use the built-in function `encodeURIComponent` like this:

`{{{encodeURIComponent baseDir}}}`

In the example above `baseDir` is the string you want to transform into a valid URI.

Read the [MDN Web Docs, encodeURIComponent()](https://developer.mozilla.org/en-US/docs/Web/JavaScript/Reference/Global_Objects/encodeURIComponent) to learn more.

### decodeURIComponent

If you want to decode a percent-encoded string, use the built-in function `decodeURIComponent` like this:

`{{{decodeURIComponent depName}}}`

In the example above `depName` is the string you want to decode.

Read the [MDN Web Docs, decodeURIComponent()](https://developer.mozilla.org/en-US/docs/Web/JavaScript/Reference/Global_Objects/decodeURIComponent) to learn more.

### encodeBase64

If you want to convert a string to Base64, use the built-in function `encodeBase64` like this:

`{{{encodeBase64 body}}}`

In the example above `body` is the string you want to transform into a Base64-encoded value.

### replace

The `replace` helper replaces _all_ found strings matching the given regex with the replacement string.
If you want to replace some characters in a string, use the built-in function `replace` like this:

`{{{replace '[a-z]+\.github\.com' 'ghc' depName}}}`

In the example above all matches of the regex `[a-z]+\.github\.com` will be replaced by `ghc` in `depName`.

Read the [MDN Web Docs, String.prototype.replace()](https://developer.mozilla.org/en-US/docs/Web/JavaScript/Reference/Global_Objects/String/replace) to learn more.

### lowercase

The `lowercase` helper converts a given string to lower case.

`{{{ lowercase depName }}}`

### containsString

Returns `true` if a given string is a substring.

`{{#if (containsString depName 'python')}}Python{{else}}Other{{/if}}`

### equals

Returns `true` if two values equals (checks strict equality, i.e. `===`).

`{{#if (equals datasource 'git-refs')}}git-refs{{else}}Other{{/if}}`

### and

Returns `true` only if all expressions are `true`.

`{{#if (and isMajor hasReleaseNotes)}}Backwards Incompatible release! Check out the Release notes.{{/if}}`

In the example above, it will only show a text if `isMajor=true` and `hasReleaseNotes=true`.

### or

Returns `true` if at least one expression is `true`.

`{{#if (or isPatch isSingleVersion}}Small update, safer to merge and release.{{else}}Check out the changelog for all versions before merging!{{/if}}`

### includes

Returns `true` if the value is included on the list given.

<<<<<<< HEAD
`{{#if (includes depTypes "dependencies")}}production{{else}}notProduction{{/if}}`
=======
`{{#if (includes labels 'dependencies')}}Production Dependencies{{else}}Not Production Dependencies{{/if}}`
>>>>>>> e4020c11

## Environment variables

By default, you can only access a handful of basic environment variables like `HOME` or `PATH`.
This is for security reasons.

`HOME is {{env.HOME}}`

If you're self-hosting Renovate, you can expose more variables with the [`customEnvVariables`](./self-hosted-configuration.md#customenvvariables) config option.

You can also use the [`exposeAllEnv`](./self-hosted-configuration.md#exposeallenv) config option to allow all environment variables in templates, but make sure to consider the security implications of giving the scripts unrestricted access to all variables.<|MERGE_RESOLUTION|>--- conflicted
+++ resolved
@@ -114,11 +114,7 @@
 
 Returns `true` if the value is included on the list given.
 
-<<<<<<< HEAD
-`{{#if (includes depTypes "dependencies")}}production{{else}}notProduction{{/if}}`
-=======
 `{{#if (includes labels 'dependencies')}}Production Dependencies{{else}}Not Production Dependencies{{/if}}`
->>>>>>> e4020c11
 
 ## Environment variables
 
