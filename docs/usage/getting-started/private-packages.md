--- conflicted
+++ resolved
@@ -140,7 +140,7 @@
   hostRules: [
     {
       matchHost: 'your.host.io',
-      hostType: 'helm'
+      hostType: 'helm',
       username: '<your-username>',
       password: process.env.SELF_HOSTED_HELM_CHARTS_PASSWORD,
     },
@@ -322,31 +322,17 @@
 ### nuget
 
 For each known NuGet registry, Renovate searches for `hostRules` with `hostType=nuget` and matching host.
-<<<<<<< HEAD
-For those found, a command similar to the following is
-run: `dotnet nuget add source ${registryInfo.feedUrl} --configfile ${nugetConfigFile} --username ${username} --password ${password} --store-password-in-clear-text`
-=======
 For those found, a command like the following is run: `dotnet nuget add source ${registryInfo.feedUrl} --configfile ${nugetConfigFile} --username ${username} --password ${password} --store-password-in-clear-text`.
->>>>>>> 2d710496
 
 ```js
 hostRules: [
   {
-<<<<<<< HEAD
-    matchHost: "https://pkgs.dev.azure.com/<org>/",
-    hostType: "nuget",
-    username: "user",
-    password: "<Encrypted PAT Token>"
-  }
-]
-=======
     matchHost: 'https://pkgs.dev.azure.com/<org>/',
     hostType: 'nuget',
     username: 'user', // doesn't matter for azure
     password: '<PAT>',
   },
 ];
->>>>>>> 2d710496
 ```
 
 ### poetry
