---
title: Python Package Manager Support
description: Python/pip dependencies support in Renovate
---

# Python package manager support

Renovate supports the following Python package managers:

- `pip` (e.g. `requirements.txt`, `requirements.pip`) files
- `pipenv` (e.g. `Pipfile`)
- `poetry` (e.g. `pyproject.toml`)
- `setup.py` file
- `setup.cfg` file

## Versioning support

We've written a JavaScript version of the [PEP440 specification](https://www.python.org/dev/peps/pep-0440/) so we can use it in Renovate bot.
You can find this project in our [`renovatebot/pep440` repository](https://github.com/renovatebot/pep440).

Our PEP440 implementation supports pinned versions and ranges.
Legacy versions with the `===` prefix are ignored.

## How it works

1. Renovate searches through each repository for package files
1. Existing dependencies are extracted from the package files
1. Renovate searches for the latest version on [PyPI](https://pypi.org/) to decide if there are upgrades
1. If the source package includes a GitHub URL as its source, and has a "changelog" file _or_ uses GitHub releases, a Release Note will be embedded in the generated PR

## Alternative file names

For the `pip_requirements` manager, the default file matching regex for `requirements.txt` follows common file name conventions.
But Renovate may not find all your files.

You can tell Renovate where to find your file(s) by setting your own `fileMatch` regex:

```json
{
  "pip_requirements": {
    "fileMatch": ["my/specifically-named.file", "\\.requirements$"]
  }
}
```

## Alternate registries

By default Renovate checks for upgrades on the `pypi.org` registry.

If you want, you can set alternative index URLs.
There are three ways to do this:

- index-url in `requirements.txt`
- sources in `Pipfile`
- set URL in Renovate configuration

### index-url in `requirements.txt`

You can set the index URL in the first line of the `requirements.txt`, for example:

```
--index-url http://example.com/private-pypi/
some-package==0.3.1
some-other-package==1.0.0
```

### Sources in `Pipfile`

Renovate finds and uses any custom sources in your `Pipfile`.

<<<<<<< HEAD
### Set URL in Renovate configuration
=======
### Sources in `pyproject.toml`

Renovate detects any custom-configured sources in `pyproject.toml` and uses them.

### Specify URL in configuration
>>>>>>> 71935479

Create a `python` object and put a `registryUrls` array in it.
Fill the array with alternate index URL(s).

```json
{
  "python": {
    "registryUrls": ["http://example.com/private-pypi/"]
  }
}
```

<!-- prettier-ignore -->
!!! tip
    If a `requirements.txt` file has a index-url then Renovate follows that link, instead of following any link set in the `registryUrls` array.
    To override the URL found in `requirements.txt`, you must create a custom `packageRules` setting.
    This is because `packageRules` are applied _after_ package file extraction.
    OPTION 1: Create new secion in private packages docs, and add this link: Go to the [private package support docs](https://docs.renovatebot.com/getting-started/private-packages/#pip).
    OPTION 2: Link to [specify URL in Python docs](https://docs.renovatebot.com/python/#specify-url-in-configuration)

## Disabling Python support

To disable all managers with `language` set to `python` in Renovate, do this:

```json
{
  "python": {
    "enabled": false
  }
}
```

Alternatively, you can use `enabledManagers` to tell Renovate what package managers it can use.
For example, if you only want to use Renovate's `npm` package manager:

```json
{
  "enabledManagers": ["npm"]
}
```<|MERGE_RESOLUTION|>--- conflicted
+++ resolved
@@ -68,15 +68,11 @@
 
 Renovate finds and uses any custom sources in your `Pipfile`.
 
-<<<<<<< HEAD
-### Set URL in Renovate configuration
-=======
 ### Sources in `pyproject.toml`
 
 Renovate detects any custom-configured sources in `pyproject.toml` and uses them.
 
 ### Specify URL in configuration
->>>>>>> 71935479
 
 Create a `python` object and put a `registryUrls` array in it.
 Fill the array with alternate index URL(s).
