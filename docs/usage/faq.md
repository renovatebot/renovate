--- conflicted
+++ resolved
@@ -61,17 +61,10 @@
 
 ## Renovate core features not supported on all platforms
 
-<<<<<<< HEAD
-| Feature               | Platforms which lack feature                                            | See Renovate issue(s)                                        |
-| --------------------- | ----------------------------------------------------------------------- | ------------------------------------------------------------ |
-| Dependency Dashboard  | Azure, Bitbucket, Bitbucket Server, SCM-Manager                         | [#9592](https://github.com/renovatebot/renovate/issues/9592) |
-| The Mend Renovate App | Azure, Bitbucket, Bitbucket Server, Forgejo, Gitea, GitLab, SCM-Manager |                                                              |
-=======
-| Feature               | Platforms which lack feature                    | See Renovate issue(s)                                        |
-| --------------------- | ----------------------------------------------- | ------------------------------------------------------------ |
-| Dependency Dashboard  | Azure, Bitbucket, Bitbucket Server, Gerrit      | [#9592](https://github.com/renovatebot/renovate/issues/9592) |
-| The Mend Renovate App | Azure, Bitbucket Server, Forgejo, Gitea, GitLab |                                                              |
->>>>>>> b9c46b93
+| Feature               | Platforms which lack feature                                 | See Renovate issue(s)                                        |
+| --------------------- |--------------------------------------------------------------| ------------------------------------------------------------ |
+| Dependency Dashboard  | Azure, Bitbucket, Bitbucket Server, Gerrit, SCM-Manager      | [#9592](https://github.com/renovatebot/renovate/issues/9592) |
+| The Mend Renovate App | Azure, Bitbucket Server, Forgejo, Gitea, GitLab, SCM-Manager |                                                              |
 
 ## Major platform features not supported by Renovate
 
