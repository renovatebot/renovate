---
title: Frequently Asked Questions (FAQ)
description: Frequently Asked Questions for Renovate Configuration
---

# Frequently Asked Questions (FAQ)

## What is the default behavior?

Renovate will:

- Look for configuration options in a configuration file (e.g. `renovate.json`) and in each `package.json` file
- Find and process all package files (e.g. `package.json`, `composer.json`, `Dockerfile`, etc) in each repository
- Use separate branches/PR for each dependency
- Use separate branches for each _major_ version of each dependency
- Pin devDependencies to a single version, rather than use ranges
- Pin dependencies to a single version if it appears not to be a library
- Update `yarn.lock` or `package-lock.json` files, if found
- Create Pull Requests immediately after branch creation

## Which Renovate versions are officially supported?

Only the latest version of Renovate is supported by the Renovate maintainers.
The Renovate team only fixes bugs in an older version if:

- the hosted app needs to stay on that older major version for a short time, or
- some critical bug needs to be fixed and the new major is blocked

If you're using the hosted app, you don't need to do anything, as the Renovate maintainers update the hosted app regularly.
If you're self hosting Renovate, use the latest release if possible.

## Renovate core features not supported on all platforms

<<<<<<< HEAD
| Feature              | Platforms which lack feature                               | See Renovate issue(s)                                        |
| -------------------- | ---------------------------------------------------------- | ------------------------------------------------------------ |
| Dependency Dashboard | BitBucket, BitBucket Server, Azure                         | [#9592](https://github.com/renovatebot/renovate/issues/9592) |
| Hosted app           | GitLab, BitBucket, BitBucket Server, Azure, Gitea, Forgejo |                                                              |
=======
| Feature              | Platforms which lack feature                      | See Renovate issue(s)                                        |
| -------------------- | ------------------------------------------------- | ------------------------------------------------------------ |
| Dependency Dashboard | Azure, BitBucket, BitBucket Server                | [#9592](https://github.com/renovatebot/renovate/issues/9592) |
| Hosted app           | Azure, BitBucket, BitBucket Server, Gitea, GitLab |                                                              |
>>>>>>> 2cb173f8

## Major platform features not supported by Renovate

Some major platform features are not supported at all by Renovate.

| Feature name                            | Platform                                  | See Renovate issue(s)                                                                                                                                                                        |
| --------------------------------------- | ----------------------------------------- | -------------------------------------------------------------------------------------------------------------------------------------------------------------------------------------------- |
| Jira issues                             | BitBucket                                 | [#3796](https://github.com/renovatebot/renovate/issues/3796)                                                                                                                                 |
| Merge trains                            | GitLab                                    | [#5573](https://github.com/renovatebot/renovate/issues/5573)                                                                                                                                 |
| Configurable merge strategy and message | Only BitBucket, Forgejo and Gitea for now | [#10867](https://github.com/renovatebot/renovate/issues/10867) [#10869](https://github.com/renovatebot/renovate/issues/10869) [#10870](https://github.com/renovatebot/renovate/issues/10870) |

## What is this `main` branch I see in the documentation?

When you create a new repository with Git, Git creates a base branch for you.
The default branch name that Git uses is `master` (this will be changed to `main` later).

The Git-hosting ecosystem decided to use `main` instead of `master`.
When you create a new repository on say GitHub or GitLab, you'll get a `main` branch as your base branch.

We replaced `master` with `main` in our documentation where possible.

A branch name has no special meaning within the Git program, it's just a name.
The base branch could be called `trunk` or `mainline` or `prod`, and Git would work just as well.

## What if I need to .. ?

### Troubleshoot Renovate

If you have problems with Renovate, or want to know where Renovate keeps the logging output then read our [troubleshooting documentation](https://docs.renovatebot.com/troubleshooting/).

### Tell Renovate to ask for approval before creating a Pull Request

By default, Renovate creates a pull request right away whenever there's an update.
But maybe you want Renovate to ask for your approval _before_ it creates a pull request.
Use the "Dependency Dashboard approval" workflow to get updates for certain packages - or certain types of updates - only after you give approval via the Dependency Dashboard.

The basic idea is that you create a new `packageRules` entry and describe what kind of package, or type of updates you want to approve beforehand.

Say you want to manually approve all major `npm` package manager updates:

```json
{
  "packageRules": [
    {
      "matchUpdateTypes": ["major"],
      "matchManagers": ["npm"],
      "dependencyDashboardApproval": true
    }
  ]
}
```

Or say you want to manually approve all major Jest updates:

```json
{
  "packageRules": [
    {
      "matchPackagePatterns": ["^jest"],
      "matchUpdateTypes": ["major"],
      "dependencyDashboardApproval": true
    }
  ]
}
```

You may even configure Renovate bot to ask for approval for _all_ updates.
The `dependencyDashboardApproval` config option is outside of a `packageRules` array, and so applies to all updates:

```json
{
  "dependencyDashboardApproval": true
}
```

Read our documentation on the [dependencyDashboardApproval](https://docs.renovatebot.com/configuration-options/#dependencydashboardapproval) config option.

### Use an alternative branch as my Pull Request target

Say your repository's default branch is `main` but you want Renovate to use the `next` branch as its PR target.
You can configure the PR target branch via the `baseBranches` option.

Add this line to the `renovate.json` file that's in the _default_ branch (`main` in this example).

```json
{
  "baseBranches": ["next"]
}
```

You can set more than one PR target branch in the `baseBranches` array.

### Support private npm modules

See the dedicated [Private npm module support](./getting-started/private-packages.md) page.

### Control Renovate's schedule

To learn about controlling Renovate schedule, read the [key concepts, scheduling](https://docs.renovatebot.com/key-concepts/scheduling/) docs.

### Disable Renovate for certain dependency types

Define a `packageRules` entry which has the dependency type(s) in `matchDepTypes` and `"enabled": false`.

### Use a single branch/PR for all dependency upgrades

Add a configuration for configuration option `groupName` set to value `"all"`, at the top level of your `renovate.json` or `package.json`.

### Use separate branches per dependency, but not one per major release

Set configuration option `separateMajorMinor` to `false`.

### Keep using SemVer ranges, instead of pinning dependencies

Set configuration option `rangeStrategy` to `"replace"`.

### Keep lock files (including sub-dependencies) up-to-date, even when `package.json` hasn't changed

By default, if you enable lock-file maintenance, Renovate will update the lockfile `["before 5am on monday"]`.
If you want to update the lock file more often, set the `schedule` field inside the `lockFileMaintenance` object.

### Wait until tests have passed before creating the PR

Set the configuration option `prCreation` to `"status-success"`.
Branches with failing tests will remain in Git and get updated if needed.
Renovate will only create a PR once the tests pass.

### Wait until tests have passed before creating a PR, but create the PR even if they fail

Set the configuration option `prCreation` to `"not-pending"`.

### Assign PRs to specific user(s)

Set the configuration option `assignees` to an array of usernames.

### Add labels to PRs

Set the configuration option `labels` to an array of labels to use.

### Apply a rule, but only to package `abc`?

1. Add a `packageRules` array to your configuration
2. Create one object inside this array
3. Set field `matchPackageNames` to value `["abc"]`
4. Add the configuration option to the same object

e.g.

```json
{
  "packageRules": [
    {
      "matchPackageNames": ["abc"],
      "assignees": ["importantreviewer"]
    }
  ]
}
```

### Apply a rule, but only for packages starting with `abc`

Do the same as above, but instead of using `matchPackageNames`, use `matchPackagePatterns` and a regex:

```json
{
  "packageRules": [
    {
      "matchPackagePatterns": "^abc",
      "assignees": ["importantreviewer"]
    }
  ]
}
```

### Group all packages starting with `abc` together in one PR

As above, but apply a `groupName`:

```json
{
  "packageRules": [
    {
      "matchPackagePatterns": "^abc",
      "groupName": ["abc packages"]
    }
  ]
}
```

### Change the default values for branch name, commit message, PR title or PR description

You can use the `branchName`, `commitMessage`, `prTitle` or `prBody` configuration options to change the defaults for those settings.

### Automatically merge passing Pull Requests

Set the configuration option `automerge` to `true`.
Nest it inside a `patch` or `minor` object if you only want to automerge certain types of updates.

### Separate patch releases from minor releases

#### Renovate's default behavior for major/minor releases

By default, Renovate separates major and minor releases.
Patch releases are treated as "minor".
Here's an example:

Say you're using version `0.8.0` of the `foo` package.
The `foo` maintainers release the following versions:

- `0.8.1` (patch)
- `0.9.0` (minor)
- `1.0.0` (major)

Renovate creates the following PRs:

- Update dependency `foo` to `0.9.0` (minor)
- Update dependency `foo` to `1.0.0` (major)

Renovate groups the patch and minor versions into one PR.
This means you only get a PR for the minor version, `0.9.0`.

You can override this default behavior.
To learn more read the section below.

#### Overriding the default behavior for major/minor releases

You can see in the example above that Renovate won't normally create a PR for the `foo` patch release.

You can tell Renovate to create a separate PR for the patch release by setting `separateMinorPatch` to `true`.

In both cases, Renovate will open 3 PRs:

- Update dependency `foo` to `0.8.1` (patch)
- Update dependency `foo` to `0.9.0` (minor)
- Update dependency `foo` to `1.0.0` (major)

Usually you don't want more PRs though.
It can be nice to get patch PRs when you're using automerge:

- Get daily patch updates which are automerged once tests pass
- Get weekly updates for minor and major updates

This means you barely notice Renovate during the week, while you still get the benefits of patch level updates.<|MERGE_RESOLUTION|>--- conflicted
+++ resolved
@@ -31,17 +31,10 @@
 
 ## Renovate core features not supported on all platforms
 
-<<<<<<< HEAD
 | Feature              | Platforms which lack feature                               | See Renovate issue(s)                                        |
 | -------------------- | ---------------------------------------------------------- | ------------------------------------------------------------ |
-| Dependency Dashboard | BitBucket, BitBucket Server, Azure                         | [#9592](https://github.com/renovatebot/renovate/issues/9592) |
-| Hosted app           | GitLab, BitBucket, BitBucket Server, Azure, Gitea, Forgejo |                                                              |
-=======
-| Feature              | Platforms which lack feature                      | See Renovate issue(s)                                        |
-| -------------------- | ------------------------------------------------- | ------------------------------------------------------------ |
-| Dependency Dashboard | Azure, BitBucket, BitBucket Server                | [#9592](https://github.com/renovatebot/renovate/issues/9592) |
-| Hosted app           | Azure, BitBucket, BitBucket Server, Gitea, GitLab |                                                              |
->>>>>>> 2cb173f8
+| Dependency Dashboard | Azure, BitBucket, BitBucket Server                         | [#9592](https://github.com/renovatebot/renovate/issues/9592) |
+| Hosted app           | Azure, BitBucket, BitBucket Server, Forgejo, Gitea, GitLab |                                                              |
 
 ## Major platform features not supported by Renovate
 
