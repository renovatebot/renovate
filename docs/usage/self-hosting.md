# Self-Hosting Renovate

## Installing Renovate OSS CLI

### npmjs

```sh
$ npm install -g renovate
```

Starting from version 20, Renovate does not embed `npm`, `pnpm` and `yarn` anymore.
If you want to use these package managers to update your lockfiles, you must install them globally.

```sh
$ npm install -g yarn pnpm
```

The same goes for any other third party binary tool like `gradle` or `poetry` - you need to make sure they are installed and the appropriate version before running Renovate.

### Docker

Renovate is available for Docker via an automated build [renovate/renovate](https://hub.docker.com/r/renovate/renovate/).
It builds `latest` based on the `master` branch and all semver tags are published too.
For example, all the following are valid tags:

```sh
$ docker run --rm renovate/renovate
<<<<<<< HEAD
$ docker run --rm renovate/renovate:24.9.7
$ docker run --rm renovate/renovate:24.9
=======
$ docker run --rm renovate/renovate:24.10.1
$ docker run --rm renovate/renovate:24.10
>>>>>>> c8cc257f
$ docker run --rm renovate/renovate:24
```

Do not use the example tags listed above, as they will be out-of-date.
Go to [renovate/renovate tags](https://hub.docker.com/r/renovate/renovate/tags) to grab the latest tagged release from Renovate.

If you want to configure Renovate using a `config.js` file then map it to `/usr/src/app/config.js` using Docker volumes.
For example:

```sh
$ docker run --rm -v "/path/to/your/config.js:/usr/src/app/config.js" renovate/renovate
```

### Kubernetes

Renovate's official Docker image is compatible with Kubernetes.
The following is an example manifest of running Renovate against a GitHub Enterprise server.
First the Kubernetes manifest:

```yaml
apiVersion: batch/v1beta1
kind: CronJob
metadata:
  name: renovate
spec:
  schedule: '@hourly'
  concurrencyPolicy: Forbid
  jobTemplate:
    spec:
      template:
        spec:
          containers:
            - name: renovate
              # Update this to the latest available and then enable Renovate on
              # the manifest
<<<<<<< HEAD
              image: renovate/renovate:24.9.7
=======
              image: renovate/renovate:24.10.1
>>>>>>> c8cc257f
              args:
                - user/repo
              # Environment Variables
              envFrom:
                - secretRef:
                    name: renovate-env
          restartPolicy: Never
```

And also this accompanying `secret.yaml`:

```yaml
apiVersion: v1
kind: Secret
metadata:
  name: renovate-env
type: Opaque
stringData:
  GITHUB_COM_TOKEN: 'any-personal-user-token-for-github-com-for-fetching-changelogs'
  # You can set RENOVATE_AUTODISCOVER to true to run Renovate on all repos you have push access to
  RENOVATE_AUTODISCOVER: 'false'
  RENOVATE_ENDPOINT: 'https://github.company.com/api/v3'
  RENOVATE_GIT_AUTHOR: 'Renovate Bot <bot@renovateapp.com>'
  RENOVATE_PLATFORM: 'github'
  RENOVATE_TOKEN: 'your-github-enterprise-renovate-user-token'
```

A `config.js` file can be added to the manifest using a `ConfigMap` as shown in the following example (using a "dry run" in github.com):

```yaml
---
 apiVersion: v1
kind: ConfigMap
metadata:
  name: renovate-config
data:
  config.json: |-
    {
      "logLevel" : "debug",
      "repositories": ["orgname/repo","username/repo"],
      "dryRun" : "true"
    }

---
apiVersion: batch/v1beta1
kind: CronJob
metadata:
  name: renovate-bot
spec:
  schedule: '@hourly'
  concurrencyPolicy: Forbid
  jobTemplate:
    spec:
      template:
        spec:
          containers:
<<<<<<< HEAD
            - image: renovate/renovate:24.9.7
=======
            - image: renovate/renovate:24.10.1
>>>>>>> c8cc257f
              name: renovate-bot
              env: # For illustration purposes, please use secrets.
                - name: RENOVATE_PLATFORM
                  value: 'github'
                - name: RENOVATE_TOKEN
                  value: 'some-token'
                - name: RENOVATE_AUTODISCOVER
                  value: 'false'
                - name: RENOVATE_BASE_DIR
                  value: '/tmp/renovate/'
                - name: RENOVATE_CONFIG_FILE
                  value: '/opt/renovate/config.json'
              volumeMounts:
                - name: config-volume
                  mountPath: /opt/renovate/
                - name: work-volume
                  mountPath: /tmp/renovate/
          restartPolicy: Never
          volumes:
            - name: config-volume
              configMap:
                name: renovate-config
            - name: work-volume
              emptyDir: {}
```

### CircleCI

If you are using CircleCI, you can use the third-party [daniel-shuy/renovate](https://circleci.com/developer/orbs/orb/daniel-shuy/renovate) orb to run a self-hosted instance of Renovate on CircleCI.

By default, the orb looks for the self-hosted configuration file in the project root, but you can specify another path to the configuration file with the `config_file_path` parameter.

Secrets should be configured using environment variables (eg. `RENOVATE_TOKEN`, `GITHUB_COM_TOKEN`).

[Configure environment variables in CircleCI Project Settings](https://circleci.com/docs/2.0/env-vars/#setting-an-environment-variable-in-a-project).
To share environment variables across projects, use CircleCI [Contexts](https://circleci.com/docs/2.0/contexts/).

The following example runs Renovate hourly, and looks for the self-hosted configuration file at `renovate-config.js`:

```yml
version: '2.1'
orbs:
  renovate: daniel-shuy/renovate@2.1.1
workflows:
  renovate:
    jobs:
      - renovate/self-hosted:
          config_file_path: renovate-config.js
    nightly:
      triggers:
        - schedule:
            cron: 0 * * * *
            filters:
              branches:
                only:
                  - master
```

### GitLab CI/CD pipeline

For GitLab pipelines we recommend you use the [renovate-runner project on GitLab](https://gitlab.com/renovate-bot/renovate-runner).
We've prepared some pipeline templates to run Renovate on pipeline schedules in an easy way.
You can also find the configuration steps there.

For self-hosted GitLab clone/import the [renovate-runner](https://gitlab.com/renovate-bot/renovate-runner) project to your instance.

## Configuration

Self-hosted Renovate can be configured using any of the following (or a combination):

- A `config.js` file (can also be named `config.json`, but you can't have both at the same time)
- CLI parameters
- Environment parameters

Note that some Renovate configuration options are _only_ available for self-hosting, and so can only be configured using one of the above methods.
These are described in the [Self-hosted Configuration](./self-hosted-configuration.md) doc.

## Authentication

Regardless of platform, you need to select a user account for `renovate` to assume the identity of, and generate a Personal Access Token.
It is recommended to be `@renovate-bot` if you are using a self-hosted server with free choice of usernames.
It is also recommended that you configure `config.gitAuthor` with the same identity as your Renovate user, e.g. like `"gitAuthor": "Renovate Bot <renovate@whitesourcesoftware.com>"`.

### GitHub Enterprise

First, [create a personal access token](https://help.github.com/articles/creating-an-access-token-for-command-line-use/) for the bot account (select "repo" permissions).
Configure it either as `token` in your `config.js` file, or in environment variable `RENOVATE_TOKEN`, or via CLI `--token=`.

### GitLab CE/EE

First, [create a personal access token](https://docs.gitlab.com/ee/user/profile/personal_access_tokens.html) for the bot account (select `read_user`, `api` and `write_repository` scopes).
Configure it either as `token` in your `config.js` file, or in environment variable `RENOVATE_TOKEN`, or via CLI `--token=`.
Don't forget to configure `platform=gitlab` somewhere in config.

### Bitbucket Cloud

First, [create an AppPassword](https://confluence.atlassian.com/bitbucket/app-passwords-828781300.html) for the bot account.
Configure it as `password` in your `config.js` file, or in environment variable `RENOVATE_PASSWORD`, or via CLI `--password=`.
Also be sure to configure the `username` for your bot account too.
Don't forget to configure `platform=bitbucket` somewhere in config.

### Bitbucket Server

Create a [Personal Access Token](https://confluence.atlassian.com/bitbucketserver/personal-access-tokens-939515499.html) for your bot account.
Configure it as `password` in your `config.js` file, or in environment variable `RENOVATE_PASSWORD`, or via CLI `--password=`.
Also configure the `username` for your bot account too, if you decided not to name it `@renovate-bot`.
Don't forget to configure `platform=bitbucket-server` somewhere in config.

### Azure DevOps

First, [create a personal access token](https://docs.microsoft.com/en-us/azure/devops/integrate/get-started/authentication/pats) for the bot account.
Configure it either as `token` in your `config.js` file, or in environment variable `RENOVATE_TOKEN`, or via CLI `--token=`.
Don't forget to configure `platform=azure` somewhere in config.

### Gitea

First, [create a access token](https://docs.gitea.io/en-us/api-usage/#authentication-via-the-api) for your bot account.
Configure it as `token` in your `config.js` file, or in environment variable `RENOVATE_TOKEN`, or via CLI `--token=`.
Don't forget to configure `platform=gitea` somewhere in config.

## GitHub.com token for release notes

If you are running on any platform except github.com, it's important to also configure the environment variable `GITHUB_COM_TOKEN` containing a personal access token for github.com.
This account can actually be _any_ account on GitHub, and needs only read-only access.
It's used when fetching release notes for repositories in order to increase the hourly API limit.
It's also OK to configure the same as a host rule instead, if you prefer that.

**Note:** If you're using Renovate in a project where dependencies are loaded from github.com (such as Go modules hosted on GitHub) it is highly recommended to add a token as you will run in the rate limit from the github.com API, which will lead to Renovate closing and reopening PRs because it could not get reliable info on updated dependencies.

## File/directory usage

By default, Renovate stores all files in the `renovate/` subdirectory of the operating system's temporary directory, e.g. `/tmp/renovate/`.

Repository data is copied or cloned into unique subdirectories under `repos/`, e.g. `/tmp/renovate/repos/github/owner1/repo-a/`.

Renovate's own cache, as well as the caches(s) for npm, Yarn, Composer etc, is stored in `/tmp/renovate/cache`.

To use another directory as the base directory, instead of `tmp/renovate`:

- Configure a value for `baseDir` in `config.js`
- Use an environment variable `RENOVATE_BASE_DIR`
- Use the CLI to pass a base directory: `--base-dir=`

If you want to override the cache location then configure a value for `cacheDir` instead.

## Usage

The following example uses the Renovate CLI tool, which can be installed by running `npm i -g renovate`.

If running your own Renovate bot then you will need a user account that Renovate will run as.
It's recommended to use a dedicated account for the bot, e.g. name it `renovate-bot` if on your own instance.
Create and save a Personal Access Token for this account.

Create a Renovate config file, e.g. here is an example:

```js
module.exports = {
  endpoint: 'https://self-hosted.gitlab/api/v4/',
  token: '**gitlab_token**',
  platform: 'gitlab',
  logLevel: 'debug',
  onboardingConfig: {
    extends: ['config:base'],
  },
  repositories: ['username/repo', 'orgname/repo'],
};
```

Here change the `logFile` and `repositories` to something appropriate.
Also replace `gitlab-token` value with the one created during the previous step.

If running against GitHub Enterprise, change the above `gitlab` values to the equivalent GitHub ones.

You can save this file as anything you want and then use `RENOVATE_CONFIG_FILE` env variable to tell Renovate where to find it.

Most people will run Renovate via cron, e.g. once per hour.
Here is an example bash script that you can point `cron` to:

```sh
#!/bin/bash

export PATH="/home/user/.yarn/bin:/usr/bin:/usr/local/sbin:/usr/local/bin:/usr/sbin:/usr/bin:/sbin:/bin:$PATH"
export RENOVATE_CONFIG_FILE="/home/user/renovate-config.js"
export RENOVATE_TOKEN="**some-token**" # GitHub, GitLab, Azure DevOps
export GITHUB_COM_TOKEN="**github-token**" # Delete this if using github.com

# Renovate
renovate
```

Note: the GitHub.com token in env is necessary in order to retrieve Release Notes that are usually hosted on github.com.
You don't need to add it if you are already running the bot against github.com, but you do need to add it if you're using GitHub Enterprise, GitLab, Azure DevOps, or Bitbucket.

You should save and test out this script manually first, and add it to cron once you've verified it.

## Kubernetes for GitLab, using Git over SSH

This section describes how to use Git binary with SSH for Gitlab, to avoid API shortcomings.

You need to first create a SSH key, then add the public part to Gitlab (see this [guide](https://docs.gitlab.com/ee/ssh/))

Then, you need to create the secret to add the SSH key, and the following config to your container

```
host gitlab.com
  HostName gitlab.com
  StrictHostKeyChecking no
  IdentityFile ~/.ssh/id_rsa
  User git
```

To easily create the secret, you can do the following (see [docs](https://kubernetes.io/docs/concepts/configuration/secret/#use-case-pod-with-ssh-keys))

```sh
kubectl create secret generic ssh-key-secret --from-file=config=/path/to/config --from-file=id_rsa=/path/to/.ssh/id_rsa --from-file=id_rsa.pub=/path/to/.ssh/id_rsa.pub
```

It creates something like this

```yml
apiVersion: v1
data:
  config: aG9zdCBnaXRsYWIuY29tCiAgSG9zdE5hbWUgZ2l0bGFiLmNvbQogIFN0cmljdEhvc3RLZXlDaGVja2luZyBubwogIElkZW50aXR5RmlsZSB+Ly5zc2gvaWRfcnNhCiAgVXNlciBnaXQ=
  id_rsa: <base64String>
  id_rsa.pub: <base64String>
kind: Secret
metadata:
  name: ssh-key-secret
  namespace: <namespace>
```

Then you just need to add Git author, and mount volumes.
The final configuration should look something like this:

```yml
---
apiVersion: v1
kind: Namespace
metadata:
  name: <namespace, for example renovate>

---
apiVersion: v1
kind: Secret
metadata:
  name: renovate-env
  namespace: <namespace>
type: Opaque
stringData:
  GITHUB_COM_TOKEN: 'any-personal-user-token-for-github-com-for-fetching-changelogs'
  RENOVATE_AUTODISCOVER: 'false'
  RENOVATE_ENDPOINT: 'https://github.company.com/api/v3'
  RENOVATE_GIT_AUTHOR: 'Renovate Bot <bot@renovateapp.com>'
  RENOVATE_PLATFORM: 'github'
  RENOVATE_TOKEN: 'your-github-enterprise-renovate-user-token'
---
apiVersion: v1
data:
  config: aG9zdCBnaXRsYWIuY29tCiAgSG9zdE5hbWUgZ2l0bGFiLmNvbQogIFN0cmljdEhvc3RLZXlDaGVja2luZyBubwogIElkZW50aXR5RmlsZSB+Ly5zc2gvaWRfcnNhCiAgVXNlciBnaXQ=
  id_rsa: <base64String>
  id_rsa.pub: <base64String>
kind: Secret
metadata:
  name: ssh-key-secret
  namespace: <namespace>
---
apiVersion: batch/v1beta1
kind: CronJob
metadata:
  name: renovate
  namespace: <namespace>
spec:
  schedule: '@hourly'
  concurrencyPolicy: Forbid
  jobTemplate:
    spec:
      template:
        spec:
          volumes:
            - name: ssh-key-volume
              secret:
                secretName: ssh-key-secret
          containers:
            - name: renovate
              # Update this to the latest available and then enable Renovate on the manifest
<<<<<<< HEAD
              image: renovate/renovate:24.9.7
=======
              image: renovate/renovate:24.10.1
>>>>>>> c8cc257f
              volumeMounts:
                - name: ssh-key-volume
                  readOnly: true
                  mountPath: '/home/ubuntu/.ssh'
              args:
                - <repository>
              # Environment Variables
              envFrom:
                - secretRef:
                    name: renovate-env
          restartPolicy: Never
```

## Logging

It's recommended to configure `LOG_LEVEL=debug` and `LOG_FORMAT=json` in environment if you are ingesting/parsing logs into another system.
Debug logging is usually necessary for any debugging, while JSON format will mean that the output is parseable.<|MERGE_RESOLUTION|>--- conflicted
+++ resolved
@@ -25,13 +25,8 @@
 
 ```sh
 $ docker run --rm renovate/renovate
-<<<<<<< HEAD
-$ docker run --rm renovate/renovate:24.9.7
-$ docker run --rm renovate/renovate:24.9
-=======
 $ docker run --rm renovate/renovate:24.10.1
 $ docker run --rm renovate/renovate:24.10
->>>>>>> c8cc257f
 $ docker run --rm renovate/renovate:24
 ```
 
@@ -67,11 +62,7 @@
             - name: renovate
               # Update this to the latest available and then enable Renovate on
               # the manifest
-<<<<<<< HEAD
-              image: renovate/renovate:24.9.7
-=======
               image: renovate/renovate:24.10.1
->>>>>>> c8cc257f
               args:
                 - user/repo
               # Environment Variables
@@ -128,11 +119,7 @@
       template:
         spec:
           containers:
-<<<<<<< HEAD
-            - image: renovate/renovate:24.9.7
-=======
             - image: renovate/renovate:24.10.1
->>>>>>> c8cc257f
               name: renovate-bot
               env: # For illustration purposes, please use secrets.
                 - name: RENOVATE_PLATFORM
@@ -418,11 +405,7 @@
           containers:
             - name: renovate
               # Update this to the latest available and then enable Renovate on the manifest
-<<<<<<< HEAD
-              image: renovate/renovate:24.9.7
-=======
               image: renovate/renovate:24.10.1
->>>>>>> c8cc257f
               volumeMounts:
                 - name: ssh-key-volume
                   readOnly: true
