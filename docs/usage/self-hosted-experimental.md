--- conflicted
+++ resolved
@@ -47,12 +47,6 @@
 
 Read [platform details](modules/platform/gitlab/index.md) to learn why we need the server version on GitLab.
 
-<<<<<<< HEAD
-## `OTEL_EXPORTER_OTLP_ENDPOINT`
-
-If set, Renovate will export OpenTelemetry data to the supplied endpoint.
-For more information see [the OpenTelemetry docs](opentelemetry.md).
-=======
 ## `RENOVATE_X_S3_ENDPOINT`
 
 If set, Renovate will use this string as the `endpoint` when instantiating the AWS s3 client.
@@ -68,4 +62,8 @@
 ## `RENOVATE_X_EXEC_GPID_HANDLE`
 
 If set, Renovate will terminate the whole process group of a terminated child process spawned by Renovate.
->>>>>>> 22d0d347
+
+## `OTEL_EXPORTER_OTLP_ENDPOINT`
+
+If set, Renovate will export OpenTelemetry data to the supplied endpoint.
+For more information see [the OpenTelemetry docs](opentelemetry.md).