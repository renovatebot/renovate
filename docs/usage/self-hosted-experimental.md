# Self-hosted experimental environment variables

The following environment variables are "experimental" because they:

- are not commonly needed
- are typically an effort to work around some other service's or platform's problem
- can be removed at any time
- are variables for Renovate's internal use to validate they work as intended

Experimental variables which are commonly used and for which there is no external solution in sight can be converted to an official configuration option by the Renovate bot developers.

Use these experimental variables at your own risk.
We do not follow Semantic Versioning for any experimental variables.
These variables may be removed or have their behavior changed in **any** version.
We will try to keep breakage to a minimum, but make no guarantees that an experimental variable will keep working.

## `OTEL_EXPORTER_OTLP_ENDPOINT`

If set, Renovate will export OpenTelemetry data to the supplied endpoint.
For more information see [the OpenTelemetry docs](opentelemetry.md).

<<<<<<< HEAD
## `RENOVATE_CACHE_NPM_MINUTES`

If set to any integer, Renovate will use this integer instead of the default npm cache time (15 minutes) for the npm datasource.

## `RENOVATE_USER_AGENT`
=======
## `RENOVATE_EXPERIMENTAL_NO_MAVEN_POM_CHECK`
>>>>>>> 28c5c8e0

If set to any string, Renovate will use this as the `user-agent` it sends with HTTP requests.

## `RENOVATE_X_AUTODISCOVER_REPO_ORDER`

<!-- prettier-ignore -->
!!! note
    For the Forgejo and Gitea platform only.

The order method for autodiscover server side repository search.

> If multiple `autodiscoverTopics` are used resulting order will be per topic not global.

Allowed values:

- `asc`
- `desc`

Default value: `asc`.

## `RENOVATE_X_AUTODISCOVER_REPO_SORT`

<!-- prettier-ignore -->
!!! note
    For the Forgejo and Gitea platform only.

The sort method for autodiscover server side repository search.

> If multiple `autodiscoverTopics` are used resulting order will be per topic not global.

Allowed values:

- `alpha`
- `created`
- `updated`
- `size`
- `id`

Default value: `alpha`.

## `RENOVATE_X_DELETE_CONFIG_FILE`

If `true` Renovate tries to delete the self-hosted config file after reading it.
You can set the config file Renovate should read with the `RENOVATE_CONFIG_FILE` environment variable.

The process that runs Renovate must have the correct permissions to delete the config file.

## `RENOVATE_X_DOCKER_HUB_TAGS_DISABLE`

If set to any value, Renovate will stop using the Docker Hub API (`https://hub.docker.com`) to fetch tags and instead use the normal Docker API for images pulled from `https://index.docker.io`.

## `RENOVATE_X_DOCKER_MAX_PAGES`

If set to an integer, Renovate will use this as max page number for docker tags lookup on docker registries, instead of the default 20 pages.
This is useful for registries which ignores the `n` parameter in the query string and only return 50 tags per page.

## `RENOVATE_X_EXEC_GPID_HANDLE`

If set, Renovate will terminate the whole process group of a terminated child process spawned by Renovate.

## `RENOVATE_X_GITLAB_AUTO_MERGEABLE_CHECK_ATTEMPS`

If set to an positive integer, Renovate will use this as the number of attempts to check if a merge request on GitLab is mergeable before trying to automerge.
The formula for the delay between attempts is `RENOVATE_X_GITLAB_MERGE_REQUEST_DELAY * attempt * attempt` milliseconds.

Default value: `5` (attempts results in max. 13.75 seconds timeout).

## `RENOVATE_X_GITLAB_BRANCH_STATUS_DELAY`

Adjust default time (in milliseconds) given to GitLab to create pipelines for a commit pushed by Renovate.

Can be useful for slow-running, self-hosted GitLab instances that don't react fast enough for the default delay to help.

Default value: `1000` (milliseconds).

## `RENOVATE_X_GITLAB_MERGE_REQUEST_DELAY`

If set, Renovate will use this as a delay to proceed with an automerge.

Default value: `250` (milliseconds).

## `RENOVATE_X_HARD_EXIT`

If set to any value, Renovate will use a "hard" `process.exit()` once all work is done, even if a sub-process is otherwise delaying Node.js from exiting.
See [issue 8660](https://github.com/renovatebot/renovate/issues/8660) for background on why this was created.

## `RENOVATE_X_IGNORE_NODE_WARN`

Suppress the default warning when a deprecated version of Node.js is used to run Renovate.

## `RENOVATE_X_IGNORE_RE2`

Skip initializing `RE2` for regular expressions and instead use Node-native `RegExp` instead.

## `RENOVATE_X_MERGE_CONFIDENCE_API_BASE_URL`

If set, Renovate will query this API for Merge Confidence data.

If you use the Mend Renovate Enterprise Edition (Renovate EE) and:

- have a static merge confidence token that you set via `MEND_RNV_MC_TOKEN`
- _or_ set `MEND_RNV_MC_TOKEN` to `auto`

Then you must set this variable at the _server_ and the _workers_.

But if you have specified the token as a [`matchConfidence`](configuration-options.md#matchconfidence) `hostRule`, you only need to set this variable at the _workers_.

This feature is in private beta.

## `RENOVATE_X_MERGE_CONFIDENCE_SUPPORTED_DATASOURCES`

If set, Renovate will query the merge-confidence JSON API only for datasources that are part of this list.
The expected value for this environment variable is a JSON array of strings.

## `RENOVATE_X_PLATFORM_VERSION`

Specify this string for Renovate to skip API checks and provide GitLab/Bitbucket server version directly.
Particularly useful with GitLab's `CI_JOB_TOKEN` to authenticate Renovate or to reduce API calls for Bitbucket.

Read [platform details](modules/platform/gitlab/index.md) to learn why we need the server version on GitLab.

## `RENOVATE_X_S3_ENDPOINT`

If set, Renovate will use this string as the `endpoint` when instantiating the AWS S3 client.

## `RENOVATE_X_S3_PATH_STYLE`

If set, Renovate will enable `forcePathStyle` when instantiating the AWS S3 client.

> Whether to force path style URLs for S3 objects (e.g., `https://s3.amazonaws.com//` instead of `https://.s3.amazonaws.com/`)

Source: [AWS S3 documentation - Interface BucketEndpointInputConfig](https://docs.aws.amazon.com/AWSJavaScriptSDK/v3/latest/clients/client-s3/interfaces/bucketendpointinputconfig.html)<|MERGE_RESOLUTION|>--- conflicted
+++ resolved
@@ -19,17 +19,9 @@
 If set, Renovate will export OpenTelemetry data to the supplied endpoint.
 For more information see [the OpenTelemetry docs](opentelemetry.md).
 
-<<<<<<< HEAD
 ## `RENOVATE_CACHE_NPM_MINUTES`
 
 If set to any integer, Renovate will use this integer instead of the default npm cache time (15 minutes) for the npm datasource.
-
-## `RENOVATE_USER_AGENT`
-=======
-## `RENOVATE_EXPERIMENTAL_NO_MAVEN_POM_CHECK`
->>>>>>> 28c5c8e0
-
-If set to any string, Renovate will use this as the `user-agent` it sends with HTTP requests.
 
 ## `RENOVATE_X_AUTODISCOVER_REPO_ORDER`
 
