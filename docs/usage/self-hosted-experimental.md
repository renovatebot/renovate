--- conflicted
+++ resolved
@@ -31,49 +31,6 @@
 ## `RENOVATE_PAGINATE_ALL`
 
 If set to any value, Renovate will always paginate requests to GitHub fully, instead of stopping after 10 pages.
-
-<<<<<<< HEAD
-## `RENOVATE_USER_AGENT`
-
-If set to any string, Renovate will use this as the `user-agent` it sends with HTTP requests.
-=======
-## `RENOVATE_X_AUTODISCOVER_REPO_ORDER`
-
-<!-- prettier-ignore -->
-!!! note
-    For the Forgejo and Gitea platform only.
-
-The order method for autodiscover server side repository search.
-
-> If multiple `autodiscoverTopics` are used resulting order will be per topic not global.
-
-Allowed values:
-
-- `asc`
-- `desc`
-
-Default value: `asc`.
-
-## `RENOVATE_X_AUTODISCOVER_REPO_SORT`
-
-<!-- prettier-ignore -->
-!!! note
-    For the Forgejo and Gitea platform only.
-
-The sort method for autodiscover server side repository search.
-
-> If multiple `autodiscoverTopics` are used resulting order will be per topic not global.
-
-Allowed values:
-
-- `alpha`
-- `created`
-- `updated`
-- `size`
-- `id`
-
-Default value: `alpha`.
->>>>>>> 0688e239
 
 ## `RENOVATE_X_DELETE_CONFIG_FILE`
 
