# Self-hosted experimental environment variables

The following environment variables are "experimental" because they:

- are not commonly needed
- are typically an effort to work around some other service's or platform's problem
- can be removed at any time
- are variables for Renovate's internal use to validate they work as intended

Experimental variables which are commonly used and for which there is no external solution in sight can be converted to an official configuration option by the Renovate bot developers.

Use these experimental variables at your own risk.
We do not follow Semantic Versioning for any experimental variables.
These variables may be removed or have their behavior changed in **any** version.
We will try to keep breakage to a minimum, but make no guarantees that an experimental variable will keep working.

## `OTEL_EXPORTER_OTLP_ENDPOINT`

If set, Renovate will export OpenTelemetry data to the supplied endpoint.
For more information see [the OpenTelemetry docs](opentelemetry.md).

<<<<<<< HEAD
## `RENOVATE_X_AUTODISCOVER_REPO_ORDER`

<!-- prettier-ignore -->
!!! note
    For the Forgejo and Gitea platform only.

The order method for autodiscover server side repository search.

> If multiple `autodiscoverTopics` are used resulting order will be per topic not global.

Allowed values:

- `asc`
- `desc`

Default value: `asc`.

## `RENOVATE_X_AUTODISCOVER_REPO_SORT`

<!-- prettier-ignore -->
!!! note
    For the Forgejo and Gitea platform only.

The sort method for autodiscover server side repository search.

> If multiple `autodiscoverTopics` are used resulting order will be per topic not global.

Allowed values:

- `alpha`
- `created`
- `updated`
- `size`
- `id`

Default value: `alpha`.
=======
## `RENOVATE_EXPERIMENTAL_NO_MAVEN_POM_CHECK`

If set to any value, Renovate will skip its default artifacts filter check in the Maven datasource.
Skipping the check will speed things up, but may result in versions being returned which don't properly exist on the server.

## `RENOVATE_PAGINATE_ALL`

If set to any value, Renovate will always paginate requests to GitHub fully, instead of stopping after 10 pages.
>>>>>>> 990b18c7

## `RENOVATE_X_DELETE_CONFIG_FILE`

If `true` Renovate tries to delete the self-hosted config file after reading it.
You can set the config file Renovate should read with the `RENOVATE_CONFIG_FILE` environment variable.

The process that runs Renovate must have the correct permissions to delete the config file.

## `RENOVATE_X_DOCKER_HUB_TAGS_DISABLE`

If set to any value, Renovate will stop using the Docker Hub API (`https://hub.docker.com`) to fetch tags and instead use the normal Docker API for images pulled from `https://index.docker.io`.

## `RENOVATE_X_DOCKER_MAX_PAGES`

If set to an integer, Renovate will use this as max page number for docker tags lookup on docker registries, instead of the default 20 pages.
This is useful for registries which ignores the `n` parameter in the query string and only return 50 tags per page.

## `RENOVATE_X_EXEC_GPID_HANDLE`

If set, Renovate will terminate the whole process group of a terminated child process spawned by Renovate.

## `RENOVATE_X_GITLAB_AUTO_MERGEABLE_CHECK_ATTEMPS`

If set to an positive integer, Renovate will use this as the number of attempts to check if a merge request on GitLab is mergeable before trying to automerge.
The formula for the delay between attempts is `RENOVATE_X_GITLAB_MERGE_REQUEST_DELAY * attempt * attempt` milliseconds.

Default value: `5` (attempts results in max. 13.75 seconds timeout).

## `RENOVATE_X_GITLAB_BRANCH_STATUS_DELAY`

Adjust default time (in milliseconds) given to GitLab to create pipelines for a commit pushed by Renovate.

Can be useful for slow-running, self-hosted GitLab instances that don't react fast enough for the default delay to help.

Default value: `1000` (milliseconds).

## `RENOVATE_X_GITLAB_MERGE_REQUEST_DELAY`

If set, Renovate will use this as a delay to proceed with an automerge.

Default value: `250` (milliseconds).

## `RENOVATE_X_HARD_EXIT`

If set to any value, Renovate will use a "hard" `process.exit()` once all work is done, even if a sub-process is otherwise delaying Node.js from exiting.
See [issue 8660](https://github.com/renovatebot/renovate/issues/8660) for background on why this was created.

## `RENOVATE_X_IGNORE_NODE_WARN`

Suppress the default warning when a deprecated version of Node.js is used to run Renovate.

## `RENOVATE_X_IGNORE_RE2`

Skip initializing `RE2` for regular expressions and instead use Node-native `RegExp` instead.

## `RENOVATE_X_MERGE_CONFIDENCE_API_BASE_URL`

If set, Renovate will query this API for Merge Confidence data.

If you use the Mend Renovate Enterprise Edition (Renovate EE) and:

- have a static merge confidence token that you set via `MEND_RNV_MC_TOKEN`
- _or_ set `MEND_RNV_MC_TOKEN` to `auto`

Then you must set this variable at the _server_ and the _workers_.

But if you have specified the token as a [`matchConfidence`](configuration-options.md#matchconfidence) `hostRule`, you only need to set this variable at the _workers_.

This feature is in private beta.

## `RENOVATE_X_MERGE_CONFIDENCE_SUPPORTED_DATASOURCES`

If set, Renovate will query the merge-confidence JSON API only for datasources that are part of this list.
The expected value for this environment variable is a JSON array of strings.

## `RENOVATE_X_PLATFORM_VERSION`

Specify this string for Renovate to skip API checks and provide GitLab/Bitbucket server version directly.
Particularly useful with GitLab's `CI_JOB_TOKEN` to authenticate Renovate or to reduce API calls for Bitbucket.

Read [platform details](modules/platform/gitlab/index.md) to learn why we need the server version on GitLab.

## `RENOVATE_X_S3_ENDPOINT`

If set, Renovate will use this string as the `endpoint` when instantiating the AWS S3 client.

## `RENOVATE_X_S3_PATH_STYLE`

If set, Renovate will enable `forcePathStyle` when instantiating the AWS S3 client.

> Whether to force path style URLs for S3 objects (e.g., `https://s3.amazonaws.com//` instead of `https://.s3.amazonaws.com/`)

Source: [AWS S3 documentation - Interface BucketEndpointInputConfig](https://docs.aws.amazon.com/AWSJavaScriptSDK/v3/latest/clients/client-s3/interfaces/bucketendpointinputconfig.html)<|MERGE_RESOLUTION|>--- conflicted
+++ resolved
@@ -19,44 +19,6 @@
 If set, Renovate will export OpenTelemetry data to the supplied endpoint.
 For more information see [the OpenTelemetry docs](opentelemetry.md).
 
-<<<<<<< HEAD
-## `RENOVATE_X_AUTODISCOVER_REPO_ORDER`
-
-<!-- prettier-ignore -->
-!!! note
-    For the Forgejo and Gitea platform only.
-
-The order method for autodiscover server side repository search.
-
-> If multiple `autodiscoverTopics` are used resulting order will be per topic not global.
-
-Allowed values:
-
-- `asc`
-- `desc`
-
-Default value: `asc`.
-
-## `RENOVATE_X_AUTODISCOVER_REPO_SORT`
-
-<!-- prettier-ignore -->
-!!! note
-    For the Forgejo and Gitea platform only.
-
-The sort method for autodiscover server side repository search.
-
-> If multiple `autodiscoverTopics` are used resulting order will be per topic not global.
-
-Allowed values:
-
-- `alpha`
-- `created`
-- `updated`
-- `size`
-- `id`
-
-Default value: `alpha`.
-=======
 ## `RENOVATE_EXPERIMENTAL_NO_MAVEN_POM_CHECK`
 
 If set to any value, Renovate will skip its default artifacts filter check in the Maven datasource.
@@ -65,7 +27,6 @@
 ## `RENOVATE_PAGINATE_ALL`
 
 If set to any value, Renovate will always paginate requests to GitHub fully, instead of stopping after 10 pages.
->>>>>>> 990b18c7
 
 ## `RENOVATE_X_DELETE_CONFIG_FILE`
 
