--- conflicted
+++ resolved
@@ -39,13 +39,9 @@
 
 ## RENOVATE_USER_AGENT
 
-<<<<<<< HEAD
 If set to any string, Renovate will use this as the `user-agent` it sends with HTTP requests.
-=======
-Configures the `user-agent` string to be sent with HTTP requests.
 
 ## RENOVATE_X_HARD_EXIT
 
 If set to any value, Renovate will use a "hard" `process.exit()` once all work is done, even if a sub-process is otherwise delaying Node.js from exiting.
-See https://github.com/renovatebot/renovate/issues/8660 for background on why this was created.
->>>>>>> fc2e48dd
+See https://github.com/renovatebot/renovate/issues/8660 for background on why this was created.