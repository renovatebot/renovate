--- conflicted
+++ resolved
@@ -71,27 +71,18 @@
 
 The process that runs Renovate must have the correct permissions to delete the config file.
 
-<<<<<<< HEAD
-=======
 ## `RENOVATE_X_DOCKER_HUB_TAGS_DISABLE`
 
 If set to any value, Renovate will stop using the Docker Hub API (`https://hub.docker.com`) to fetch tags and instead use the normal Docker API for images pulled from `https://index.docker.io`.
 
->>>>>>> 73e35bc3
 ## `RENOVATE_X_DOCKER_MAX_PAGES`
 
 If set to an integer, Renovate will use this as max page number for docker tags lookup on docker registries, instead of the default 20 pages.
 This is useful for registries which ignores the `n` parameter in the query string and only return 50 tags per page.
 
-<<<<<<< HEAD
-## `RENOVATE_X_EAGER_GLOBAL_EXTENDS`
-
-Resolve and merge `globalExtends` presets before other global config, instead of after.
-=======
 ## `RENOVATE_X_EXEC_GPID_HANDLE`
 
 If set, Renovate will terminate the whole process group of a terminated child process spawned by Renovate.
->>>>>>> 73e35bc3
 
 ## `RENOVATE_X_GITLAB_AUTO_MERGEABLE_CHECK_ATTEMPS`
 
