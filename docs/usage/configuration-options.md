---
title: Configuration Options
description: Configuration Options usable in renovate.json or package.json
---

# Configuration Options

This document describes all the configuration options you may configure in a Renovate configuration file.
Any config you define applies to the whole repository (e.g. if you have a monorepo).

You can store your Renovate configuration file in one of the following locations:

- `.github/renovate.json`
- `.github/renovate.json5`
- `.gitlab/renovate.json`
- `.gitlab/renovate.json5`
- `.renovaterc.json`
- `renovate.json`
- `renovate.json5`
- `.renovaterc`
- `package.json` _(within a `"renovate"` section)_

Renovate always uses the config from the repository's default branch, even if that configuration specifies multiple `baseBranches`.
Renovate does not read/override the config from within each base branch if present.

Also, be sure to check out Renovate's [shareable config presets](/config-presets/) to save yourself from reinventing any wheels.

If you have any questions about the below config options, or would like to get help/feedback about a config, please post it as an issue in [renovatebot/config-help](https://github.com/renovatebot/config-help) where we will do our best to answer your question.

## additionalBranchPrefix

This value defaults to an empty string, and is typically not necessary.
Some managers populate this field for historical reasons, for example we use `docker-` for Docker branches, so they may look like `renovate/docker-ubuntu-16.x`.
You normally don't need to configure this, but one example where it can be useful is combining with `parentDir` in monorepos to split PRs based on where the package definition is located, e.g.

```json
{
  "additionalBranchPrefix": "{{parentDir}}-"
}
```

## additionalReviewers

In contrast to `reviewers`, this option adds to the existing reviewer list, rather than replacing it.
This makes it suitable for augmenting a preset or base list without displacing the original, for example when adding focused reviewers for a specific package group.

## aliases

The `aliases` object is used for configuring registry aliases.
Currently it is needed/supported for the `helm-requirements` manager only.

`helm-requirements` includes this default alias:

```json
{
  "aliases": {
    "stable": "https://kubernetes-charts.storage.googleapis.com/"
  }
}
```

Alias values must be properly formatted URIs.

## assignAutomerge

By default, Renovate will not assign reviewers and assignees to an automerge-enabled PR unless it fails status checks.
By configuring this setting to `true`, Renovate will instead always assign reviewers and assignees for automerging PRs at time of creation.

## assignees

Must be valid usernames on the platform in use.

## assigneesFromCodeOwners

If enabled Renovate will try to determine PR assignees by matching rules defined in a CODEOWNERS file against the changes in the PR.

See [GitHub](https://help.github.com/en/github/creating-cloning-and-archiving-repositories/about-code-owners) or [GitLab](https://docs.gitlab.com/ee/user/project/code_owners.html) documentation for details on syntax and possible file locations.

## assigneesSampleSize

If configured, Renovate will take a random sample of given size from assignees and assign them only, instead of assigning the entire list of `assignees` you have configured.

## automerge

By default, Renovate raises PRs but leaves them to someone or something else to merge them.
By configuring this setting, you can enable Renovate to automerge PRs or even branches itself, therefore reducing the amount of human intervention required.

Usually you won't want to automerge _all_ PRs, for example most people would want to leave major dependency updates to a human to review first.
You could configure Renovate to automerge all but major this way:

```json
{
  "packageRules": [
    {
      "updateTypes": ["minor", "patch", "pin", "digest"],
      "automerge": true
    }
  ]
}
```

Also note that this option can be combined with other nested settings, such as dependency type.
So for example you could elect to automerge all (passing) `devDependencies` only this way:

```json
{
  "packageRules": [
    {
      "depTypeList": ["devDependencies"],
      "automerge": true
    }
  ]
}
```

Important: Renovate won't automerge on GitHub if a PR has a negative review outstanding.

## automergeComment

Use this only if you configure `automergeType="pr-comment"`.

Example use:

```json
{
  "automerge": true,
  "automergeType": "pr-comment",
  "automergeComment": "bors: r+"
}
```

## automergeType

This setting is only applicable if you opt in to configure `automerge` to `true` for any of your dependencies.

Automerging defaults to using Pull Requests (`automergeType="pr"`).
In that case Renovate first creates a branch, then an associated Pull Request, and then automerges the first time it detects that the Pull Requests status checks are "green".

Note: if you have no tests but still want Renovate to automerge, you need to add `"requiredStatusChecks": null` to your configuration.

If you prefer that Renovate more silently automerge _without_ Pull Requests at all, you can configure `"automergeType": "branch"`. In this case Renovate will:

- Create the branch, wait for test results
- Rebase it any time it gets out of date with the base branch
- Automerge the branch commit if it's: (a) up-to-date with the base branch, and (b) passing all tests
- As a backup, raise a PR only if either: (a) tests fail, or (b) tests remain pending for too long (default: 24 hours)

The final value for `automergeType` is `"pr-comment"`, intended only for users who already have a "merge bot" such as [bors-ng](https://github.com/bors-ng/bors-ng) and want Renovate to _not_ actually automerge by itself and instead tell `bors-ng` to merge for it, by using a comment in the PR.
If you're not already using `bors-ng` or similar, don't worry about this option.

## azureAutoComplete

Setting this to `true` will configure PRs in Azure DevOps to auto-complete after all (if any) branch policies have been met.

You can also configure this using `packageRules` if you want to use it selectively (e.g. per-package).

## azureWorkItemId

When creating a PR in Azure DevOps, some branches can be protected with branch policies to [check for linked work items](https://docs.microsoft.com/en-us/azure/devops/repos/git/branch-policies?view=azure-devops#check-for-linked-work-items).
Creating a work item in Azure DevOps is beyond the scope of Renovate, but Renovate can link an already existing work item when creating PRs.

## baseBranches

By default, Renovate will detect and process only the repository's default branch, e.g. `master`.
For most projects, this is the expected approach.
However, Renovate also allows users to explicitly configure `baseBranches`, e.g. for use cases such as:

- You wish Renovate to process only a non-default branch, e.g. `dev`: `"baseBranches": ["dev"]`
- You have multiple release streams you need Renovate to keep up to date, e.g. in branches `master` and `next`: `"baseBranches": ["master", "next"]`

It's possible to add this setting into the `renovate.json` file as part of the "Configure Renovate" onboarding PR.
If so then Renovate will reflect this setting in its description and use package file contents from the custom base branch(es) instead of default.

## bbUseDefaultReviewers

Configuring this to `true` means that Renovate will detect and apply the default reviewers rules to PRs (Bitbucket only).

## branchName

Warning: it's strongly recommended not to configure this field directly.
Use at your own risk.
If you truly need to configure this then it probably means either:

- You are hopefully mistaken, and there's a better approach you should use, so [ask here](https://github.com/renovatebot/config-help) or
- You have a use case we didn't anticipate and we should have a feature request from you to add it to the project

## branchPrefix

You can modify this field if you want to change the prefix used.
For example if you want branches to be like `deps/eslint-4.x` instead of `renovate/eslint-4.x` then you configure `branchPrefix` = `deps/`.
Or if you wish to avoid forward slashes in branch names then you could use `renovate_` instead, for example.

`branchPrefix` must be configured at the root of the configuration (e.g. not within any package rule) and is not allowed to use template values.
e.g. instead of `renovate/{{parentDir}}-`, configure the template part in `additionalBranchPrefix`, like `"additionalBranchPrefix": "{{parentDir}}-"`.

Note that this setting does not change the default _onboarding_ branch name, i.e. `renovate/configure`.
If you wish to change that too, you need to also configure the field `onboardingBranch` in your admin bot config.

## branchTopic

This field is combined with `branchPrefix` and `additionalBranchPrefix` to form the full `branchName`. `branchName` uniqueness is important for dependency update grouping or non-grouping so be cautious about ever editing this field manually.
This is an advance field and it's recommend you seek a config review before applying it.

## bumpVersion

Currently this setting supports `helmv3` and `npm` only, so raise a feature request if you have a use for it with other package managers.
Its purpose is if you want Renovate to update the `version` field within your file's `package.json` any time it updates dependencies within.
Usually this is for automatic release purposes, so that you don't need to add another step after Renovate before you can release a new version.

Configure this value to `"patch"`, `"minor"` or `"major"` to have Renovate update the version in your edited `package.json`.
e.g. if you wish Renovate to always increase the target `package.json` version with a patch update, configure this to `"patch"`.

For `npm` only you can also configure this field to `"mirror:x"` where `x` is the name of a package in the `package.json`.
Doing so means that the `package.json` `version` field will mirror whatever the version is that `x` depended on.
Make sure that version is a pinned version of course, as otherwise it won't be valid.

## cloneSubmodules

## commitBody

Configure this if you wish Renovate to add a commit body, otherwise Renovate just uses a regular single-line commit.

For example, To add `[skip ci]` to every commit you could configure:

```json
{
  "commitBody": "[skip ci]"
}
```

Another example would be if you want to configure a DCO signoff to each commit.

## commitBodyTable

## commitMessage

Editing of `commitMessage` directly is now deprecated and not recommended.
Please instead edit the fields such as `commitMessageAction`, `commitMessageExtra`, etc.

## commitMessageAction

This is used to alter `commitMessage` and `prTitle` without needing to copy/paste the whole string.
Actions may be like `Update`, `Pin`, `Roll back`, `Refresh`, etc.
Check out the default value for `commitMessage` to understand how this field is used.

## commitMessageExtra

This is used to alter `commitMessage` and `prTitle` without needing to copy/paste the whole string.
The "extra" is usually an identifier of the new version, e.g. "to v1.3.2" or "to tag 9.2".

## commitMessagePrefix

This is used to alter `commitMessage` and `prTitle` without needing to copy/paste the whole string.
The "prefix" is usually an automatically applied semantic commit prefix, however it can also be statically configured.

## commitMessageSuffix

This is used to add a suffix to commit messages.
Usually left empty except for internal use (multiple base branches, and vulnerability alerts).

## commitMessageTopic

This is used to alter `commitMessage` and `prTitle` without needing to copy/paste the whole string.
The "topic" is usually refers to the dependency being updated, e.g. `"dependency react"`.

## configWarningReuseIssue

Renovate's default behaviour is to reuse/reopen a single Config Warning issue in each repository so as to keep the "noise" down.
However for some people this has the downside that the config warning won't be sorted near the top if you view issues by creation date.
Configure this option to `false` if you prefer Renovate to open a new issue whenever there is a config warning.

## constraints

Constraints are used in package managers which use third party tools to update "artifacts" like lock files or checksum files.
Typically, the constraint is detected automatically by Renovate from files within the repository and there is no need to manually configure it.

Constraints are also used to manually restrict which _datasource_ versions are possible to upgrade to based on their language support.
For now this only supports `python`, other compatibility restrictions will be added in the future.

```json
{
  "constraints": {
    "python": "2.7"
  }
}
```

If you need to _override_ constraints that Renovate detects from the repository, wrap it in the `force` object like so:

```json
{
  "force": {
    "constraints": {
      "node": "< 15.0.0"
    }
  }
}
```

Note: make sure not to mix this up with the term `compatibility`, which Renovate uses in the context of version releases, e.g. if a Docker image is `node:12.16.0-alpine` then the `-alpine` suffix represents `compatibility`.

## dependencyDashboard

Configuring `dependencyDashboard` to `true` will lead to the creation of a "Dependency Dashboard" issue within the repository.
This issue contains a list of all PRs pending, open, closed (unmerged) or in error.
The goal of this issue is to give visibility into all updates that Renovate is managing.

Examples of what having a Dependency Dashboard will allow you to do:

- View all PRs in one place, rather than having to filter PRs by author
- Rebase/retry multiple PRs without having to open each individually
- Override any rate limiting (e.g. concurrent PRs) or scheduling to force Renovate to create a PR that would otherwise be suppressed
- Recreate an unmerged PR (e.g. for a major update that you postponed by closing the original PR)

Note: Enabling the Dependency Dashboard does not itself change any of the "control flow" of Renovate, e.g. it will otherwise still create and manage PRs exactly as it always has, including scheduling and rate limiting.
The Dependency Dashboard therefore provides visibility as well as additional control.

## dependencyDashboardApproval

Setting `dependencyDashboardApproval` to `true` means that Renovate will no longer create branches/PRs automatically but instead wait for manual approval from within the Dependency Dashboard.

In this case, the Dependency Dashboard _does_ change the flow of Renovate, because PRs will stop appearing until you approve them within the issue.
Instead of enabling this repository-wide, you may instead with to use package rules to enable it selectively, e.g. for major updates only, or for certain package managers, etc.
i.e. it is possible to require approval for only certain types of updates only.

Note: Enabling Dependency Dashboard Approval implicitly enables `dependencyDashboard` too, so it is not necessary to configure both to `true`.

## dependencyDashboardAutoclose

You can configure this to `true` if you prefer Renovate to close an existing Dependency Dashboard whenever there are no outstanding PRs left.

## dependencyDashboardFooter

## dependencyDashboardHeader

## dependencyDashboardTitle

Configure this option if you prefer a different title for the Dependency Dashboard.

## description

The description field is used by config presets to describe what they do.
They are then collated as part of the onboarding description.

## digest

Add to this object if you wish to define rules that apply only to PRs that update Docker digests.

## docker

Add config here if you wish it to apply to Docker package managers Dockerfile and Docker Compose.
If instead you mean to apply settings to any package manager that updates using the Docker _datasource_, use a package rule instead, e.g.

```json
{
  "packageRules": [
    {
      "datasources": ["docker"],
      "labels": ["docker-update"]
    }
  ]
}
```

## dotnet

## draftPR

If you want the PRs created by Renovate to be considered as drafts rather than normal PRs, you could add this property to your `renovate.json`:

```json
{
  "draftPR": true
}
```

This option is evaluated at PR/MR creation time and is only supported on the following platforms: GitHub, GitLab, Azure.

Note that GitLab implements draft status by checking whether the PR's title starts with certain strings.
Therefore, draftPR on GitLab is incompatible with the legacy method of triggering Renovate to rebase a PR by renaming the PR to start with `rebase!`.

## enabled

The most common use of `enabled` is if you want to turn Renovate's functionality off, for some reason.

For example, if you wanted to disable Renovate completely on a repository, you could make this your `renovate.json`:

```json
{
  "enabled": false
}
```

To disable Renovate for all `eslint` packages, you can configure a package rule like:

```json
{
  "packageRules": [
    {
      "packagePatterns": ["^eslint"],
      "enabled": false
    }
  ]
}
```

To disable Renovate for npm `devDependencies` but keep it for `dependencies` you could configure:

```json
{
  "packageRules": [
    {
      "managers": ["npm"],
      "depTypeList": ["devDependencies"],
      "enabled": false
    }
  ]
}
```

## enabledManagers

This is a way to allow only certain package managers and implicitly disable all others.

Example:

```json
{
  "enabledManagers": ["dockerfile", "npm"]
}
```

For the full list of available managers, see the [Supported Managers](https://docs.renovatebot.com/modules/manager/#supported-managers) documentation.

## encrypted

See [Private npm module support](https://docs.renovatebot.com/private-modules) for details on how this is used to encrypt npm tokens.

## excludeCommitPaths

Warning: Advanced use!

Be careful you know what you're doing with this option.
The initial intended use is to allow the user to exclude certain dependencies from being added/removed/modified when "vendoring" dependencies.
Example:

```json
{
  "excludeCommitPaths": ["vendor/golang.org/x/text/**"]
}
```

The above would mean Renovate would not include files matching the above glob pattern in the commit, even if it thinks they should be updated.

## extends

See [shareable config presets](https://docs.renovatebot.com/config-presets) for details.

## extractVersion

Use this only when the raw version strings from the datasource do not match the expected format that you need in your package file.
You must defined a "named capture group" called `version` as shown in the below examples.

For example, to extract only the major.minor precision from a GitHub release, the following would work:

```json
{
  "packageRules": [
    {
      "packageNames": ["foo"],
      "extractVersion": "^(?<version>v\\d+\\.\\d+)"
    }
  ]
}
```

The above will change a raw version of `v1.31.5` to `v1.31`, for example.

Alternatively, to strip a `release-` prefix:

```json
{
  "packageRules": [
    {
      "packageNames": ["bar"],
      "extractVersion": "^release-(?<version>.*)$"
    }
  ]
}
```

The above will change a raw version of `release-2.0.0` to `2.0.0`, for example.
A similar one could strip leading `v` prefixes:

```json
{
  "packageRules": [
    {
      "packageNames": ["baz"],
      "extractVersion": "^v(?<version>.*)$"
    }
  ]
}
```

## fetchReleaseNotes

Configure this to `false` if you want to disable release notes fetching

## fileMatch

`fileMatch` is used by Renovate to know which files in a repository to parse and extract, and it is possible to override defaults values to customize for your project's needs.

Sometimes file matches are really simple - for example with Go Modules Renovate looks for any `go.mod` file, and you probably don't need to change that default.

At other times, the possible files is too vague for Renovate to have any default.
For default, Kubernetes manifests can exist in any `*.yaml` file and we don't want Renovate to parse every single YAML file in every repository just in case some of them contain a Kubernetes manifest, so Renovate's default `fileMatch` for manager `kubernetes` is actually empty (`[]`) and needs the user to tell Renovate what directories/files to look in.

Finally, there are cases where Renovate's default `fileMatch` is good, but you may be using file patterns that a bot couldn't possibly guess about.
For example, Renovate's default `fileMatch` for `Dockerfile` is `['(^|/|\\.)Dockerfile$', '(^|/)Dockerfile\\.[^/]*$']`.
This will catch files like `backend/Dockerfile`, `prefix.Dockerfile` or `Dockerfile.suffix`, but it will miss files like `ACTUALLY_A_DOCKERFILE.template`.
Because `fileMatch` is mergeable, you don't need to duplicate the defaults and could just add the missing file like this:

```json
{
  "dockerfile": {
    "fileMatch": ["^ACTUALLY_A_DOCKERFILE\\.template$"]
  }
}
```

If you configure `fileMatch` then it must be within a manager object (e.g. `dockerfile` in the above example).
The full list of supported managers can be found [here](https://docs.renovatebot.com/modules/manager/).

## followTag

Caution: advanced functionality. Only use it if you're sure you know what you're doing.

This functionality requires that the datasource to support distribution streams/tags, such as npm does.

The primary use case for this option is if you are following a pre-release tag of a certain dependency, e.g. `typescript`'s `"insiders"` build.
If configured, Renovate bypasses its normal major/minor/patch upgrade logic and stable/unstable consistency logic and keeps your dependency version sync'd strictly to whatever version is in the tag.

Beware that Renovate follows tags strictly.
For example, if you are following a tag like `next` and then that stream is released as `stable` and `next` is no longer being updated then that means your dependencies also won't be getting updated.

## gitLabAutomerge

Caution (fixed in GitLab >= 12.7): when this option is enabled it is possible due to a bug in GitLab that MRs with failing pipelines might still get merged.
This is caused by a race condition in GitLab's Merge Request API - [read the corresponding issue](https://gitlab.com/gitlab-org/gitlab/issues/26293) for details.

## golang

Configuration added here applies for all Go-related updates, however currently the only supported package manager for Go is the native Go Modules (the `gomod` manager).

## group

Caution: Advanced functionality only. Do not use unless you know what you're doing.

The default configuration for groups are essentially internal to Renovate and you normally shouldn't need to modify them.
However, you may choose to _add_ settings to any group by defining your own `group` configuration object.

## groupName

There are multiple cases where it can be useful to group multiple upgrades together.
Internally Renovate uses this for branches such as "Pin Dependencies", "Lock File Maintenance", etc.
Another example used previously is to group together all related `eslint` packages, or perhaps `angular` or `babel`.
To enable grouping, you configure the `groupName` field to something non-null.

The `groupName` field allows free text and does not have any semantic interpretation by Renovate.
All updates sharing the same `groupName` will be placed into the same branch/PR.
For example, to group all non-major devDependencies updates together into a single PR:

```json
{
  "packageRules": [
    {
      "depTypeList": ["devDependencies"],
      "updateTypes": ["patch", "minor"],
      "groupName": "devDependencies (non-major)"
    }
  ]
}
```

## groupSlug

By default, Renovate will "slugify" the groupName to determine the branch name.
For example if you named your group "devDependencies (non-major)" then the branchName would be `renovate/devdependencies-non-major`.
If you wished to override this then you could configure like this:

```json
{
  "packageRules": [
    {
      "depTypeList": ["devDependencies"],
      "updateTypes": ["patch", "minor"],
      "groupName": "devDependencies (non-major)",
      "groupSlug": "dev-dependencies"
    }
  ]
}
```

As a result of the above, the branchName would be `renovate/dev-dependencies` instead.

Note: you shouldn't usually need to configure this unless you really care about your branch names.

## hostRules

Currently the purpose of `hostRules` is to configure credentials for host authentication.
You tell Renovate how to match against the host you need authenticated, and then you also tell it which credentials to use.

The lookup keys for a hostRule are: `hostType`, `domainName`, `hostName`, and `baseUrl`.
All are optional, but you can only have one of the last three per rule.

Supported credential fields are `token`, `username`, `password`, `timeout`, `enabled` and `insecureRegistry`.

Example for configuring `docker` auth:

```json
{
  "hostRules": [
    {
      "domainName": "docker.io",
      "username": "<some-username>",
      "password": "<some-password>"
    }
  ]
}
```

To disable requests to a particular host, you can configure a rule like:

```json
{
  "hostRules": [
    {
      "hostName": "registry.npmjs.org",
      "enabled": false
    }
  ]
}
```

A preset alternative to the above is:

```json
{
  "extends": [":disableHost(registry.npmjs.org)"]
}
```

Note: Disabling a host is only 100% effective if added to self-hosted config.
Renovate currently still checks its _cache_ for results first before making connection attempts, so if a public host is blocked in your repository config (e.g. `renovate.json`) then it's possible you may get cached _results_ from that host if another repository using the same bot has successfully queried for the same dependency recently.

### abortIgnoreStatusCodes

This field can be used to configure status codes that Renovate ignores and passes through when `abortOnError` is set to `true`.
For example to also skip 404 responses then configure the following:

```json
{
  "hostRules": [
    {
      "abortOnError": true,
      "abortIgnoreStatusCodes": [404]
    }
  ]
}
```

Note that this field is _not_ mergeable, so the last-applied host rule will take precedence.

### abortOnError

Use this field to configure Renovate to abort runs for custom hosts.
By default, Renovate will only abort for known public hosts, which has the downside that transient errors for other hosts can cause autoclosing of PRs.

To abort Renovate runs for http failures from _any_ host:

```json
{
  "hostRules": [
    {
      "abortOnError": true
    }
  ]
}
```

To abort Renovate runs for any `docker` datasource failures:

```json
{
  "hostRules": [
    {
      "hostType": "docker",
      "abortOnError": true
    }
  ]
}
```

To abort Renovate for errors for a specific `docker` host:

```json
{
  "hostRules": [
    {
      "hostName": "docker.company.com",
      "abortOnError": true
    }
  ]
}
```

When this field is enabled, Renovate will abort its run if it encounters either (a) any low-level http error (e.g. `ETIMEDOUT`) or (b) receives a response _not_ matching any of the configured `abortIgnoreStatusCodes` (e.g. `500 Internal Error`);

### baseUrl

Use this instead of `domainName` or `hostName` if you need a rule to apply to a specific path on a host.
For example, `"baseUrl": "https://api.github.com"` is equivalent to `"hostName": "api.github.com"` but `"baseUrl": "https://api.github.com/google/"` is not.

Renovate does not do a "longest match" algorithm to pick between multiple matching `baseUrl` values in different rules, so put the longer `baseUrl` rule _after_ the shorter one in your `hostRules`.

### domainName

If you have any uncertainty about exactly which hosts a service uses, then it can be more reliable to use `domainName` instead of `hostName` or `baseUrl`.
e.g. configure `"hostName": "docker.io"` to cover both `index.docker.io` and `auth.docker.io` and any other host that's in use.

### enableHttp2

Enable got [http2](https://github.com/sindresorhus/got/blob/v11.5.2/readme.md#http2) support.

### hostName

### hostType

`hostType` is another way to filter rules and can be either a platform such as `github` and `bitbucket-server`, or it can be a datasource such as `docker` and `rubygems`.
You usually don't need to configure it in a host rule if you have already configured `domainName`, `hostName` or `baseUrl` and only one host type is in use for those, as is usually the case.
`hostType` can help for cases like an enterprise registry that serves multiple package types and has different authentication for each, although it's often the case that multiple `baseUrl` rules could achieve the same thing.

### insecureRegistry

Warning: Advanced config, use at own risk.

Enable this option to allow Renovate to connect to an [insecure Docker registry](https://docs.docker.com/registry/insecure/) that is http only.
This is insecure and is not recommended.

Example:

```json
{
  "hostRules": [
    {
      "hostName": "reg.insecure.com",
      "insecureRegistry": true
    }
  ]
}
```

### timeout

Use this figure to adjust the timeout for queries.
The default is 60s, which is quite high.
To adjust it down to 10s for all queries, do this:

```json
{
  "hostRules": [
    {
      "timeout": 10000
    }
  ]
}
```

## ignoreDeprecated

By default, Renovate won't update a dependency version to a deprecated release unless the current version was _itself_ deprecated.
The goal of this is to make sure you don't upgrade from a non-deprecated version to a deprecated one just because it's higher than the current version.

If for some reason you wish to _force_ deprecated updates with Renovate, you can configure `ignoreDeprecated` to `false`, but this is not recommended for most situations.

## ignoreDeps

The `ignoreDeps` configuration field allows you to define a list of dependency names to be ignored by Renovate.
Currently it supports only "exact match" dependency names and not any patterns. e.g. to ignore both `eslint` and `eslint-config-base` you would add this to your config:

```json
{
  "ignoreDeps": ["eslint", "eslint-config-base"]
}
```

The above is the same as if you wrote this package rule:

```json
{
  "packageRules": [
    {
      "packageNames": ["eslint", "eslint-config-base"],
      "enabled": false
    }
  ]
}
```

## ignoreNpmrcFile

By default, Renovate will look for and use any `.npmrc` file it finds in a repository.
Additionally, it will be read in by `npm` or `yarn` at the time of lock file generation.
Sometimes this causes problems, for example if the file contains placeholder values, so you can configure this to `true` and Renovate will ignore any `.npmrc` files it finds and temporarily remove the file before running `npm install` or `yarn install`.
Renovate will try to configure this to `true` also if you have configured any `npmrc` string within your config file.

## ignorePaths

Using this setting, you can selectively ignore package files that you don't want Renovate autodiscovering.
For instance if your repository has an "examples" directory of many package.json files that you don't want to be kept up to date.

## ignorePresets

Use this if you are extending a complex preset but don't want to use every "sub preset" that it includes.
For example, consider this config:

```json
{
  "extends": ["config:base"],
  "ignorePresets": [":prHourlyLimit2"]
}
```

It would take the entire `"config:base"` preset - which contains a lot of sub-presets - but ignore the `":prHourlyLimit2"` rule.

## ignoreScripts

Applicable for npm and Composer only for now. Set this to `true` if running scripts causes problems.

## ignoreUnstable

By default, Renovate won't update any package versions to unstable versions (e.g. `4.0.0-rc3`) unless the current version has the same `major.minor.patch` and was _already_ unstable (e.g. it was already on `4.0.0-rc2`).
Renovate will also not "jump" unstable versions automatically, e.g. if you are on `4.0.0-rc2` and newer versions `4.0.0` and `4.1.0-alpha.1` exist then Renovate will update you to `4.0.0` only.
If you need to force permanent unstable updates for a package, you can add a package rule setting `ignoreUnstable` to `false`.

Also check out the `followTag` configuration option above if you wish Renovate to keep you pinned to a particular release tag.

## includeForks

By default, Renovate will skip over any repositories that are forked.
This includes if the forked repository contain a Renovate config file, because Renovate can't tell if that file was added by the original repository or not.
If you wish to enable processing of a forked repository by Renovate, you need to add `"includeForks": true` to your repository config or run the CLI command with `--include-forks=true`.

If you are using the hosted WhiteSource Renovate then this option will be configured to `true` automatically if you "Selected" repositories individually but remain as `false` if you installed for "All" repositories.

## includePaths

If you wish for Renovate to process only select paths in the repository, use `includePaths`.

Alternatively, if you need to just _exclude_ certain paths in the repository then consider `ignorePaths` instead.
If you are more interested in including only certain package managers (e.g. `npm`), then consider `enabledManagers` instead.

## java

Use this configuration option for shared config across all java projects (Gradle and Maven).

## js

Use this configuration option for shared config across npm/Yarn/pnpm and meteor package managers.

## labels

By default, Renovate won't add any labels to its PRs.
If you want Renovate to do so then define a `labels` array of one or more label strings.
If you want the same label(s) for every PR then you can configure it at the top level of config.
However you can also fully override them on a per-package basis.

Consider this example:

```json
{
  "labels": ["dependencies"],
  "packageRules": [
    {
      "packagePatterns": ["eslint"],
      "labels": ["linting"]
    }
  ]
}
```

With the above config, every PR raised by Renovate will have the label `dependencies` while PRs containing `eslint`-related packages will instead have the label `linting`.

## lockFileMaintenance

This feature can be used to refresh lock files and keep them up-to-date.
"Maintaining" a lock file means recreating it so that every dependency version within it is updated to the latest.
Supported lock files are `package-lock.json`, `yarn.lock`, `composer.lock`, `Gemfile.lock`, `poetry.lock` and `Cargo.lock`.
Others may be added via feature request.

This feature is disabled by default.
If you wish to enable this feature then you could add this to your configuration:

```json
{
  "lockFileMaintenance": { "enabled": true }
}
```

To reduce "noise" in the repository, it defaults its schedule to `"before 5am on monday"`, i.e. to achieve once-per-week semantics.
Depending on its running schedule, Renovate may run a few times within that time window - even possibly updating the lock file more than once - but it hopefully leaves enough time for tests to run and automerge to apply, if configured.

## major

Add to this object if you wish to define rules that apply only to major updates.

## minor

Add to this object if you wish to define rules that apply only to minor updates.

## node

Using this configuration option allows you to apply common configuration and policies across all Node.js version updates even if managed by different package managers (`npm`, `yarn`, etc.).

Check out our [Node.js documentation](https://docs.renovatebot.com/node) for a comprehensive explanation of how the `node` option can be used.

## npmToken

See [Private npm module support](https://docs.renovatebot.com/private-modules) for details on how this is used.
Typically you would encrypt it and put it inside the `encrypted` object.

## npmrc

See [Private npm module support](https://docs.renovatebot.com/private-modules) for details on how this is used.

## packageRules

`packageRules` is a powerful feature that lets you apply rules to individual packages or to groups of packages using regex pattern matching.

Here is an example if you want to group together all packages starting with `eslint` into a single branch/PR:

```json
{
  "packageRules": [
    {
      "packagePatterns": ["^eslint"],
      "groupName": "eslint packages"
    }
  ]
}
```

Note how the above uses `packagePatterns` with a regex value.

Here is an example where you might want to limit the "noisy" package `aws-sdk` to updates just once per week:

```json
{
  "packageRules": [
    {
      "packageNames": ["aws-sdk"],
      "schedule": ["after 9pm on sunday"]
    }
  ]
}
```

For Maven dependencies, the package name is `<groupId:artefactId>`, eg `"packageNames": ["com.thoughtworks.xstream:xstream"]`

Note how the above uses `packageNames` instead of `packagePatterns` because it is an exact match package name.
This is the equivalent of defining `"packagePatterns": ["^aws\-sdk$"]` and hence much simpler.
However you can mix together both `packageNames` and `packagePatterns` in the same package rule and the rule will be applied if _either_ match.
Example:

```json
{
  "packageRules": [
    {
      "packageNames": ["neutrino"],
      "packagePatterns": ["^@neutrino/"],
      "groupName": "neutrino monorepo"
    }
  ]
}
```

The above rule will group together the `neutrino` package and any package matching `@neutrino/*`.

Path rules are convenient to use if you wish to apply configuration rules to certain package files using patterns.
For example, if you have an `examples` directory and you want all updates to those examples to use the `chore` prefix instead of `fix`, then you could add this configuration:

```json
{
  "packageRules": [
    {
      "paths": ["examples/**"],
      "extends": [":semanticCommitTypeAll(chore)"]
    }
  ]
}
```

If you wish to limit renovate to apply configuration rules to certain files in the root repository directory, you have to use `paths` with either a partial string match or a minimatch pattern.
For example you have multiple `package.json` and want to use `dependencyDashboardApproval` only on the root `package.json`:

```json
{
  "packageRules": [
    {
      "paths": ["+(package.json)"],
      "dependencyDashboardApproval": true
    }
  ]
}
```

Important to know: Renovate will evaluate all `packageRules` and not stop once it gets a first match.
Therefore, you should order your `packageRules` in order of importance so that later rules can override settings from earlier rules if necessary.

### allowedVersions

Use this - usually within a packageRule - to limit how far to upgrade a dependency.
For example, if you wish to upgrade to Angular v1.5 but not to `angular` v1.6 or higher, you could define this to be `<= 1.5` or `< 1.6.0`:

```json
{
  "packageRules": [
    {
      "packageNames": ["angular"],
      "allowedVersions": "<=1.5"
    }
  ]
}
```

The valid syntax for this will be calculated at runtime because it depends on the versioning scheme, which is itself dynamic.

This field also supports Regular Expressions if they begin and end with `/`.
For example, the following will enforce that only 3 or 4-section versions are supported, without any prefixes:

```json
{
  "packageRules": [
    {
      "packageNames": ["com.thoughtworks.xstream:xstream"],
      "allowedVersions": "/^[0-9]+\\.[0-9]+\\.[0-9]+(\\.[0-9]+)?$/"
    }
  ]
}
```

This field also supports a special negated regex syntax for ignoring certain versions.
Use the syntax `!/ /` like the following:

```json
{
  "packageRules": [
    {
      "packageNames": ["chalk"],
      "allowedVersions": "!/java$/"
    }
  ]
}
```

### depTypeList

Use this field if you want to limit a `packageRule` to certain `depType` values.
Invalid if used outside of a `packageRule`.

### excludePackageNames

**Important**: Do not mix this up with the option `ignoreDeps`.
Use `ignoreDeps` instead if all you want to do is have a list of package names for Renovate to ignore.

Use `excludePackageNames` if you want to have one or more exact name matches excluded in your package rule.
See also `packageNames`.

```json
{
  "packageRules": [
    {
      "packagePatterns": ["^eslint"],
      "excludePackageNames": ["eslint-foo"]
    }
  ]
}
```

The above will match all package names starting with `eslint` but exclude the specific package `eslint-foo`.

### excludePackagePatterns

Use this field if you want to have one or more package name patterns excluded in your package rule.
See also `packagePatterns`.

```json
{
  "packageRules": [
    {
      "packagePatterns": ["^eslint"],
      "excludePackagePatterns": ["^eslint-foo"]
    }
  ]
}
```

The above will match all package names starting with `eslint` but exclude ones starting with `eslint-foo`.

### languages

Use this field to restrict rules to a particular language. e.g.

```json
{
  "packageRules": [
    {
      "packageNames": ["request"],
      "languages": ["python"],
      "enabled": false
    }
  ]
}
```

### baseBranchList

Use this field to restrict rules to a particular branch. e.g.

```json
{
  "packageRules": [
    {
      "baseBranchList": ["master"],
      "excludePackagePatterns": ["^eslint"],
      "enabled": false
    }
  ]
}
```

### managers

Use this field to restrict rules to a particular package manager. e.g.

```json
{
  "packageRules": [
    {
      "packageNames": ["node"],
      "managers": ["dockerfile"],
      "enabled": false
    }
  ]
}
```

### datasources

Use this field to restrict rules to a particular datasource. e.g.

```json
{
  "packageRules": [
    {
      "datasources": ["orb"],
      "labels": ["circleci-orb!!"]
    }
  ]
}
```

### matchCurrentVersion

`matchCurrentVersion` can be an exact semver version or a semver range.

This field also supports Regular Expressions which have to begin and end with `/`.
For example, the following will enforce that only `1.*` versions:

```json
{
  "packageRules": [
    {
      "packagePatterns": ["io.github.resilience4j"],
      "matchCurrentVersion": "/^1\\./"
    }
  ]
}
```

This field also supports a special negated regex syntax for ignoring certain versions.
Use the syntax `!/ /` like the following:

```json
{
  "packageRules": [
    {
      "packagePatterns": ["io.github.resilience4j"],
      "allowedVersions": "!/^0\\./"
    }
  ]
}
```

### packageNames

Use this field if you want to have one or more exact name matches in your package rule.
See also `excludedPackageNames`.

```json
{
  "packageRules": [
    {
      "packageNames": ["angular"],
      "rangeStrategy": "pin"
    }
  ]
}
```

The above will configure `rangeStrategy` to `pin` only for the package `angular`.

### packagePatterns

Use this field if you want to have one or more package names patterns in your package rule.
See also `excludePackagePatterns`.

```json
{
  "packageRules": [
    {
      "packagePatterns": ["^angular"],
      "rangeStrategy": "replace"
    }
  ]
}
```

The above will configure `rangeStrategy` to `replace` for any package starting with `angular`.

### paths

Renovate will match `paths` against both a partial string match or a minimatch glob pattern.
If you want to avoid the partial string matching so that only glob matching is performed, wrap your string in `+(...)` like so:

```
  "paths": ["+(package.json)"],
```

The above will match only the root `package.json`, whereas the following would match any `package.json` in any subdirectory too:

```
  "paths": ["package.json"],
```

### sourceUrlPrefixes

Here's an example of where you use this to group together all packages from the Vue monorepo:

```json
{
  "packageRules": [
    {
      "sourceUrlPrefixes": ["https://github.com/vuejs/vue"],
      "groupName": "Vue monorepo packages"
    }
  ]
}
```

Here's an example of where you use this to group together all packages from the `renovatebot` github org:

```json
{
  "packageRules": [
    {
      "sourceUrlPrefixes": ["https://github.com/renovatebot/"],
      "groupName": "All renovate packages"
    }
  ]
}
```

### updateTypes

Use this field to match rules against types of updates.
For example to apply a special label for Major updates:

```json
{
  "packageRules": [
    {
      "updateTypes": ["major"],
      "labels": ["UPDATE-MAJOR"]
    }
  ]
}
```

## patch

Add to this object if you wish to define rules that apply only to patch updates.
Only applies if `separateMinorPatch` is set to true.

## php

## pin

Add to this object if you wish to define rules that apply only to PRs that pin dependencies.

## pinDigests

If enabled Renovate will pin Docker images by means of their SHA256 digest and not only by tag so that they are immutable.

## postUpdateOptions

- `gomodTidy`: Run `go mod tidy` after Go module updates
- `npmDedupe`: Run `npm dedupe` after `package-lock.json` updates
- `yarnDedupeFewer`: Run `yarn-deduplicate --strategy fewer` after `yarn.lock` updates
- `yarnDedupeHighest`: Run `yarn-deduplicate --strategy highest` (`yarn dedupe --strategy highest` for Yarn >=2.2.0) after `yarn.lock` updates

## postUpgradeTasks

Post-upgrade tasks are commands that are executed by Renovate after a dependency has been updated but before the commit is created.
The intention is to run any additional command line tools that would modify existing files or generate new files when a dependency changes.

This is only available on Renovate instances that have a `trustLevel` of 'high'.
Each command must match at least one of the patterns defined in `allowedPostUpgradeTasks` in order to be executed.
If the list of allowed tasks is empty then no tasks will be executed.

e.g.

```json
{
  "postUpgradeTasks": {
    "commands": ["tslint --fix"],
    "fileFilters": ["yarn.lock", "**/*.js"]
  }
}
```

The `postUpgradeTasks` configuration consists of two fields:

### commands

A list of commands that are executed after Renovate has updated a dependency but before the commit it made

### fileFilters

A list of glob-style matchers that determine which files will be included in the final commit made by Renovate

## prBodyColumns

Use this array to provide a list of column names you wish to include in the PR tables.

For example, if you wish to add the package file name to the table, you would add this to your config:

```json
{
  "prBodyColumns": [
    "Package",
    "Update",
    "Type",
    "New value",
    "Package file",
    "References"
  ]
}
```

Note: "Package file" is predefined in the default `prBodyDefinitions` object so does not require a definition before it can be used.

## prBodyDefinitions

You can configure this object to either (a) modify the template for an existing table column in PR bodies, or (b) you wish to _add_ a definition for a new/additional column.

Here is an example of modifying the default value for the `"Package"` column to put it inside a `<code></code>` block:

```json
{
  "prBodyDefinitions": {
    "Package": "`{{{depName}}}`"
  }
}
```

Here is an example of adding a custom `"Sourcegraph"` column definition:

```json
{
  "prBodyDefinitions": {
    "Sourcegraph": "[![code search for \"{{{depName}}}\"](https://sourcegraph.com/search/badge?q=repo:%5Egithub%5C.com/{{{repository}}}%24+case:yes+-file:package%28-lock%29%3F%5C.json+{{{depName}}}&label=matches)](https://sourcegraph.com/search?q=repo:%5Egithub%5C.com/{{{repository}}}%24+case:yes+-file:package%28-lock%29%3F%5C.json+{{{depName}}})"
  },
  "prBodyColumns": [
    "Package",
    "Update",
    "New value",
    "References",
    "Sourcegraph"
  ]
}
```

Note: Columns must also be included in the `prBodyColumns` array in order to be used, so that's why it's included above in the example.

## prBodyNotes

Use this field to add custom content inside PR bodies, including conditionally.

e.g. if you wish to add an extra Warning to major updates:

```json
{
  "prBodyNotes": ["{{#if isMajor}}:warning: MAJOR MAJOR MAJOR :warning:{{/if}}"]
}
```

## prBodyTemplate

This setting controls which sections are rendered in the body of the pull request.

The available sections are header, table, notes, changelogs, configDescription, controls, footer.

## prConcurrentLimit

This setting - if enabled - limits Renovate to a maximum of x concurrent PRs open at any time.

Note that this limit is enforced on a per-repository basis.

## prCreation

This setting tells Renovate when you would like it to raise PRs:

- `immediate` (default): Renovate will create PRs immediately after creating the corresponding branch
- `not-pending`: Renovate will wait until status checks have completed (passed or failed) before raising the PR
- `status-success`: Renovate won't raise PRs unless tests pass

Renovate defaults to `immediate` but some like to change to `not-pending`.
If you configure to immediate, it means you will usually get GitHub notifications that a new PR is available but if you view it immediately then it will still have "pending" tests so you can't take any action.
With `not-pending`, it means that when you receive the PR notification, you can see if it passed or failed and take action immediately.
Therefore you can customise this setting if you wish to be notified a little later in order to reduce "noise".

## prFooter

## prHeader

## prHourlyLimit

This setting - if enabled - helps slow down Renovate, particularly during the onboarding phase. What may happen without this setting is:

1.  Onboarding PR is created
2.  User merges onboarding PR to activate Renovate
3.  Renovate creates a "Pin Dependencies" PR (if necessary)
4.  User merges Pin PR
5.  Renovate then creates every single upgrade PR necessary - potentially dozens

The above can result in swamping CI systems, as well as a lot of retesting if branches need to be rebased every time one is merged.
Instead, if `prHourlyLimit` is configure to a value like 1 or 2, it will mean that Renovate creates at most that many new PRs within each hourly period (:00-:59).
So the project should still result in all PRs created perhaps within the first 24 hours maximum, but at a rate that may allow users to merge them once they pass tests.
It does not place a limit on the number of _concurrently open_ PRs - only on the rate they are created.

Note that this limit is enforced on a per-repository basis.

## prNotPendingHours

<<<<<<< HEAD
If you configure `prCreation=not-pending`, then Renovate will wait until tests are non-pending (all pass or at least one fails) before creating PRs. However there are cases where PRs may remain in pending state forever, e.g. absence of tests or status checks that are configure to pending indefinitely. Therefore we configure an upper limit for how long we wait until creating a PR.

Note: if the option `stabilityDays` is non-zero then Renovate will disable `prNotPendingHours` functionality.
=======
If you configure `prCreation=not-pending`, then Renovate will wait until tests are non-pending (all pass or at least one fails) before creating PRs.
However there are cases where PRs may remain in pending state forever, e.g. absence of tests or status checks that are configure to pending indefinitely.
Therefore we configure an upper limit - default 24 hours - for how long we wait until creating a PR.
Note also this is the same length of time as for Renovate's own `unpublishSafe` status check for npm.
>>>>>>> c63ffa5d

## prPriority

Sometimes Renovate needs to rate limit its creation of PRs, e.g. hourly or concurrent PR limits.
In such cases it sorts/prioritizes by default based on the update type (e.g. patches raised before minor, minor before major).
If you have dependencies that are more or less important than others then you can use the `prPriority` field for PR sorting.
The default value is 0, so therefore setting a negative value will make dependencies sort last, while higher values sort first.

Here's an example of how you would define PR priority so that devDependencies are raised last and `react` is raised first:

```json
{
  "packageRules": [
    {
      "depTypeList": ["devDependencies"],
      "prPriority": -1
    },
    {
      "packageNames": ["react"],
      "prPriority": 5
    }
  ]
}
```

## prTitle

The PR title is important for some of Renovate's matching algorithms (e.g. determining whether to recreate a PR or not) so ideally don't modify it much.

## pruneStaleBranches

Configure to `false` to disable deleting orphan branches and autoclosing PRs.
Defaults to `true`.

## python

Currently the only Python package manager is `pip` - specifically for `requirements.txt` and `requirements.pip` files - so adding any config to this `python` object is essentially the same as adding it to the `pip_requirements` object instead.

## rangeStrategy

Behaviour:

- `auto` = Renovate decides (this will be done on a manager-by-manager basis)
- `pin` = convert ranges to exact versions, e.g. `^1.0.0` -> `1.1.0`
- `bump` = e.g. bump the range even if the new version satisfies the existing range, e.g. `^1.0.0` -> `^1.1.0`
- `replace` = Replace the range with a newer one if the new version falls outside it, e.g. `^1.0.0` -> `^2.0.0`
- `widen` = Widen the range with newer one, e.g. `^1.0.0` -> `^1.0.0 || ^2.0.0`
- `update-lockfile` = Update the lock file when in-range updates are available, otherwise `replace` for updates out of range. Works for `composer`, `npm` and `yarn` so far

Renovate's `"auto"` strategy works like this for npm:

1.  Always pin `devDependencies`
2.  Pin `dependencies` if we detect that it's an app and not a library
3.  Widen `peerDependencies`
4.  If an existing range already ends with an "or" operator - e.g. `"^1.0.0 || ^2.0.0"` - then Renovate will widen it, e.g. making it into `"^1.0.0 || ^2.0.0 || ^3.0.0"`
5.  Otherwise, replace the range. e.g. `"^2.0.0"` would be replaced by `"^3.0.0"`

**bump**

By default, Renovate assumes that if you are using ranges then it's because you want them to be wide/open.
As such, Renovate won't deliberately "narrow" any range by increasing the semver value inside.

For example, if your `package.json` specifies a value for `left-pad` of `^1.0.0` and the latest version on npmjs is `1.2.0`, then Renovate won't change anything because `1.2.0` satisfies the range.
If instead you'd prefer to be updated to `^1.2.0` in cases like this, then configure `rangeStrategy` to `bump` in your Renovate config.

This feature supports simple caret (`^`) and tilde (`~`) ranges only, like `^1.0.0` and `~1.0.0`.

## rebaseLabel

On supported platforms it is possible to add a label to a PR to manually request Renovate to recreate/rebase it.
By default this label is `"rebase"` however you can configure it to anything you want by changing this `rebaseLabel` field.

## rebaseWhen

Possible values and meanings:

- `auto`: Renovate will autodetect the best setting. Defaults to `conflicted` unless the repository has a setting requiring PRs to be up to date with the base branch
- `never`: Renovate will never rebase the branch
- `conflicted`: Renovate will rebase only if the branch is conflicted
- `behind-base-branch`: Renovate will rebase whenever the branch falls 1 or more commit behind its base branch

Note: this field replaces the previous fields of `rebaseConflictedPrs` and `rebaseStalePrs`.

## recreateClosed

By default, Renovate will detect if it has proposed an update to a project before and not propose the same one again.
For example the Webpack 3.x case described above.
This field lets you customise this behaviour down to a per-package level.
For example we override it to `true` in the following cases where branch names and PR titles need to be reused:

- Package groups
- When pinning versions
- Lock file maintenance

Typically you shouldn't need to modify this setting.

## regexManagers

`regexManagers` entries are used to configure the `regex` Manager in Renovate.

Users can define custom managers for cases such as:

- Proprietary file formats or conventions
- Popular file formats not yet supported as a manager by Renovate

The custom manager concept is based on using Regular Expression named capture groups.
For the fields `datasource`, `depName` and `currentValue`, it's mandatory to have either a named capture group matching them (e.g. `(?<depName>.*)`) or to configure it's corresponding template (e.g. `depNameTemplate`).
It's not recommended to do both, due to the potential for confusion.
It is recommended to also include `versioning` however if it is missing then it will default to `semver`.

For more details and examples, see the documentation page the for the regex manager [here](/modules/manager/regex/).
For template fields, use the triple brace `{{{ }}}` notation to avoid `handlebars` escaping any special characters.

### matchStrings

`matchStrings` should each be a valid regular expression, optionally with named capture groups.
Currently only a length of one `matchString` is supported.

Example:

```json
{
  "matchStrings": [
    "ENV .*?_VERSION=(?<currentValue>.*) # (?<datasource>.*?)/(?<depName>.*?)\\s"
  ]
}
```

### matchStringsStrategy

`matchStringsStrategy` controls behavior when multiple `matchStrings` values are provided.
Three options are available:

- `any` (default)
- `recursive`
- `combination`

#### any

Each provided `matchString` will be matched individually to the content of the `packageFile`.
If a `matchString` has multiple matches in a file each will be interpreted as an independent dependency.

As example the following configuration will update all 3 lines in the Dockerfile.
renovate.json:

```json
{
  "regexManagers": [
    {
      "fileMatch": ["^Dockerfile$"],
      "matchStringsStrategy": "any",
      "matchStrings": [
        "ENV [A-Z]+_VERSION=(?<currentValue>.*) # (?<datasource>.*?)/(?<depName>.*?)(\\&versioning=(?<versioning>.*?))?\\s",
        "FROM (?<depName>\\S*):(?<currentValue>\\S*)"
      ],
      "datasourceTemplate": "docker"
    }
  ]
}
```

a Dockerfile:

```dockerfile
FROM amd64/ubuntu:18.04
ENV GRADLE_VERSION=6.2 # gradle-version/gradle&versioning=maven
ENV NODE_VERSION=10.19.0 # github-tags/nodejs/node&versioning=node
```

#### recursive

If using `recursive` the `matchStrings` will be looped through and the full match of the last will define the range of the next one.
This can be used to narrow down the search area to prevent multiple matches.
However, the `recursive` strategy still allows the matching of multiple dependencies as described below.
All matches of the first `matchStrings` pattern are detected, then each of these matches will used as basis be used as the input for the next `matchStrings` pattern, and so on.
If the next `matchStrings` pattern has multiple matches then it will split again.
This process will be followed as long there is a match plus a next `matchingStrings` pattern is available or a dependency is detected.

This is an example how this can work.
The first regex manager will only upgrade `grafana/loki` as looks for the `backup` key then looks for the `test` key and then uses this result for extraction of necessary attributes.
However, the second regex manager will upgrade both definitions as its first `matchStrings` matches both `test` keys.

renovate.json:

```json
{
  "regexManagers": [
    {
      "fileMatch": ["^example.json$"],
      "matchStringsStrategy": "recursive",
      "matchStrings": [
        "\"backup\":\\s*{[^}]*}",
        "\"test\":\\s*\\{[^}]*}",
        "\"name\":\\s*\"(?<depName>.*)\"[^\"]*\"type\":\\s*\"(?<datasource>.*)\"[^\"]*\"value\":\\s*\"(?<currentValue>.*)\""
      ],
      "datasourceTemplate": "docker"
    },
    {
      "fileMatch": ["^example.json$"],
      "matchStringsStrategy": "recursive",
      "matchStrings": [
        "\"test\":\\s*\\{[^}]*}",
        "\"name\":\\s*\"(?<depName>.*)\"[^\"]*\"type\":\\s*\"(?<datasource>.*)\"[^\"]*\"value\":\\s*\"(?<currentValue>.*)\""
      ],
      "datasourceTemplate": "docker"
    }
  ]
}
```

example.json:

```json
{
  "backup": {
    "test": {
      "name": "grafana/loki",
      "type": "docker",
      "value": "1.6.1"
    }
  },
  "setup": {
    "test": {
      "name": "python",
      "type": "docker",
      "value": "3.9.0"
    }
  }
}
```

#### combination

This option allows the possibility to combine the values of multiple lines inside a file.
While using multiple lines is also possible using both other `matchStringStrategy` values, the `combination` approach is less susceptible to white space or line breaks stopping a match.

`combination` will only match at most one dependency per file, so if you want to update multiple dependencies using `combination` you have to define multiple regex managers.

Matched group values will be merged to form a single dependency.

renovate.json:

```json
{
  "regexManagers": [
    {
      "fileMatch": ["^main.yml$"],
      "matchStringsStrategy": "combination",
      "matchStrings": [
        "prometheus_image:\\s*\"(?<depName>.*)\"\\s*//",
        "prometheus_version:\\s*\"(?<currentValue>.*)\"\\s*//"
      ],
      "datasourceTemplate": "docker"
    },
    {
      "fileMatch": ["^main.yml$"],
      "matchStringsStrategy": "combination",
      "matchStrings": [
        "thanos_image:\\s*\"(?<depName>.*)\"\\s*//",
        "thanos_version:\\s*\"(?<currentValue>.*)\"\\s*//"
      ],
      "datasourceTemplate": "docker"
    }
  ]
}
```

Ansible variable file ( yaml ):

```yaml
prometheus_image: "prom/prometheus"  // a comment
prometheus_version: "v2.21.0" // a comment
------
thanos_image: "prom/prometheus"  // a comment
thanos_version: "0.15.0" // a comment
```

In the above example, each regex manager will match a single dependency each.

### depNameTemplate

If `depName` cannot be captured with a named capture group in `matchString` then it can be defined manually using this field.
It will be compiled using `handlebars` and the regex `groups` result.

### lookupNameTemplate

`lookupName` is used for looking up dependency versions.
It will be compiled using `handlebars` and the regex `groups` result.
It will default to the value of `depName` if left unconfigured/undefined.

### datasourceTemplate

If the `datasource` for a dependency is not captured with a named group then it can be defined in config using this field.
It will be compiled using `handlebars` and the regex `groups` result.

### versioningTemplate

If the `versioning` for a dependency is not captured with a named group then it can be defined in config using this field.
It will be compiled using `handlebars` and the regex `groups` result.

## registryUrls

Usually Renovate is able to either (a) use the default registries for a datasource, or (b) automatically detect during the manager extract phase which custom registries are in use.
In case there is a need to configure them manually, it can be done using this `registryUrls` field, typically using `packageUrls` like so:

```json
{
  "packageRules": [
    {
      "datasources": ["docker"],
      "registryUrls": ["https://docker.mycompany.domain"]
    }
  ]
}
```

The field supports multiple URLs however it is datasource-dependent on whether only the first is used or multiple.

## requiredStatusChecks

This is a future feature that is partially implemented.
Currently Renovate's default behaviour is to only automerge if every status check has succeeded.
In future, this might be configurable to allow certain status checks to be ignored.

You can still override this to `null` today if your repository doesn't support status checks (i.e. no tests) but you still want to use Renovate anyway.

## respectLatest

Similar to `ignoreUnstable`, this option controls whether to update to versions that are greater than the version tagged as `latest` in the repository.
By default, `renovate` will update to a version greater than `latest` only if the current version is itself past latest.

## reviewers

Must be valid usernames.
If on GitHub and assigning a team to review, use the prefix `team:`, e.g. provide a value like `team:someteam`.

## reviewersFromCodeOwners

If enabled Renovate will try to determine PR reviewers by matching rules defined in a CODEOWNERS file against the changes in the PR.

See [GitHub](https://help.github.com/en/github/creating-cloning-and-archiving-repositories/about-code-owners) or [GitLab](https://docs.gitlab.com/ee/user/project/code_owners.html) documentation for details on syntax and possible file locations.

## reviewersSampleSize

Take a random sample of given size from reviewers.

## rollbackPrs

Configure this to `false` either globally, per-language, or per-package if you want to disable Renovate's behaviour of generating rollback PRs when it can't find the current version on the registry anymore.

## ruby

## rust

## schedule

The `schedule` option allows you to define times of week or month for Renovate updates.
Running Renovate around the clock may seem too "noisy" for some projects and therefore `schedule` is a good way to reduce the noise by reducing the timeframe in which Renovate will operate on your repository.

The default value for `schedule` is "at any time", which is functionally the same as declaring a `null` schedule.
i.e. Renovate will run on the repository around the clock.

The easiest way to define a schedule is to use a preset if one of them fits your requirements.
See [Schedule presets](https://docs.renovatebot.com/presets-schedule/) for details and feel free to request a new one in the source repository if you think others would benefit from it too.

Otherwise, here are some text schedules that are known to work:

```
every weekend
before 5:00am
after 10pm and before 5:00am
after 10pm and before 5am every weekday
on friday and saturday
every 3 months on the first day of the month
```

One example might be that you don't want Renovate to run during your typical business hours, so that your build machines don't get clogged up testing `package.json` updates.
You could then configure a schedule like this at the repository level:

```json
{
  "schedule": ["after 10pm and before 5am every weekday", "every weekend"]
}
```

This would mean that Renovate can run for 7 hours each night plus all the time on weekends.

This scheduling feature can also be particularly useful for "noisy" packages that are updated frequently, such as `aws-sdk`.

To restrict `aws-sdk` to only monthly updates, you could add this package rule:

```json
{
  "packageRules": [
    {
      "packageNames": ["aws-sdk"],
      "extends": ["schedule:monthly"]
    }
  ]
}
```

Technical details: We mostly rely on the text parsing of the library [later](https://bunkat.github.io/later/parsers.html#text) but only its concepts of "days", "time_before", and "time_after" (Renovate does not support scheduled minutes or "at an exact time" granularity).

## semanticCommitScope

By default you will see Angular-style commit prefixes like `"chore(deps):"`.
If you wish to change it to something else like `"package"` then it will look like `"chore(package):"`.
You can also use `parentDir` or `baseDir` to namespace your commits for monorepos e.g. `"{{parentDir}}"`.

## semanticCommitType

By default you will see Angular-style commit prefixes like `"chore(deps):"`.
If you wish to change it to something else like "ci" then it will look like `"ci(deps):"`.

## semanticCommits

If you are using a semantic prefix for your commits, then you will want to enable this setting.
Although it's configurable to a package-level, it makes most sense to configure it at a repository level.
If configured to `true`, then the `semanticCommitScope` and `semanticCommitType` fields will be used for each commit message and PR title.

However, please note that Renovate will autodetect if your repository is already using semantic commits or not and follow suit, so you only really need to configure this if you wish to _override_ Renovate's autodetected setting.

## separateMajorMinor

Renovate's default behaviour is to create a separate branch/PR if both minor and major version updates exist (note that your choice of `rangeStrategy` value can influence which updates exist in the first place however).
For example, if you were using Webpack 2.0.0 and versions 2.1.0 and 3.0.0 were both available, then Renovate would create two PRs so that you have the choice whether to apply the minor update to 2.x or the major update of 3.x.
If you were to apply the minor update then Renovate would keep updating the 3.x branch for you as well, e.g. if Webpack 3.0.1 or 3.1.0 were released.
If instead you applied the 3.0.0 update then Renovate would clean up the unneeded 2.x branch for you on the next run.

It is recommended that you leave this setting to `true`, because of the polite way that Renovate handles this.
For example, let's say in the above example that you decided you wouldn't update to Webpack 3 for a long time and don't want to build/test every time a new 3.x version arrives.
In that case, simply close the "Update Webpack to version 3.x" PR and it _won't_ be recreated again even if subsequent Webpack 3.x versions are released.
You can continue with Webpack 2.x for as long as you want and receive any updates/patches that are made for it.
Then eventually when you do want to update to Webpack 3.x you can make that update to `package.json` yourself and commit it to master once it's tested.
After that, Renovate will resume providing you updates to 3.x again!
i.e. if you close a major upgrade PR then it won't come back again, but once you make the major upgrade yourself then Renovate will resume providing you with minor or patch updates.

## separateMinorPatch

By default, Renovate won't distinguish between "patch" (e.g. 1.0.x) and "minor" (e.g. 1.x.0) releases - it groups them together.
E.g., if you are running version 1.0.0 of a package and both versions 1.0.1 and 1.1.0 are available then Renovate will raise a single PR for version 1.1.0.
If you wish to distinguish between patch and minor upgrades, for example if you wish to automerge patch but not minor, then you can configured this option to `true`.

## separateMultipleMajor

Configure this to `true` if you wish to receive one PR for every separate major version upgrade of a dependency.
e.g. if you are on webpack@v1 currently then default behaviour is a PR for upgrading to webpack@v3 and not for webpack@v2.
If this setting is true then you would get one PR for webpack@v2 and one for webpack@v3.

## stabilityDays

If this is configured to a non-zero value, and an update has a release date/timestamp available, then Renovate will check if the configured "stability days" have elapsed.
If the days since the release is less than the configured stability days then a "pending" status check will be added to the branch.
If enough days have passed then a passing status check will be added.

There are a couple of uses for this:

#### Suppress branch/PR creation for X days

If you combine `stabilityDays=3` and `prCreation="not-pending"` then Renovate will hold back from creating branches until 3 or more days have elapsed since the version was released.
It's recommended that you enable `dependencyDashboard=true` so you don't lose visibility of these pending PRs.

#### Await X days before Automerging

If you have both `automerge` as well as `stabilityDays` enabled, it means that PRs will be created immediately but automerging will be delayed until X days have passed.
This works because Renovate will add a "renovate/stability-days" pending status check to each branch/PR and that pending check will prevent the branch going green to automerge.

## supportPolicy

Language support is limited to those listed below:

- **Node.js** - [Read our Node.js documentation](https://docs.renovatebot.com/node#configuring-support-policy)

## suppressNotifications

Use this field to suppress various types of warnings and other notifications from Renovate.
Example:

```json
{
  "suppressNotifications": ["prIgnoreNotification"]
}
```

The above config will suppress the comment which is added to a PR whenever you close a PR unmerged.

## timezone

It is only recommended to configure this field if you wish to use the `schedules` feature and want to write them in your local timezone.
Please see the above link for valid timezone names.

## unicodeEmoji

If enabled emoji shortcodes (`:warning:`) are replaced with their unicode equivalents (`⚠️`)

<<<<<<< HEAD
=======
## unpublishSafe

It is not known by many that npm package authors and collaborators can _delete_ an npm version if it is less than 24 hours old.
e.g. version 1.0.0 might exist, then version 1.1.0 is released, and then version 1.1.0 might get deleted hours later.
This means that version 1.1.0 essentially "disappears" and 1.0.0 returns to being the "latest".
If you have installed 1.1.0 during that time then your build is essentially broken.

Enabling `unpublishSafe` will add a `renovate/unpublish-safe` status check with value pending to every branch to warn you about this possibility.
It can be handy when used with the `prCreation` = `not-pending` configuration option - that way you won't get the PR raised until after a patch is 24 hours old or more.

>>>>>>> c63ffa5d
## updateLockFiles

## updateNotScheduled

When schedules are in use, it generally means "no updates".
However there are cases where updates might be desirable - e.g. if you have configured prCreation=not-pending, or you have rebaseStale=true and master branch is updated so you want Renovate PRs to be rebased.

This defaults to `true`, meaning that Renovate will perform certain "desirable" updates to _existing_ PRs even when outside of schedule.
If you wish to disable all updates outside of scheduled hours then configure this field to `false`.

## versioning

Usually, each language or package manager has a specific type of "versioning". e.g. JavaScript uses npm's semver implementation, Python uses pep440, etc.
At Renovate we have also implemented some of our own, such as `"docker"` to address the most common way people tag versions using Docker, and `"loose"` as a fallback that tries semver first but otherwise just does its best to sort and compare.

By exposing `versioning` to config, it allows you to override the default versioning for a package manager if you really need.
In most cases it would not be recommended, but there are some cases such as Docker or Gradle where versioning is not strictly defined and you may need to specify the versioning type per-package.

## vulnerabilityAlerts

Use this object to customise PRs that are raised when vulnerability alerts are detected (GitHub-only).
For example, to configure custom labels and assignees:

```json
{
  "vulnerabilityAlerts": {
    "labels": ["security"],
    "assignees": ["@rarkins"]
  }
}
```

To disable vulnerability alerts completely, configure like this:

```json
{
  "vulnerabilityAlerts": {
    "enabled": false
  }
}
```

## yarnrc<|MERGE_RESOLUTION|>--- conflicted
+++ resolved
@@ -1464,16 +1464,11 @@
 
 ## prNotPendingHours
 
-<<<<<<< HEAD
-If you configure `prCreation=not-pending`, then Renovate will wait until tests are non-pending (all pass or at least one fails) before creating PRs. However there are cases where PRs may remain in pending state forever, e.g. absence of tests or status checks that are configure to pending indefinitely. Therefore we configure an upper limit for how long we wait until creating a PR.
-
-Note: if the option `stabilityDays` is non-zero then Renovate will disable `prNotPendingHours` functionality.
-=======
 If you configure `prCreation=not-pending`, then Renovate will wait until tests are non-pending (all pass or at least one fails) before creating PRs.
 However there are cases where PRs may remain in pending state forever, e.g. absence of tests or status checks that are configure to pending indefinitely.
-Therefore we configure an upper limit - default 24 hours - for how long we wait until creating a PR.
-Note also this is the same length of time as for Renovate's own `unpublishSafe` status check for npm.
->>>>>>> c63ffa5d
+Therefore we configure an upper limit for how long we wait until creating a PR.
+
+Note: if the option `stabilityDays` is non-zero then Renovate will disable `prNotPendingHours` functionality.
 
 ## prPriority
 
@@ -1970,19 +1965,6 @@
 
 If enabled emoji shortcodes (`:warning:`) are replaced with their unicode equivalents (`⚠️`)
 
-<<<<<<< HEAD
-=======
-## unpublishSafe
-
-It is not known by many that npm package authors and collaborators can _delete_ an npm version if it is less than 24 hours old.
-e.g. version 1.0.0 might exist, then version 1.1.0 is released, and then version 1.1.0 might get deleted hours later.
-This means that version 1.1.0 essentially "disappears" and 1.0.0 returns to being the "latest".
-If you have installed 1.1.0 during that time then your build is essentially broken.
-
-Enabling `unpublishSafe` will add a `renovate/unpublish-safe` status check with value pending to every branch to warn you about this possibility.
-It can be handy when used with the `prCreation` = `not-pending` configuration option - that way you won't get the PR raised until after a patch is 24 hours old or more.
-
->>>>>>> c63ffa5d
 ## updateLockFiles
 
 ## updateNotScheduled
