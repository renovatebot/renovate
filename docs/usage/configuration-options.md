---
title: Configuration Options
description: Configuration Options usable in renovate.json or package.json
---

# Configuration Options

This document describes all the configuration options you may configure in a Renovate configuration file.
Any config you define applies to the whole repository (e.g. if you have a monorepo).

You can store your Renovate configuration file in one of the following locations:

1. `renovate.json`
1. `renovate.json5`
1. `.github/renovate.json`
1. `.github/renovate.json5`
1. `.gitlab/renovate.json`
1. `.gitlab/renovate.json5`
1. `.renovaterc`
1. `.renovaterc.json`
1. `package.json` _(within a `"renovate"` section)_

_Note_: Storing the Renovate configuration in a `package.json` file is deprecated and support may be removed in the future.

When renovating a repository, Renovate will try to detect the configuration files in the order listed above, and stop after the first one is found.

Renovate always uses the config from the repository's default branch, even if that configuration specifies multiple `baseBranches`.
Renovate does not read/override the config from within each base branch if present.

Also, be sure to check out Renovate's [shareable config presets](./config-presets.md) to save yourself from reinventing any wheels.
Shareable config presets only work with the JSON format.

If you have any questions about the config options, or want to get help/feedback about a config, go to the [discussions tab in the Renovate repository](https://github.com/renovatebot/renovate/discussions) and start a new "config help" discussion.
We will do our best to answer your question(s).

A `subtype` in the configuration table specifies what type you're allowed to use within the main element.

If a config option has a `parent` defined, it means it's only allowed to configure it within an object with the parent name, such as `packageRules` or `hostRules`.

When an array or object configuration option is `mergeable`, it means that values inside it will be added to any existing object or array that existed with the same name.

---

## addLabels

The `labels` field is non-mergeable, meaning that any config setting a list of PR labels will replace any existing list.
If you want to append labels for matched rules, then define an `addLabels` array with one (or more) label strings.
All matched `addLabels` strings will be attached to the PR.

Consider this example:

```json
{
  "labels": ["dependencies"],
  "packageRules": [
    {
      "matchPackagePatterns": ["eslint"],
      "labels": ["linting"]
    },
    {
      "matchDepTypes": ["optionalDependencies"],
      "addLabels": ["optional"]
    }
  ]
}
```

With the above config:

- Optional dependencies will have the labels `dependencies` and `optional`
- ESLint dependencies will have the label `linting`
- All other dependencies will have the label `dependencies`

## additionalBranchPrefix

This value defaults to an empty string, and is typically not necessary.
Some managers previously populated this field, but they no longer do so by default.
You normally don't need to configure this, but one example where it can be useful is combining with `parentDir` in monorepos to split PRs based on where the package definition is located, e.g.

```json
{
  "additionalBranchPrefix": "{{parentDir}}-"
}
```

## additionalReviewers

In contrast to `reviewers`, this option adds to the existing reviewer list, rather than replacing it.
This makes it suitable for augmenting a preset or base list without displacing the original, for example when adding focused reviewers for a specific package group.

## aliases

The `aliases` object is used for configuring registry aliases.
Currently it is needed/supported for the `helm-requirements`, `helmv3` and `helmfile` managers only.

The above managers include this default alias:

```json
{
  "aliases": {
    "stable": "https://charts.helm.sh/stable"
  }
}
```

Alias values must be properly formatted URIs.

## assignAutomerge

By default, Renovate will not assign reviewers and assignees to an automerge-enabled PR unless it fails status checks.
By configuring this setting to `true`, Renovate will instead always assign reviewers and assignees for automerging PRs at time of creation.

## assignees

Must be valid usernames on the platform in use.

## assigneesFromCodeOwners

If enabled Renovate will try to determine PR assignees by matching rules defined in a CODEOWNERS file against the changes in the PR.

See [GitHub](https://docs.github.com/en/repositories/managing-your-repositorys-settings-and-features/customizing-your-repository/about-code-owners) or [GitLab](https://docs.gitlab.com/ee/user/project/code_owners.html) documentation for details on syntax and possible file locations.

## assigneesSampleSize

If configured, Renovate will take a random sample of given size from assignees and assign them only, instead of assigning the entire list of `assignees` you have configured.

## automerge

By default, Renovate raises PRs but leaves them to someone or something else to merge them.
By configuring this setting, you can enable Renovate to automerge PRs or even branches itself, therefore reducing the amount of human intervention required.

Usually you won't want to automerge _all_ PRs, for example most people would want to leave major dependency updates to a human to review first.
You could configure Renovate to automerge all but major this way:

```json
{
  "packageRules": [
    {
      "matchUpdateTypes": ["minor", "patch", "pin", "digest"],
      "automerge": true
    }
  ]
}
```

Also note that this option can be combined with other nested settings, such as dependency type.
So for example you could elect to automerge all (passing) `devDependencies` only this way:

```json
{
  "packageRules": [
    {
      "matchDepTypes": ["devDependencies"],
      "automerge": true
    }
  ]
}
```

Important: Renovate won't automerge on GitHub if a PR has a negative review outstanding.

Note: on Azure there can be a delay between a PR being set as completed by Renovate, and Azure merging the PR / finishing its tasks.
Renovate will try to delay until Azure is in the expected state, however if it takes too long it will continue.
In some cases this can result in a dependency not being merged, and a fresh PR being created for the dependency.

## automergeComment

Use this only if you configure `automergeType="pr-comment"`.

Example use:

```json
{
  "automerge": true,
  "automergeType": "pr-comment",
  "automergeComment": "bors: r+"
}
```

## automergeStrategy

This setting is only applicable if you opt-in by configuring `automerge` to `true` and `automergeType` to `pr` for any of your dependencies.

The automerge strategy defaults to `auto`, in which Renovate will make its best guess as to how to merge pull requests.
This generally results in Renovate respecting the strategy configured in the platform itself for the repository if possible.
Acceptable values are:

- `auto`, in which the choice is left to Renovate
- `fast-forward`, which generally involves no new commits in the resultant tree, but "fast-forwarding" the main branch reference
- `merge-commit`, which generally involves synthesizing a new merge commit
- `rebase`, which generally involves rewriting history as part of the merge — but usually retaining the individual commits
- `squash`, which generally involves flattening the commits that are being merged into a single new commit

Not all platforms support all pull request merge strategies.
In cases where a merge strategy is not supported by the platform, Renovate will hold off on merging instead of silently merging in a way you didn't wish for.

The only platform that supports `automergeStrategy` is Bitbucket Cloud.

## automergeType

This setting is only applicable if you opt in to configure `automerge` to `true` for any of your dependencies.

Automerging defaults to using Pull Requests (`automergeType="pr"`).
In that case Renovate first creates a branch and associated Pull Request, and then automerges the PR on a subsequent run once it detects the PR's status checks are "green".
If by the next run the PR is already behind the base branch it will be automatically rebased, because Renovate only automerges branches which are up-to-date and green.
If Renovate is scheduled for hourly runs on the repository but commits are made every 15 minutes to the main branch, then an automerge like this will keep getting deferred with every rebase.

Note: if you have no tests but still want Renovate to automerge, you need to add `"ignoreTests": true` to your configuration.

If you prefer that Renovate more silently automerge _without_ Pull Requests at all, you can configure `"automergeType": "branch"`. In this case Renovate will:

- Create the branch, wait for test results
- Rebase it any time it gets out of date with the base branch
- Automerge the branch commit if it's: (a) up-to-date with the base branch, and (b) passing all tests
- As a backup, raise a PR only if either: (a) tests fail, or (b) tests remain pending for too long (default: 24 hours)

The final value for `automergeType` is `"pr-comment"`, intended only for users who already have a "merge bot" such as [bors-ng](https://github.com/bors-ng/bors-ng) and want Renovate to _not_ actually automerge by itself and instead tell `bors-ng` to merge for it, by using a comment in the PR.
If you're not already using `bors-ng` or similar, don't worry about this option.

## azureAutoApprove

Setting this to `true` will automatically approve the PRs in Azure DevOps.

You can also configure this using `packageRules` if you want to use it selectively (e.g. per-package).

## azureWorkItemId

When creating a PR in Azure DevOps, some branches can be protected with branch policies to [check for linked work items](https://docs.microsoft.com/en-us/azure/devops/repos/git/branch-policies?view=azure-devops#check-for-linked-work-items).
Creating a work item in Azure DevOps is beyond the scope of Renovate, but Renovate can link an already existing work item when creating PRs.

## baseBranches

By default, Renovate will detect and process only the repository's default branch.
For most projects, this is the expected approach.
However, Renovate also allows users to explicitly configure `baseBranches`, e.g. for use cases such as:

- You wish Renovate to process only a non-default branch, e.g. `dev`: `"baseBranches": ["dev"]`
- You have multiple release streams you need Renovate to keep up to date, e.g. in branches `main` and `next`: `"baseBranches": ["main", "next"]`

It's possible to add this setting into the `renovate.json` file as part of the "Configure Renovate" onboarding PR.
If so then Renovate will reflect this setting in its description and use package file contents from the custom base branch(es) instead of default.

Note: the `baseBranches` config option is not supported when `forkMode` is enabled, including in the Forking Renovate app.

## bbUseDefaultReviewers

Configuring this to `true` means that Renovate will detect and apply the default reviewers rules to PRs (Bitbucket only).

## branchConcurrentLimit

By default, Renovate won't enforce any concurrent branch limits.
The `config:base` preset that many extend from limits the amount of concurrent branches to 10, but in many cases a limit as low as 3 or 5 can be most efficient for a repository.

If you want the same limit for both concurrent branches and concurrent PRs, then just set a value for `prConcurrentLimit` and it will be reused for branch calculations too.
However, if you want to allow more concurrent branches than concurrent PRs, you can configure both values (e.g. `branchConcurrentLimit=5` and `prConcurrentLimit=3`).

This limit is enforced on a per-repository basis.

Example config:

```json
{
  "branchConcurrentLimit": 3
}
```

Warning: Leaving PRs/branches as unlimited or as a high number increases the time it takes for Renovate to process a repository.
If you find that Renovate is too slow when rebasing out-of-date branches, decrease the `branchConcurrentLimit`.

If you have too many concurrent branches which rebase themselves each run, Renovate can take a lot of time to rebase.
Solutions:

- Decrease the concurrent branch limit (note: this won't go and delete any existing, so won't have an effect until you either merge or close existing ones manually)
- Remove automerge and/or automatic rebasing (set `rebaseWhen` to `conflicted`). However if you have branch protection saying PRs must be up to date then it's not ideal to remove automatic rebasing

## branchName

Warning: it's strongly recommended not to configure this field directly.
Use at your own risk.
If you truly need to configure this then it probably means either:

- You are hopefully mistaken, and there's a better approach you should use, so open a new "config help" discussion at the [Renovate discussions tab](https://github.com/renovatebot/renovate/discussions) or
- You have a use case we didn't anticipate and we should have a feature request from you to add it to the project

## branchPrefix

You can modify this field if you want to change the prefix used.
For example if you want branches to be like `deps/eslint-4.x` instead of `renovate/eslint-4.x` then you configure `branchPrefix` = `deps/`.
Or if you wish to avoid forward slashes in branch names then you could use `renovate_` instead, for example.

`branchPrefix` must be configured at the root of the configuration (e.g. not within any package rule) and is not allowed to use template values.
e.g. instead of `renovate/{{parentDir}}-`, configure the template part in `additionalBranchPrefix`, like `"additionalBranchPrefix": "{{parentDir}}-"`.

Note that this setting does not change the default _onboarding_ branch name, i.e. `renovate/configure`.
If you wish to change that too, you need to also configure the field `onboardingBranch` in your global bot config.

## branchTopic

This field is combined with `branchPrefix` and `additionalBranchPrefix` to form the full `branchName`. `branchName` uniqueness is important for dependency update grouping or non-grouping so be cautious about ever editing this field manually.
This is an advance field and it's recommend you seek a config review before applying it.

## bumpVersion

Currently this setting supports `helmv3`, `npm` and `sbt` only, so raise a feature request if you have a use for it with other package managers.
Its purpose is if you want Renovate to update the `version` field within your file's `package.json` any time it updates dependencies within.
Usually this is for automatic release purposes, so that you don't need to add another step after Renovate before you can release a new version.

Configure this value to `"patch"`, `"minor"` or `"major"` to have Renovate update the version in your edited `package.json`.
e.g. if you wish Renovate to always increase the target `package.json` version with a patch update, configure this to `"patch"`.

For `npm` only you can also configure this field to `"mirror:x"` where `x` is the name of a package in the `package.json`.
Doing so means that the `package.json` `version` field will mirror whatever the version is that `x` depended on.
Make sure that version is a pinned version of course, as otherwise it won't be valid.

For `sbt` note that Renovate will update the version string only for packages that have the version string in their project's `built.sbt` file.

## cloneSubmodules

Enabling this option will mean that any detected Git submodules will be cloned at time of repository clone.

Important: private submodules aren't supported by Renovate, unless the underlying `ssh` layer already has the appropriate permissions.

## commitBody

Configure this if you wish Renovate to add a commit body, otherwise Renovate just uses a regular single-line commit.

For example, To add `[skip ci]` to every commit you could configure:

```json
{
  "commitBody": "[skip ci]"
}
```

Another example would be if you want to configure a DCO signoff to each commit.

## commitBodyTable

## commitMessage

Editing of `commitMessage` directly is now deprecated and not recommended.
Please instead edit the fields such as `commitMessageAction`, `commitMessageExtra`, etc.

## commitMessageAction

This is used to alter `commitMessage` and `prTitle` without needing to copy/paste the whole string.
Actions may be like `Update`, `Pin`, `Roll back`, `Refresh`, etc.
Check out the default value for `commitMessage` to understand how this field is used.

## commitMessageExtra

This is used to alter `commitMessage` and `prTitle` without needing to copy/paste the whole string.
The "extra" is usually an identifier of the new version, e.g. "to v1.3.2" or "to tag 9.2".

## commitMessagePrefix

This is used to alter `commitMessage` and `prTitle` without needing to copy/paste the whole string.
The "prefix" is usually an automatically applied semantic commit prefix, however it can also be statically configured.

## commitMessageSuffix

This is used to add a suffix to commit messages.
Usually left empty except for internal use (multiple base branches, and vulnerability alerts).

## commitMessageTopic

This is used to alter `commitMessage` and `prTitle` without needing to copy/paste the whole string.
The "topic" is usually refers to the dependency being updated, e.g. `"dependency react"`.

## composerIgnorePlatformReqs

By default, Renovate will ignore Composer platform requirements as the PHP platform used by Renovate most probably won't match the required PHP environment of your project as configured in your `composer.json` file.

Composer `2.2` and up will be run with `--ignore-platform-req='ext-*' --ignore-platform-req='lib-*'`, which ignores extension and library platform requirements but not the PHP version itself and should work in most cases.

Older Composer versions will be run with `--ignore-platform-reqs`, which means that all platform constraints (including the PHP version) will be ignored by default.
This can result in updated dependencies that are not compatible with your platform.

To customize this behaviour, you can explicitly ignore platform requirements (for example `ext-zip`) by setting them separately in this array.
Each item will be added to the Composer command with `--ignore-platform-req`, resulting in it being ignored during its invocation.
Note that this requires your project to use Composer V2, as V1 doesn't support excluding single platform requirements.
The used PHP version will be guessed automatically from your `composer.json` definition, so `php` should not be added as explicit dependency.

If an empty array is configured, Renovate uses its default behaviour.

Set to `null` (not recommended) to fully omit `--ignore-platform-reqs/--ignore-platform-req` during Composer invocation.
This requires the Renovate image to be fully compatible with your Composer platform requirements in order for the Composer invocation to succeed, otherwise Renovate will fail to create the updated lock file.
The Composer output should inform you about the reasons the update failed.

## confidential

If enabled, all issues created by Renovate are set as confidential, even in a public repository.
**Note:** the Dependency Dashboard issue will also be confidential.
By default issues created by Renovate are visible to all users.
This option is applicable to GitLab only.

## configWarningReuseIssue

Renovate's default behavior is to reuse/reopen a single Config Warning issue in each repository so as to keep the "noise" down.
However for some people this has the downside that the config warning won't be sorted near the top if you view issues by creation date.
Configure this option to `false` if you prefer Renovate to open a new issue whenever there is a config warning.

## constraints

Constraints are used in package managers which use third-party tools to update "artifacts" like lock files or checksum files.
Typically, the constraint is detected automatically by Renovate from files within the repository and there is no need to manually configure it.
Manually specifying constraints is supported for `ruby`, `bundler`, `composer`, `go`, `npm`, `yarn`, `pnpm`, `python`, `pipenv`, and `poetry`.

Constraints are also used to manually restrict which _datasource_ versions are possible to upgrade to based on their language support.
For now this datasource constraint feature only supports `python`, other compatibility restrictions will be added in the future.

```json
{
  "constraints": {
    "python": "2.7"
  }
}
```

If you need to _override_ constraints that Renovate detects from the repository, wrap it in the `force` object like so:

```json
{
  "force": {
    "constraints": {
      "node": "< 15.0.0"
    }
  }
}
```

Note: make sure not to mix this up with the term `compatibility`, which Renovate uses in the context of version releases, e.g. if a Docker image is `node:12.16.0-alpine` then the `-alpine` suffix represents `compatibility`.

## deepExtract

Note: the `deepExtract` configuration option is deprecated, and will be removed in a future Renovate release.

If configured to `true`, then dependency extraction will be done using the relevant package manager instead of JavaScript-based parsing.

This option applies only to the `gradle` manager.

## dependencyDashboard

Starting from version `v26.0.0` the "Dependency Dashboard" is enabled by default as part of the commonly-used `config:base` preset.

To disable the Dependency Dashboard, add the preset `:disableDependencyDashboard` or set `dependencyDashboard` to `false`.

```json
{
  "extends": ["config:base", ":disableDependencyDashboard"]
}
```

Configuring `dependencyDashboard` to `true` will lead to the creation of a "Dependency Dashboard" issue within the repository.
This issue contains a list of all PRs pending, open, closed (unmerged) or in error.
The goal of this issue is to give visibility into all updates that Renovate is managing.

Examples of what having a Dependency Dashboard will allow you to do:

- View all PRs in one place, rather than having to filter PRs by author
- Rebase/retry multiple PRs without having to open each individually
- Override any rate limiting (e.g. concurrent PRs) or scheduling to force Renovate to create a PR that would otherwise be suppressed
- Recreate an unmerged PR (e.g. for a major update that you postponed by closing the original PR)

Note: Enabling the Dependency Dashboard does not itself change any of the "control flow" of Renovate, e.g. it will otherwise still create and manage PRs exactly as it always has, including scheduling and rate limiting.
The Dependency Dashboard therefore provides visibility as well as additional control.

## dependencyDashboardApproval

This feature allows you to use Renovate's Dependency Dashboard to force approval of updates before they are created.

By setting `dependencyDashboardApproval` to `true` in config (including within `packageRules`), you can tell Renovate to wait for your approval from the Dependency Dashboard before creating a branch/PR.
You can approve a pending PR by ticking the checkbox in the Dependency Dashboard issue.

Note: When you set `dependencyDashboardApproval` to `true` the Dependency Dashboard issue will be created automatically, you do not need to turn on `dependencyDashboard` explicitly.

You can configure Renovate to wait for approval for:

- all package upgrades
- major, minor, patch level upgrades
- specific package upgrades
- upgrades coming from specific package managers

If you want to approve _all_ upgrades, set `dependencyDashboardApproval` to `true`:

```json
{
  "dependencyDashboardApproval": true
}
```

If you want to require approval for _major_ updates, set `dependencyDashboardApproval` to `true` within a `major` object:

```json
{
  "major": {
    "dependencyDashboardApproval": true
  }
}
```

If you want to approve _specific_ packages, set `dependencyDashboardApproval` to `true` within a `packageRules` entry where you have defined a specific package or pattern.

```json
{
  "packageRules": [
    {
      "matchPackagePatterns": ["^@package-name"],
      "dependencyDashboardApproval": true
    }
  ]
}
```

## dependencyDashboardAutoclose

You can configure this to `true` if you prefer Renovate to close an existing Dependency Dashboard whenever there are no outstanding PRs left.

## dependencyDashboardFooter

## dependencyDashboardHeader

## dependencyDashboardLabels

The labels only get updated when the Dependency Dashboard issue updates its content and/or title.
It is pointless to edit the labels, as Renovate bot restores the labels on each run.

## dependencyDashboardTitle

Configure this option if you prefer a different title for the Dependency Dashboard.

## description

The description field is used by config presets to describe what they do.
They are then collated as part of the onboarding description.

## digest

Add to this object if you wish to define rules that apply only to PRs that update digests.

## docker

Add config here if you wish it to apply to Docker package managers Dockerfile and Docker Compose.
If instead you mean to apply settings to any package manager that updates using the Docker _datasource_, use a package rule instead, e.g.

```json
{
  "packageRules": [
    {
      "matchDatasources": ["docker"],
      "labels": ["docker-update"]
    }
  ]
}
```

## dotnet

## draftPR

If you want the PRs created by Renovate to be considered as drafts rather than normal PRs, you could add this property to your `renovate.json`:

```json
{
  "draftPR": true
}
```

This option is evaluated at PR/MR creation time and is only supported on the following platforms: GitHub, GitLab, Azure.

Note that GitLab implements draft status by checking whether the PR's title starts with certain strings.
Therefore, draftPR on GitLab is incompatible with the legacy method of triggering Renovate to rebase a PR by renaming the PR to start with `rebase!`.

## enabled

The most common use of `enabled` is if you want to turn Renovate's functionality off, for some reason.

For example, if you wanted to disable Renovate completely on a repository, you could make this your `renovate.json`:

```json
{
  "enabled": false
}
```

To disable Renovate for all `eslint` packages, you can configure a package rule like:

```json
{
  "packageRules": [
    {
      "matchPackagePatterns": ["^eslint"],
      "enabled": false
    }
  ]
}
```

To disable Renovate for npm `devDependencies` but keep it for `dependencies` you could configure:

```json
{
  "packageRules": [
    {
      "matchManagers": ["npm"],
      "matchDepTypes": ["devDependencies"],
      "enabled": false
    }
  ]
}
```

## enabledManagers

This is a way to allow only certain package managers and implicitly disable all others.

Example:

```json
{
  "enabledManagers": ["dockerfile", "npm"]
}
```

For the full list of available managers, see the [Supported Managers](https://docs.renovatebot.com/modules/manager/#supported-managers) documentation.

## encrypted

See [Private module support](https://docs.renovatebot.com/getting-started/private-packages) for details on how this is used to encrypt npm tokens.

Note: encrypted secrets must have at least an org/group scope, and optionally a repository scope.
This means that Renovate will check if a secret's scope matches the current repository before applying it, and warn/discard if there is a mismatch.

## excludeCommitPaths

Warning: Advanced use!

Be careful you know what you're doing with this option.
The initial intended use is to allow the user to exclude certain dependencies from being added/removed/modified when "vendoring" dependencies.
Example:

```json
{
  "excludeCommitPaths": ["vendor/golang.org/x/text/**"]
}
```

The above would mean Renovate would not include files matching the above glob pattern in the commit, even if it thinks they should be updated.

## extends

See [shareable config presets](https://docs.renovatebot.com/config-presets) for details.

## extractVersion

Only use this config option when the raw version strings from the datasource do not match the expected format that you need in your package file.
You must define a "named capture group" called `version` like in the examples below.

For example, to extract only the major.minor precision from a GitHub release, the following would work:

```json
{
  "packageRules": [
    {
      "matchPackageNames": ["foo"],
      "extractVersion": "^(?<version>v\\d+\\.\\d+)"
    }
  ]
}
```

The above will change a raw version of `v1.31.5` to `v1.31`, for example.

Alternatively, to strip a `release-` prefix:

```json
{
  "packageRules": [
    {
      "matchPackageNames": ["bar"],
      "extractVersion": "^release-(?<version>.*)$"
    }
  ]
}
```

The above will change a raw version of `release-2.0.0` to `2.0.0`, for example.
A similar one could strip leading `v` prefixes:

```json
{
  "packageRules": [
    {
      "matchPackageNames": ["baz"],
      "extractVersion": "^v(?<version>.*)$"
    }
  ]
}
```

## fetchReleaseNotes

Set this to `false` if you want to disable release notes fetching.

## fileMatch

`fileMatch` is used by Renovate to know which files in a repository to parse and extract, and it is possible to override the default values to customize for your project's needs.

Sometimes file matches are really simple - for example with Go Modules Renovate looks for any `go.mod` file, and you probably don't need to change that default.

At other times, the possible files is too vague for Renovate to have any default.
For default, Kubernetes manifests can exist in any `*.yaml` file and we don't want Renovate to parse every single YAML file in every repository just in case some of them contain a Kubernetes manifest, so Renovate's default `fileMatch` for manager `kubernetes` is actually empty (`[]`) and needs the user to tell Renovate what directories/files to look in.

Finally, there are cases where Renovate's default `fileMatch` is good, but you may be using file patterns that a bot couldn't possibly guess about.
For example, Renovate's default `fileMatch` for `Dockerfile` is `['(^|/|\\.)Dockerfile$', '(^|/)Dockerfile\\.[^/]*$']`.
This will catch files like `backend/Dockerfile`, `prefix.Dockerfile` or `Dockerfile.suffix`, but it will miss files like `ACTUALLY_A_DOCKERFILE.template`.
Because `fileMatch` is mergeable, you don't need to duplicate the defaults and could just add the missing file like this:

```json
{
  "dockerfile": {
    "fileMatch": ["^ACTUALLY_A_DOCKERFILE\\.template$"]
  }
}
```

If you configure `fileMatch` then it must be within a manager object (e.g. `dockerfile` in the above example).
The full list of supported managers can be found [here](https://docs.renovatebot.com/modules/manager/).

## filterUnavailableUsers

When this option is enabled PRs are not assigned to users that are unavailable.
This option only works on platforms that support the concept of user availability.
For now, you can only use this option on the GitLab platform.

## followTag

Caution: advanced functionality. Only use it if you're sure you know what you're doing.

This functionality requires that the datasource to support distribution streams/tags, such as npm does.

The primary use case for this option is if you are following a pre-release tag of a certain dependency, e.g. `typescript`'s `"insiders"` build.
If configured, Renovate bypasses its normal major/minor/patch upgrade logic and stable/unstable consistency logic and keeps your dependency version sync'd strictly to whatever version is in the tag.

Beware that Renovate follows tags strictly.
For example, if you are following a tag like `next` and then that stream is released as `stable` and `next` is no longer being updated then that means your dependencies also won't be getting updated.

## gitAuthor

You can customize the Git author that's used whenever Renovate creates a commit.
The `gitAuthor` option accepts a RFC5322-compliant string.

**Note** We strongly recommend that the Git author email you use is unique to Renovate.
Otherwise, if another bot or human shares the same email and pushes to one of Renovate's branches then Renovate will mistake the branch as unmodified and potentially force push over the changes.

## gitIgnoredAuthors

Specify commit authors ignored by Renovate.

By default, Renovate will treat any PR as modified if another Git author has added to the branch.
When a PR is considered modified, Renovate won't perform any further commits such as if it's conflicted or needs a version update.
If you have other bots which commit on top of Renovate PRs, and don't want Renovate to treat these PRs as modified, then add the other Git author(s) to `gitIgnoredAuthors`.

Example:

```json
{
  "gitIgnoredAuthors": ["some-bot@example.org"]
}
```

## gitLabIgnoreApprovals

Ignore the default project level approval(s), so that Renovate bot can automerge its merge requests, without needing approval(s).
Under the hood, it creates a MR-level approval rule where `approvals_required` is set to `0`.
This option works only when `automerge=true`, `automergeType=pr` or `automergeType=branch` and `platformAutomerge=true`.
Also, approval rules overriding should not be [prevented in GitLab settings](https://docs.gitlab.com/ee/user/project/merge_requests/approvals/settings.html#prevent-editing-approval-rules-in-merge-requests).

## golang

Configuration added here applies for all Go-related updates, however currently the only supported package manager for Go is the native Go Modules (the `gomod` manager).

For self-hosted users, `GOPROXY`, `GONOPROXY` and `GOPRIVATE` environment variables are supported ([reference](https://go.dev/ref/mod#module-proxy)).

Usage of `direct` will fallback to the Renovate-native release fetching mechanism.
Also we support the `off` keyword which will stop any fetching immediately.

## group

Caution: Advanced functionality only. Do not use unless you know what you're doing.

The default configuration for groups are essentially internal to Renovate and you normally shouldn't need to modify them.
However, you may choose to _add_ settings to any group by defining your own `group` configuration object.

## groupName

There are multiple cases where it can be useful to group multiple upgrades together.
Internally Renovate uses this for branches such as "Pin Dependencies", "Lock File Maintenance", etc.
Another example used previously is to group together all related `eslint` packages, or perhaps `angular` or `babel`.
To enable grouping, you configure the `groupName` field to something non-null.

The `groupName` field allows free text and does not have any semantic interpretation by Renovate.
All updates sharing the same `groupName` will be placed into the same branch/PR.
For example, to group all non-major devDependencies updates together into a single PR:

```json
{
  "packageRules": [
    {
      "matchDepTypes": ["devDependencies"],
      "matchUpdateTypes": ["patch", "minor"],
      "groupName": "devDependencies (non-major)"
    }
  ]
}
```

## groupSlug

By default, Renovate will "slugify" the groupName to determine the branch name.
For example if you named your group "devDependencies (non-major)" then the branchName would be `renovate/devdependencies-non-major`.
If you wished to override this then you could configure like this:

```json
{
  "packageRules": [
    {
      "matchDepTypes": ["devDependencies"],
      "matchUpdateTypes": ["patch", "minor"],
      "groupName": "devDependencies (non-major)",
      "groupSlug": "dev-dependencies"
    }
  ]
}
```

As a result of the above, the branchName would be `renovate/dev-dependencies` instead.

Note: you shouldn't usually need to configure this unless you really care about your branch names.

## hashedBranchLength

Some code hosting systems have restrictions on the branch name lengths, this option lets you get around these restrictions.
You can set the `hashedBranchLength` option to a number of characters that works for your system and then Renovate will generate branch names with the appropriate length by hashing `additionalBranchPrefix` and `branchTopic`, and then truncating the hash so that the full branch name (including `branchPrefix`) has the right number of characters.

Example: If you have set `branchPrefix: "deps-"` and `hashedBranchLength: 12` it will result in a branch name like `deps-5bf36ec` instead of the traditional pretty branch name like `deps-react-17.x`.

## hostRules

The primary purpose of `hostRules` is to configure credentials for host authentication.
You tell Renovate how to match against the host you need authenticated, and then you also tell it which credentials to use.

The lookup keys for `hostRules` are: `hostType` and `matchHost`, both of which are optional.

Supported credential fields are `token`, `username`, `password`, `timeout`, `enabled` and `insecureRegistry`.

Example for configuring `docker` auth:

```json
{
  "hostRules": [
    {
      "matchHost": "docker.io",
      "username": "<some-username>",
      "password": "<some-password>"
    }
  ]
}
```

To disable requests to a particular host, you can configure a rule like:

```json
{
  "hostRules": [
    {
      "matchHost": "registry.npmjs.org",
      "enabled": false
    }
  ]
}
```

A preset alternative to the above is:

```json
{
  "extends": [":disableHost(registry.npmjs.org)"]
}
```

Note: Disabling a host is only 100% effective if added to self-hosted config.
Renovate currently still checks its _cache_ for results first before making connection attempts, so if a public host is blocked in your repository config (e.g. `renovate.json`) then it's possible you may get cached _results_ from that host if another repository using the same bot has successfully queried for the same dependency recently.

### abortIgnoreStatusCodes

This field can be used to configure status codes that Renovate ignores and passes through when `abortOnError` is set to `true`.
For example to also skip 404 responses then configure the following:

```json
{
  "hostRules": [
    {
      "abortOnError": true,
      "abortIgnoreStatusCodes": [404]
    }
  ]
}
```

Note that this field is _not_ mergeable, so the last-applied host rule will take precedence.

### abortOnError

Use this field to configure Renovate to abort runs for custom hosts.
By default, Renovate will only abort for known public hosts, which has the downside that transient errors for other hosts can cause autoclosing of PRs.

To abort Renovate runs for http failures from _any_ host:

```json
{
  "hostRules": [
    {
      "abortOnError": true
    }
  ]
}
```

To abort Renovate runs for any `docker` datasource failures:

```json
{
  "hostRules": [
    {
      "hostType": "docker",
      "abortOnError": true
    }
  ]
}
```

To abort Renovate for errors for a specific `docker` host:

```json
{
  "hostRules": [
    {
      "matchHost": "docker.company.com",
      "abortOnError": true
    }
  ]
}
```

When this field is enabled, Renovate will abort its run if it encounters either (a) any low-level http error (e.g. `ETIMEDOUT`) or (b) receives a response _not_ matching any of the configured `abortIgnoreStatusCodes` (e.g. `500 Internal Error`);

### authType

This can be used with `token` to create a custom http `authorization` header.

An example for npm basic auth with token:

```json
{
  "hostRules": [
    {
      "matchHost": "npm.custom.org",
      "token": "<some-token>",
      "authType": "Basic"
    }
  ]
}
```

This will generate the following header: `authorization: Basic <some-token>`.

To use a bare token in the authorization header (required by e.g. Hex) - use the `authType` "Token-Only":

```json
{
  "hostRules": [
    {
      "matchHost": "https://hex.pm/api/repos/private_repo/",
      "token": "<some-token>",
      "authType": "Token-Only"
    }
  ]
}
```

This will generate the header `authorization: <some-token>`.

### concurrentRequestLimit

Usually the default setting is fine, but you can use `concurrentRequestLimit` to limit the number of concurrent outstanding requests.
You only need to adjust this setting if a datasource is rate limiting Renovate or has problems with the load.
The limit will be set for any host it applies to.

Example config:

```json
{
  "hostRules": [
    {
      "matchHost": "github.com",
      "concurrentRequestLimit": 2
    }
  ]
}
```

### enableHttp2

Enable got [http2](https://github.com/sindresorhus/got/blob/v11.5.2/readme.md#http2) support.

### hostType

`hostType` is another way to filter rules and can be either a platform such as `github` and `bitbucket-server`, or it can be a datasource such as `docker` and `rubygems`.
You usually don't need to configure it in a host rule if you have already configured `matchHost` and only one host type is in use for those, as is usually the case.
`hostType` can help for cases like an enterprise registry that serves multiple package types and has different authentication for each, although it's often the case that multiple `matchHost` rules could achieve the same thing.

### insecureRegistry

Warning: Advanced config, use at own risk.

Enable this option to allow Renovate to connect to an [insecure Docker registry](https://docs.docker.com/registry/insecure/) that is http only.
This is insecure and is not recommended.

Example:

```json
{
  "hostRules": [
    {
      "matchHost": "reg.insecure.com",
      "insecureRegistry": true
    }
  ]
}
```

### matchHost

This can be a base URL (e.g. `https://api.github.com`) or a hostname like `github.com` or `api.github.com`.
If the value starts with `http(s)` then it will only match against URLs which start with the full base URL.
Otherwise, it will be matched by checking if the URL's hostname matches the `matchHost` directly or ends with it.
When checking the end of the hostname, a single dot is prefixed to the value of `matchHost`, if one is not already present, to ensure it can only match against whole domain segments.

### timeout

Use this figure to adjust the timeout for queries.
The default is 60s, which is quite high.
To adjust it down to 10s for all queries, do this:

```json
{
  "hostRules": [
    {
      "timeout": 10000
    }
  ]
}
```

## ignoreDeprecated

By default, Renovate won't update a dependency version to a deprecated release unless the current version was _itself_ deprecated.
The goal of this is to make sure you don't upgrade from a non-deprecated version to a deprecated one just because it's higher than the current version.

If for some reason you wish to _force_ deprecated updates with Renovate, you can configure `ignoreDeprecated` to `false`, but this is not recommended for most situations.

## ignoreDeps

The `ignoreDeps` configuration field allows you to define a list of dependency names to be ignored by Renovate.
Currently it supports only "exact match" dependency names and not any patterns. e.g. to ignore both `eslint` and `eslint-config-base` you would add this to your config:

```json
{
  "ignoreDeps": ["eslint", "eslint-config-base"]
}
```

The above is the same as if you wrote this package rule:

```json
{
  "packageRules": [
    {
      "matchPackageNames": ["eslint", "eslint-config-base"],
      "enabled": false
    }
  ]
}
```

## ignorePaths

Renovate will extract dependencies from every file it finds in a repository, unless that file is explicitly ignored.
With this setting you can selectively ignore package files that would normally be "autodiscovered" and updated by Renovate.

For instance if you have a project with an `"examples/"` directory you wish to ignore:

```json
{
  "ignorePaths": ["**/examples/**"]
}
```

Useful to know: Renovate's default ignore is `node_modules` and `bower_components` only, however if you are extending the popular `config:base` preset then it adds ignore patterns for `vendor`, `examples`, `test(s)` and `fixtures` directories too.

## ignorePlugins

Set this to `true` if running plugins causes problems.
Applicable for Composer only for now.

## ignorePrAuthor

This is usually needed if someone needs to migrate bot accounts, including from hosted app to self-hosted.
If `ignorePrAuthor` is configured to true, it means Renovate will fetch the entire list of repository PRs instead of optimizing to fetch only those PRs which it created itself.
You should only want to enable this if you are changing the bot account (e.g. from `@old-bot` to `@new-bot`) and want `@new-bot` to find and update any existing PRs created by `@old-bot`.
It's recommended to revert this setting once that transition period is over and all old PRs are resolved.

## ignorePresets

Use this if you are extending a complex preset but don't want to use every "sub preset" that it includes.
For example, consider this config:

```json
{
  "extends": ["config:base"],
  "ignorePresets": [":prHourlyLimit2"]
}
```

It would take the entire `"config:base"` preset - which contains a lot of sub-presets - but ignore the `":prHourlyLimit2"` rule.

## ignoreScripts

Applicable for npm and Composer only for now. Set this to `true` if running scripts causes problems.

## ignoreTests

Currently Renovate's default behavior is to only automerge if every status check has succeeded.

Setting this option to `true` means that Renovate will ignore _all_ status checks.
You can set this if you don't have any status checks but still want Renovate to automerge PRs.
Beware: configuring Renovate to automerge without any tests can lead to broken builds on your base branch, please think again before enabling this!

## ignoreUnstable

By default, Renovate won't update any package versions to unstable versions (e.g. `4.0.0-rc3`) unless the current version has the same `major.minor.patch` and was _already_ unstable (e.g. it was already on `4.0.0-rc2`).
Renovate will also not "jump" unstable versions automatically, e.g. if you are on `4.0.0-rc2` and newer versions `4.0.0` and `4.1.0-alpha.1` exist then Renovate will update you to `4.0.0` only.
If you need to force permanent unstable updates for a package, you can add a package rule setting `ignoreUnstable` to `false`.

Also check out the `followTag` configuration option above if you wish Renovate to keep you pinned to a particular release tag.

## includeForks

By default, Renovate will skip over any repositories that are forked.
This includes if the forked repository contain a Renovate config file, because Renovate can't tell if that file was added by the original repository or not.
If you wish to enable processing of a forked repository by Renovate, you need to add `"includeForks": true` to your repository config or run the CLI command with `--include-forks=true`.

If you are using the hosted WhiteSource Renovate then this option will be configured to `true` automatically if you "Selected" repositories individually but remain as `false` if you installed for "All" repositories.

## includePaths

If you wish for Renovate to process only select paths in the repository, use `includePaths`.

Alternatively, if you need to just _exclude_ certain paths in the repository then consider `ignorePaths` instead.
If you are more interested in including only certain package managers (e.g. `npm`), then consider `enabledManagers` instead.

## internalChecksFilter

This setting determines whether Renovate controls when and how filtering of internal checks are performed, particularly when multiple versions of the same update type are available.
Currently this applies to the `stabilityDays` check only.

- `none`: No filtering will be performed, and the highest release will be used regardless of whether it's pending or not
- `strict`: All pending releases will be filtered. PRs will be skipped unless a non-pending version is available
- `flexible`: Similar to strict, but in the case where all versions are pending then a PR will be created with the highest pending version

The `flexible` mode can result in "flapping" of Pull Requests, where e.g. a pending PR with version `1.0.3` is first released but then downgraded to `1.0.2` once it passes `stabilityDays`.
We recommend that you use the `strict` mode, and enable the `dependencyDashboard` so that you have visibility into suppressed PRs.

## java

Use this configuration option for shared config across all Java projects (Gradle and Maven).

## js

Use this configuration option for shared config across npm/Yarn/pnpm and meteor package managers.

## labels

By default, Renovate won't add any labels to its PRs.
If you want Renovate to do so then define a `labels` array of one or more label strings.
If you want the same label(s) for every PR then you can configure it at the top level of config.
However you can also fully override them on a per-package basis.

Consider this example:

```json
{
  "labels": ["dependencies"],
  "packageRules": [
    {
      "matchPackagePatterns": ["eslint"],
      "labels": ["linting"]
    }
  ]
}
```

With the above config, every PR raised by Renovate will have the label `dependencies` while PRs containing `eslint`-related packages will instead have the label `linting`.

## lockFileMaintenance

This feature can be used to refresh lock files and keep them up-to-date.
"Maintaining" a lock file means recreating it so that every dependency version within it is updated to the latest.
Supported lock files are:

- `package-lock.json`
- `yarn.lock`
- `composer.lock`
- `Gemfile.lock`
- `poetry.lock`
- `Cargo.lock`
- `jsonnetfile.lock.json`

Others may be added via feature request.

This feature is disabled by default.
If you wish to enable this feature then you could add this to your configuration:

```json
{
  "lockFileMaintenance": { "enabled": true }
}
```

To reduce "noise" in the repository, it defaults its schedule to `"before 5am on monday"`, i.e. to achieve once-per-week semantics.
Depending on its running schedule, Renovate may run a few times within that time window - even possibly updating the lock file more than once - but it hopefully leaves enough time for tests to run and automerge to apply, if configured.

## major

Add to this object if you wish to define rules that apply only to major updates.

## minor

Add to this object if you wish to define rules that apply only to minor updates.

## node

Using this configuration option allows you to apply common configuration and policies across all Node.js version updates even if managed by different package managers (`npm`, `yarn`, etc.).

Check out our [Node.js documentation](https://docs.renovatebot.com/node) for a comprehensive explanation of how the `node` option can be used.

## npmToken

See [Private npm module support](https://docs.renovatebot.com/getting-started/private-packages) for details on how this is used.
Typically you would encrypt it and put it inside the `encrypted` object.

## npmrc

See [Private npm module support](https://docs.renovatebot.com/getting-started/private-packages) for details on how this is used.

## npmrcMerge

This option exists to provide flexibility about whether `npmrc` strings in config should override `.npmrc` files in the repo, or be merged with them.
In some situations you need the ability to force override `.npmrc` contents in a repo (`npmrcMerge=false`) while in others you might want to simply supplement the settings already in the `.npmrc` (`npmrcMerge=true`).
A use case for the latter is if you are a Renovate bot admin and wish to provide a default token for `npmjs.org` without removing any other `.npmrc` settings which individual repositories have configured (such as scopes/registries).

If `false` (default), it means that defining `config.npmrc` will result in any `.npmrc` file in the repo being overridden and therefore its values ignored.
If configured to `true`, it means that any `.npmrc` file in the repo will have `config.npmrc` prepended to it before running `npm`.

## packageRules

`packageRules` is a powerful feature that lets you apply rules to individual packages or to groups of packages using regex pattern matching.

Here is an example if you want to group together all packages starting with `eslint` into a single branch/PR:

```json
{
  "packageRules": [
    {
      "matchPackagePatterns": ["^eslint"],
      "groupName": "eslint packages"
    }
  ]
}
```

Note how the above uses `matchPackagePatterns` with a regex value.

Here is an example where you might want to limit the "noisy" package `aws-sdk` to updates just once per week:

```json
{
  "packageRules": [
    {
      "matchPackageNames": ["aws-sdk"],
      "schedule": ["after 9pm on sunday"]
    }
  ]
}
```

For Maven dependencies, the package name is `<groupId:artefactId>`, eg `"matchPackageNames": ["com.thoughtworks.xstream:xstream"]`

Note how the above uses `matchPackageNames` instead of `matchPackagePatterns` because it is an exact match package name.
This is the equivalent of defining `"matchPackagePatterns": ["^aws\-sdk$"]` and hence much simpler.
However you can mix together both `matchPackageNames` and `matchPackagePatterns` in the same package rule and the rule will be applied if _either_ match.
Example:

```json
{
  "packageRules": [
    {
      "matchPackageNames": ["neutrino"],
      "matchPackagePatterns": ["^@neutrino/"],
      "groupName": "neutrino monorepo"
    }
  ]
}
```

The above rule will group together the `neutrino` package and any package matching `@neutrino/*`.

Path rules are convenient to use if you wish to apply configuration rules to certain package files using patterns.
For example, if you have an `examples` directory and you want all updates to those examples to use the `chore` prefix instead of `fix`, then you could add this configuration:

```json
{
  "packageRules": [
    {
      "matchPaths": ["examples/**"],
      "extends": [":semanticCommitTypeAll(chore)"]
    }
  ]
}
```

If you wish to limit Renovate to apply configuration rules to certain files in the root repository directory, you have to use `matchPaths` with either a partial string match or a minimatch pattern.
For example you have multiple `package.json` and want to use `dependencyDashboardApproval` only on the root `package.json`:

```json
{
  "packageRules": [
    {
      "matchPaths": ["+(package.json)"],
      "dependencyDashboardApproval": true
    }
  ]
}
```

Important to know: Renovate will evaluate all `packageRules` and not stop once it gets a first match.
Therefore, you should order your `packageRules` in order of importance so that later rules can override settings from earlier rules if necessary.

### allowedVersions

Use this - usually within a packageRule - to limit how far to upgrade a dependency.
For example, if you wish to upgrade to Angular v1.5 but not to `angular` v1.6 or higher, you could define this to be `<= 1.5` or `< 1.6.0`:

```json
{
  "packageRules": [
    {
      "matchPackageNames": ["angular"],
      "allowedVersions": "<=1.5"
    }
  ]
}
```

The valid syntax for this will be calculated at runtime because it depends on the versioning scheme, which is itself dynamic.

This field also supports Regular Expressions if they begin and end with `/`.
For example, the following will enforce that only 3 or 4-part versions are supported, without any prefixes:

```json
{
  "packageRules": [
    {
      "matchPackageNames": ["com.thoughtworks.xstream:xstream"],
      "allowedVersions": "/^[0-9]+\\.[0-9]+\\.[0-9]+(\\.[0-9]+)?$/"
    }
  ]
}
```

This field also supports a special negated regex syntax for ignoring certain versions.
Use the syntax `!/ /` like the following:

```json
{
  "packageRules": [
    {
      "matchPackageNames": ["chalk"],
      "allowedVersions": "!/java$/"
    }
  ]
}
```

### matchDepTypes

Use this field if you want to limit a `packageRule` to certain `depType` values.
Invalid if used outside of a `packageRule`.

### excludePackageNames

**Important**: Do not mix this up with the option `ignoreDeps`.
Use `ignoreDeps` instead if all you want to do is have a list of package names for Renovate to ignore.

Use `excludePackageNames` if you want to have one or more exact name matches excluded in your package rule.
See also `matchPackageNames`.

```json
{
  "packageRules": [
    {
      "matchPackagePatterns": ["^eslint"],
      "excludePackageNames": ["eslint-foo"]
    }
  ]
}
```

The above will match all package names starting with `eslint` but exclude the specific package `eslint-foo`.

### excludePackagePatterns

Use this field if you want to have one or more package name patterns excluded in your package rule.
See also `matchPackagePatterns`.

```json
{
  "packageRules": [
    {
      "matchPackagePatterns": ["^eslint"],
      "excludePackagePatterns": ["^eslint-foo"]
    }
  ]
}
```

The above will match all package names starting with `eslint` but exclude ones starting with `eslint-foo`.

### excludePackagePrefixes

Use this field if you want to have one or more package name prefixes excluded in your package rule, without needing to write a regex.
See also `matchPackagePrefixes`.

```json
{
  "packageRules": [
    {
      "matchPackagePrefixes": ["eslint"],
      "excludePackagePrefixes": ["eslint-foo"]
    }
  ]
}
```

The above will match all package names starting with `eslint` but exclude ones starting with `eslint-foo`.

### matchLanguages

Use this field to restrict rules to a particular language. e.g.

```json
{
  "packageRules": [
    {
      "matchPackageNames": ["request"],
      "matchLanguages": ["python"],
      "enabled": false
    }
  ]
}
```

### matchBaseBranches

Use this field to restrict rules to a particular branch. e.g.

```json
{
  "packageRules": [
    {
      "matchBaseBranches": ["main"],
      "excludePackagePatterns": ["^eslint"],
      "enabled": false
    }
  ]
}
```

This field also supports Regular Expressions if they begin and end with `/`. e.g.

```json
{
  "packageRules": [
    {
      "matchBaseBranches": ["/^release\\/.*/"],
      "excludePackagePatterns": ["^eslint"],
      "enabled": false
    }
  ]
}
```

### matchManagers

Use this field to restrict rules to a particular package manager. e.g.

```json
{
  "packageRules": [
    {
      "matchPackageNames": ["node"],
      "matchManagers": ["dockerfile"],
      "enabled": false
    }
  ]
}
```

### matchDatasources

Use this field to restrict rules to a particular datasource. e.g.

```json
{
  "packageRules": [
    {
      "matchDatasources": ["orb"],
      "labels": ["circleci-orb!!"]
    }
  ]
}
```

### matchCurrentVersion

`matchCurrentVersion` can be an exact SemVer version or a SemVer range:

```json
{
  "packageRules": [
    {
      "matchCurrentVersion": ">=1.0.0",
      "matchPackageNames": ["angular"]
    }
  ]
}
```

This field also supports Regular Expressions which must begin and end with `/`.
For example, the following enforces that only `1.*` versions will be used:

```json
{
  "packageRules": [
    {
      "matchPackagePatterns": ["io.github.resilience4j"],
      "matchCurrentVersion": "/^1\\./"
    }
  ]
}
```

This field also supports a special negated regex syntax to ignore certain versions.
Use the syntax `!/ /` like this:

```json
{
  "packageRules": [
    {
      "matchPackagePatterns": ["io.github.resilience4j"],
      "matchCurrentVersion": "!/^0\\./"
    }
  ]
}
```

### matchFiles

Renovate will compare `matchFiles` for an exact match against the dependency's package file or lock file.

For example the following would match `package.json` but not `package/frontend/package.json`:

```
  "matchFiles": ["package.json"],
```

Use `matchPaths` instead if you need more flexible matching.

### matchPackageNames

Use this field if you want to have one or more exact name matches in your package rule.
See also `excludePackageNames`.

```json
{
  "packageRules": [
    {
      "matchPackageNames": ["angular"],
      "rangeStrategy": "pin"
    }
  ]
}
```

The above will configure `rangeStrategy` to `pin` only for the package `angular`.

### matchPackagePatterns

Use this field if you want to have one or more package names patterns in your package rule.
See also `excludePackagePatterns`.

```json
{
  "packageRules": [
    {
      "matchPackagePatterns": ["^angular"],
      "rangeStrategy": "replace"
    }
  ]
}
```

The above will configure `rangeStrategy` to `replace` for any package starting with `angular`.

### matchPackagePrefixes

Use this field to match a package prefix without needing to write a regex expression.
See also `excludePackagePrefixes`.

```json
{
  "packageRules": [
    {
      "matchPackagePrefixes": ["angular"],
      "rangeStrategy": "replace"
    }
  ]
}
```

Just like the earlier `matchPackagePatterns` example, the above will configure `rangeStrategy` to `replace` for any package starting with `angular`.

### matchPaths

Renovate will match `matchPaths` against both a partial string match or a minimatch glob pattern.
If you want to avoid the partial string matching so that only glob matching is performed, wrap your string in `+(...)` like so:

```
  "matchPaths": ["+(package.json)"],
```

The above will match only the root `package.json`, whereas the following would match any `package.json` in any subdirectory too:

```
  "matchPaths": ["package.json"],
```

### matchSourceUrlPrefixes

Here's an example of where you use this to group together all packages from the Vue monorepo:

```json
{
  "packageRules": [
    {
      "matchSourceUrlPrefixes": ["https://github.com/vuejs/vue"],
      "groupName": "Vue monorepo packages"
    }
  ]
}
```

Here's an example of where you use this to group together all packages from the `renovatebot` GitHub org:

```json
{
  "packageRules": [
    {
      "matchSourceUrlPrefixes": ["https://github.com/renovatebot/"],
      "groupName": "All renovate packages"
    }
  ]
}
```

### matchUpdateTypes

Use this field to match rules against types of updates.
For example to apply a special label for Major updates:

```json
{
  "packageRules": [
    {
      "matchUpdateTypes": ["major"],
      "labels": ["UPDATE-MAJOR"]
    }
  ]
}
```

### replacementName

Use this field to define the name of a replacement package.
Must be used with `replacementVersion` (see example below).
You can suggest a new community package rule by editing [the `replacements.ts` file on the Renovate repository](https://github.com/renovatebot/renovate/blob/main/lib/config/presets/internal/replacements.ts) and opening a pull request.

### replacementVersion

Use this field to define the version of a replacement package.
Must be used with `replacementName`.
For example to replace the npm package `jade` with version `2.0.0` of the package `pug`:

```json
{
  "packageRules": [
    {
      "matchDatasources": ["npm"],
      "matchPackageNames": ["jade"],
      "replacementName": "pug",
      "replacementVersion": "2.0.0"
    }
  ]
}
```

## patch

Add to this object if you wish to define rules that apply only to patch updates.

## php

## pin

Add to this object if you wish to define rules that apply only to PRs that pin dependencies.

## pinDigests

If enabled Renovate will pin Docker images by means of their SHA256 digest and not only by tag so that they are immutable.

## platformAutomerge

If you have enabled `automerge` and set `automergeType=pr` in the Renovate config, then you can also set `platformAutomerge` to `true` to speed up merging via the platform's native automerge functionality.

Renovate tries platform-native automerge only when it initially creates the PR.
Any PR that is being updated will be automerged with the Renovate-based automerge.

`platformAutomerge` will configure PRs to be merged after all (if any) branch policies have been met.
This option is available for Azure, GitHub and GitLab.
It falls back to Renovate-based automerge if the platform-native automerge is not available.

You can also fine-tune the behavior by setting `packageRules` if you want to use it selectively (e.g. per-package).

Note that the outcome of `rebaseWhen=auto` can differ when `platformAutomerge=true`.
Normally when you set `rebaseWhen=auto` Renovate rebases any branch that's behind the base branch automatically, and some people rely on that.
This behavior is no longer guaranteed when you enable `platformAutomerge` because the platform might automerge a branch which is not up-to-date.
For example, GitHub might automerge a Renovate branch even if it's behind the base branch at the time.

## postUpdateOptions

- `gomodTidy`: Run `go mod tidy` after Go module updates. This is implicitly enabled for major module updates when `gomodUpdateImportPaths` is enabled
- `gomodTidy1.17`: Run `go mod tidy -compat=1.17` after Go module updates.
- `gomodUpdateImportPaths`: Update source import paths on major module updates, using [mod](https://github.com/marwan-at-work/mod)
- `npmDedupe`: Run `npm dedupe` after `package-lock.json` updates
- `yarnDedupeFewer`: Run `yarn-deduplicate --strategy fewer` after `yarn.lock` updates
- `yarnDedupeHighest`: Run `yarn-deduplicate --strategy highest` (`yarn dedupe --strategy highest` for Yarn >=2.2.0) after `yarn.lock` updates

## postUpgradeTasks

Note: post-upgrade tasks can only be used on self-hosted Renovate instances.

Post-upgrade tasks are commands that are executed by Renovate after a dependency has been updated but before the commit is created.
The intention is to run any additional command line tools that would modify existing files or generate new files when a dependency changes.

Each command must match at least one of the patterns defined in `allowedPostUpgradeCommands` (a global-only configuration option) in order to be executed.
If the list of allowed tasks is empty then no tasks will be executed.

e.g.

```json
{
  "postUpgradeTasks": {
    "commands": ["tslint --fix"],
    "fileFilters": ["yarn.lock", "**/*.js"],
    "executionMode": "update"
  }
}
```

The `postUpgradeTasks` configuration consists of three fields:

### commands

A list of commands that are executed after Renovate has updated a dependency but before the commit is made.

### fileFilters

A list of glob-style matchers that determine which files will be included in the final commit made by Renovate.

### executionMode

Defaults to `update`, but can also be set to `branch`.
This sets the level the postUpgradeTask runs on, if set to `update` the postUpgradeTask will be executed for every dependency on the branch.
If set to `branch` the postUpgradeTask is executed for the whole branch.

## prBodyColumns

Use this array to provide a list of column names you wish to include in the PR tables.

For example, if you wish to add the package file name to the table, you would add this to your config:

```json
{
  "prBodyColumns": [
    "Package",
    "Update",
    "Type",
    "New value",
    "Package file",
    "References"
  ]
}
```

Note: "Package file" is predefined in the default `prBodyDefinitions` object so does not require a definition before it can be used.

## prBodyDefinitions

You can configure this object to either (a) modify the template for an existing table column in PR bodies, or (b) you wish to _add_ a definition for a new/additional column.

Here is an example of modifying the default value for the `"Package"` column to put it inside a `<code></code>` block:

```json
{
  "prBodyDefinitions": {
    "Package": "`{{{depName}}}`"
  }
}
```

Here is an example of adding a custom `"Sourcegraph"` column definition:

```json
{
  "prBodyDefinitions": {
    "Sourcegraph": "[![code search for \"{{{depName}}}\"](https://sourcegraph.com/search/badge?q=repo:%5Egithub%5C.com/{{{repository}}}%24+case:yes+-file:package%28-lock%29%3F%5C.json+{{{depName}}}&label=matches)](https://sourcegraph.com/search?q=repo:%5Egithub%5C.com/{{{repository}}}%24+case:yes+-file:package%28-lock%29%3F%5C.json+{{{depName}}})"
  },
  "prBodyColumns": [
    "Package",
    "Update",
    "New value",
    "References",
    "Sourcegraph"
  ]
}
```

Note: Columns must also be included in the `prBodyColumns` array in order to be used, so that's why it's included above in the example.

## prBodyNotes

Use this field to add custom content inside PR bodies, including conditionally.

e.g. if you wish to add an extra Warning to major updates:

```json
{
  "prBodyNotes": ["{{#if isMajor}}:warning: MAJOR MAJOR MAJOR :warning:{{/if}}"]
}
```

## prBodyTemplate

This setting controls which sections are rendered in the body of the pull request.

The available sections are header, table, notes, changelogs, configDescription, controls, footer.

## prConcurrentLimit

This setting - if enabled - limits Renovate to a maximum of x concurrent PRs open at any time.

Note that this limit is enforced on a per-repository basis.

## prCreation

This setting tells Renovate when you would like it to raise PRs:

- `immediate` (default): Renovate will create PRs immediately after creating the corresponding branch
- `not-pending`: Renovate will wait until status checks have completed (passed or failed) before raising the PR
- `status-success`: Renovate won't raise PRs unless tests pass

Renovate defaults to `immediate` but you might want to change this to `not-pending` instead.

With prCreation set to `immediate`, you'll get a Pull Request and possible associated notification right away when a new update is available.
Your test suite takes a bit of time to complete, so if you go look at the new PR right away, you don't know if your tests pass or fail.
You're basically waiting until you have the test results, before you can decide if you want to merge the PR or not.

With prCreation set to `not-pending`, Renovate waits until all tests have finished running, and only then creates the PR.
When you receive the PR notification, you can take action immediately, as you have the full test results.

When you set prCreation to `not-pending` you're reducing the "noise" but get notified of new PRs a bit later.

## prFooter

## prHeader

## prHourlyLimit

This setting - if enabled - helps slow down Renovate, particularly during the onboarding phase. What may happen without this setting is:

1. Onboarding PR is created
2. User merges onboarding PR to activate Renovate
3. Renovate creates a "Pin Dependencies" PR (if necessary)
4. User merges Pin PR
5. Renovate then creates every single upgrade PR necessary - potentially dozens

The above can result in swamping CI systems, as well as a lot of retesting if branches need to be rebased every time one is merged.
Instead, if `prHourlyLimit` is configure to a value like 1 or 2, it will mean that Renovate creates at most that many new PRs within each hourly period (:00-:59).
So the project should still result in all PRs created perhaps within the first 24 hours maximum, but at a rate that may allow users to merge them once they pass tests.
It does not place a limit on the number of _concurrently open_ PRs - only on the rate they are created.

Note that this limit is enforced on a per-repository basis.

## prNotPendingHours

If you configure `prCreation=not-pending`, then Renovate will wait until tests are non-pending (all pass or at least one fails) before creating PRs.
However there are cases where PRs may remain in pending state forever, e.g. absence of tests or status checks that are configure to pending indefinitely.
Therefore we configure an upper limit for how long we wait until creating a PR.

Note: if the option `stabilityDays` is non-zero then Renovate will disable the `prNotPendingHours` functionality.

## prPriority

Sometimes Renovate needs to rate limit its creation of PRs, e.g. hourly or concurrent PR limits.
In such cases it sorts/prioritizes by default based on the update type (e.g. patches raised before minor, minor before major).
If you have dependencies that are more or less important than others then you can use the `prPriority` field for PR sorting.
The default value is 0, so therefore setting a negative value will make dependencies sort last, while higher values sort first.

Here's an example of how you would define PR priority so that devDependencies are raised last and `react` is raised first:

```json
{
  "packageRules": [
    {
      "matchDepTypes": ["devDependencies"],
      "prPriority": -1
    },
    {
      "matchPackageNames": ["react"],
      "prPriority": 5
    }
  ]
}
```

## prTitle

The PR title is important for some of Renovate's matching algorithms (e.g. determining whether to recreate a PR or not) so ideally don't modify it much.

## pruneStaleBranches

Configure to `false` to disable deleting orphan branches and autoclosing PRs.
Defaults to `true`.

## python

Currently the only Python package manager is `pip` - specifically for `requirements.txt` and `requirements.pip` files - so adding any config to this `python` object is essentially the same as adding it to the `pip_requirements` object instead.

## rangeStrategy

Behavior:

- `auto` = Renovate decides (this will be done on a manager-by-manager basis)
- `pin` = convert ranges to exact versions, e.g. `^1.0.0` -> `1.1.0`
- `bump` = e.g. bump the range even if the new version satisfies the existing range, e.g. `^1.0.0` -> `^1.1.0`
- `replace` = Replace the range with a newer one if the new version falls outside it, and update nothing otherwise
- `widen` = Widen the range with newer one, e.g. `^1.0.0` -> `^1.0.0 || ^2.0.0`
- `update-lockfile` = Update the lock file when in-range updates are available, otherwise `replace` for updates out of range. Works for `bundler`, `composer`, `npm`, `yarn`, `terraform` and `poetry` so far

Renovate's `"auto"` strategy works like this for npm:

1. Always pin `devDependencies`
2. Pin `dependencies` if we detect that it's an app and not a library
3. Widen `peerDependencies`
4. If an existing range already ends with an "or" operator - e.g. `"^1.0.0 || ^2.0.0"` - then Renovate will widen it, e.g. making it into `"^1.0.0 || ^2.0.0 || ^3.0.0"`
5. Otherwise, replace the range. e.g. `"^2.0.0"` would be replaced by `"^3.0.0"`

By default, Renovate assumes that if you are using ranges then it's because you want them to be wide/open.
As such, Renovate won't deliberately "narrow" any range by increasing the semver value inside.

For example, if your `package.json` specifies a value for `left-pad` of `^1.0.0` and the latest version on npmjs is `1.2.0`, then Renovate won't change anything because `1.2.0` satisfies the range.
If instead you'd prefer to be updated to `^1.2.0` in cases like this, then configure `rangeStrategy` to `bump` in your Renovate config.

This feature supports simple caret (`^`) and tilde (`~`) ranges only, like `^1.0.0` and `~1.0.0`.

## rebaseLabel

On supported platforms it is possible to add a label to a PR to manually request Renovate to recreate/rebase it.
By default this label is `"rebase"` however you can configure it to anything you want by changing this `rebaseLabel` field.

## rebaseWhen

Possible values and meanings:

- `auto`: Renovate will autodetect the best setting. Defaults to `conflicted` unless the repository has a setting requiring PRs to be up to date with the base branch
- `never`: Renovate will never rebase the branch or update it unless manually requested
- `conflicted`: Renovate will rebase only if the branch is conflicted
- `behind-base-branch`: Renovate will rebase whenever the branch falls 1 or more commit behind its base branch

`rebaseWhen=conflicted` is not recommended if you have enabled Renovate automerge, because:

- It could result in a broken base branch if two updates are merged one after another without testing the new versions together
- If you have enforced that PRs must be up-to-date before merging (e.g. using branch protection on GitHub), then automerge won't be possible as soon as a PR gets out-of-date but remains non-conflicted

It is also recommended to avoid `rebaseWhen=never` as it can result in conflicted branches with outdated PR descriptions and/or status checks.

Avoid setting `rebaseWhen=never` and then also setting `prCreation=not-pending` as this can prevent creation of PRs.

## recreateClosed

By default, Renovate will detect if it has proposed an update to a project before and not propose the same one again.
For example the Webpack 3.x case described above.
This field lets you customise this behavior down to a per-package level.
For example we override it to `true` in the following cases where branch names and PR titles need to be reused:

- Package groups
- When pinning versions
- Lock file maintenance

Typically you shouldn't need to modify this setting.

## regexManagers

`regexManagers` entries are used to configure the `regex` Manager in Renovate.

Users can define custom managers for cases such as:

- Proprietary file formats or conventions
- Popular file formats not yet supported as a manager by Renovate

The custom manager concept is based on using Regular Expression named capture groups.
For the fields `datasource`, `depName` and `currentValue`, it's mandatory to have either a named capture group matching them (e.g. `(?<depName>.*)`) or to configure it's corresponding template (e.g. `depNameTemplate`).
It's not recommended to do both, due to the potential for confusion.
It is recommended to also include `versioning` however if it is missing then it will default to `semver`.

For more details and examples, see the documentation page the for the regex manager [here](/modules/manager/regex/).
For template fields, use the triple brace `{{{ }}}` notation to avoid Handlebars escaping any special characters.

### matchStrings

`matchStrings` should each be a valid regular expression, optionally with named capture groups.
Currently only a length of one `matchString` is supported.

Example:

```json
{
  "matchStrings": [
    "ENV .*?_VERSION=(?<currentValue>.*) # (?<datasource>.*?)/(?<depName>.*?)\\s"
  ]
}
```

### matchStringsStrategy

`matchStringsStrategy` controls behavior when multiple `matchStrings` values are provided.
Three options are available:

- `any` (default)
- `recursive`
- `combination`

#### any

Each provided `matchString` will be matched individually to the content of the `packageFile`.
If a `matchString` has multiple matches in a file each will be interpreted as an independent dependency.

As example the following configuration will update all 3 lines in the Dockerfile.
renovate.json:

```json
{
  "regexManagers": [
    {
      "fileMatch": ["^Dockerfile$"],
      "matchStringsStrategy": "any",
      "matchStrings": [
        "ENV [A-Z]+_VERSION=(?<currentValue>.*) # (?<datasource>.*?)/(?<depName>.*?)(\\&versioning=(?<versioning>.*?))?\\s",
        "FROM (?<depName>\\S*):(?<currentValue>\\S*)"
      ],
      "datasourceTemplate": "docker"
    }
  ]
}
```

a Dockerfile:

```dockerfile
FROM amd64/ubuntu:18.04
ENV GRADLE_VERSION=6.2 # gradle-version/gradle&versioning=maven
ENV NODE_VERSION=10.19.0 # github-tags/nodejs/node&versioning=node
```

#### recursive

If using `recursive` the `matchStrings` will be looped through and the full match of the last will define the range of the next one.
This can be used to narrow down the search area to prevent multiple matches.
However, the `recursive` strategy still allows the matching of multiple dependencies as described below.
All matches of the first `matchStrings` pattern are detected, then each of these matches will used as basis be used as the input for the next `matchStrings` pattern, and so on.
If the next `matchStrings` pattern has multiple matches then it will split again.
This process will be followed as long there is a match plus a next `matchingStrings` pattern is available or a dependency is detected.

Matched groups will be available in subsequent matching layers.

This is an example how this can work.
The first regex manager will only upgrade `grafana/loki` as looks for the `backup` key then looks for the `test` key and then uses this result for extraction of necessary attributes.
However, the second regex manager will upgrade both definitions as its first `matchStrings` matches both `test` keys.

renovate.json:

```json
{
  "regexManagers": [
    {
      "fileMatch": ["^example.json$"],
      "matchStringsStrategy": "recursive",
      "matchStrings": [
        "\"backup\":\\s*{[^}]*}",
        "\"test\":\\s*\\{[^}]*}",
        "\"name\":\\s*\"(?<depName>.*)\"[^\"]*\"type\":\\s*\"(?<datasource>.*)\"[^\"]*\"value\":\\s*\"(?<currentValue>.*)\""
      ],
      "datasourceTemplate": "docker"
    },
    {
      "fileMatch": ["^example.json$"],
      "matchStringsStrategy": "recursive",
      "matchStrings": [
        "\"test\":\\s*\\{[^}]*}",
        "\"name\":\\s*\"(?<depName>.*)\"[^\"]*\"type\":\\s*\"(?<datasource>.*)\"[^\"]*\"value\":\\s*\"(?<currentValue>.*)\""
      ],
      "datasourceTemplate": "docker"
    }
  ]
}
```

example.json:

```json
{
  "backup": {
    "test": {
      "name": "grafana/loki",
      "type": "docker",
      "value": "1.6.1"
    }
  },
  "setup": {
    "test": {
      "name": "python",
      "type": "docker",
      "value": "3.9.0"
    }
  }
}
```

#### combination

This option allows the possibility to combine the values of multiple lines inside a file.
While using multiple lines is also possible using both other `matchStringStrategy` values, the `combination` approach is less susceptible to white space or line breaks stopping a match.

`combination` will only match at most one dependency per file, so if you want to update multiple dependencies using `combination` you have to define multiple regex managers.

Matched group values will be merged to form a single dependency.

renovate.json:

```json
{
  "regexManagers": [
    {
      "fileMatch": ["^main.yml$"],
      "matchStringsStrategy": "combination",
      "matchStrings": [
        "prometheus_image:\\s*\"(?<depName>.*)\"\\s*//",
        "prometheus_version:\\s*\"(?<currentValue>.*)\"\\s*//"
      ],
      "datasourceTemplate": "docker"
    },
    {
      "fileMatch": ["^main.yml$"],
      "matchStringsStrategy": "combination",
      "matchStrings": [
        "thanos_image:\\s*\"(?<depName>.*)\"\\s*//",
        "thanos_version:\\s*\"(?<currentValue>.*)\"\\s*//"
      ],
      "datasourceTemplate": "docker"
    }
  ]
}
```

Ansible variable file ( yaml ):

```yaml
prometheus_image: "prom/prometheus"  // a comment
prometheus_version: "v2.21.0" // a comment
------
thanos_image: "prom/prometheus"  // a comment
thanos_version: "0.15.0" // a comment
```

In the above example, each regex manager will match a single dependency each.

### depNameTemplate

If `depName` cannot be captured with a named capture group in `matchString` then it can be defined manually using this field.
It will be compiled using Handlebars and the regex `groups` result.

### extractVersionTemplate

If `extractVersion` cannot be captured with a named capture group in `matchString` then it can be defined manually using this field.
It will be compiled using Handlebars and the regex `groups` result.

### lookupNameTemplate

`lookupName` is used for looking up dependency versions.
It will be compiled using Handlebars and the regex `groups` result.
It will default to the value of `depName` if left unconfigured/undefined.

### currentValueTemplate

If the `currentValue` for a dependency is not captured with a named group then it can be defined in config using this field.
It will be compiled using Handlebars and the regex `groups` result.

### datasourceTemplate

If the `datasource` for a dependency is not captured with a named group then it can be defined in config using this field.
It will be compiled using Handlebars and the regex `groups` result.

### depTypeTemplate

If `depType` cannot be captured with a named capture group in `matchString` then it can be defined manually using this field.
It will be compiled using Handlebars and the regex `groups` result.

### versioningTemplate

If the `versioning` for a dependency is not captured with a named group then it can be defined in config using this field.
It will be compiled using Handlebars and the regex `groups` result.

### registryUrlTemplate

If the `registryUrls` for a dependency is not captured with a named group then it can be defined in config using this field.
It will be compiled using Handlebars and the regex `groups` result.

### autoReplaceStringTemplate

Allows overwriting how the matched string is replaced.
This allows for some migration strategies.
E.g. moving from one Docker image repository to another one.

helm-values.yaml:

```yaml
# The image of the service <registry>/<repo>/<image>:<tag>
image: my.old.registry/aRepository/andImage:1.18-alpine
```

regex definition:

```json
{
  "regexManagers": [
    {
      "fileMatch": ["values.yaml$"],
      "matchStrings": [
        "image:\\s+(?<depName>my\\.old\\.registry\\/aRepository\\/andImage):(?<currentValue>[^\\s]+)"
      ],
      "depNameTemplate": "my.new.registry/aRepository/andImage",
      "autoReplaceStringTemplate": "image: {{{depName}}}:{{{newValue}}}",
      "datasourceTemplate": "docker"
    }
  ]
}
```

This will lead to following update where `1.21-alpine` is the newest version of `my.new.registry/aRepository/andImage`:

```yaml
# The image of the service <registry>/<repo>/<image>:<tag>
image: my.new.registry/aRepository/andImage:1.21-alpine
```

## registryUrls

Usually Renovate is able to either (a) use the default registries for a datasource, or (b) automatically detect during the manager extract phase which custom registries are in use.
In case there is a need to configure them manually, it can be done using this `registryUrls` field, typically using `packageRules` like so:

```json
{
  "packageRules": [
    {
      "matchDatasources": ["docker"],
      "registryUrls": ["https://docker.mycompany.domain"]
    }
  ]
}
```

The field supports multiple URLs however it is datasource-dependent on whether only the first is used or multiple.

## replacement

Add to this object if you wish to define rules that apply only to PRs that replace dependencies.

## respectLatest

Similar to `ignoreUnstable`, this option controls whether to update to versions that are greater than the version tagged as `latest` in the repository.
By default, `renovate` will update to a version greater than `latest` only if the current version is itself past latest.

## reviewers

Must be valid usernames.

If on GitHub and assigning a team to review, you must use the prefix `team:` and add the _last part_ of the team name.
Say the full team name on GitHub is `@organization/foo`, then you'd set the config option like this:

```json
{
  "reviewers": "team:foo"
}
```

## reviewersFromCodeOwners

If enabled Renovate will try to determine PR reviewers by matching rules defined in a CODEOWNERS file against the changes in the PR.

See [GitHub](https://help.github.com/en/github/creating-cloning-and-archiving-repositories/about-code-owners) or [GitLab](https://docs.gitlab.com/ee/user/project/code_owners.html) documentation for details on syntax and possible file locations.

## reviewersSampleSize

Take a random sample of given size from reviewers.

## rollback

Add to this object if you wish to define rules that apply only to PRs that roll back versions.

## rollbackPrs

There are times when a dependency version in use by a project gets removed from the registry.
For some registries, existing releases or even whole packages can be removed or "yanked" at any time, while for some registries only very new or unused releases can be removed.
Renovate's "rollback" feature exists to propose a downgrade to the next-highest release if the current release is no longer found in the registry.

Renovate does not create these rollback PRs by default, with one exception: npm packages get a rollback PR if needed.

You can configure the `rollbackPrs` property globally, per-lanuage, or per-package to override the default behavior.

## ruby

## rust

## schedule

The `schedule` option allows you to define times of week or month for Renovate updates.
Running Renovate around the clock may seem too "noisy" for some projects and therefore `schedule` is a good way to reduce the noise by reducing the timeframe in which Renovate will operate on your repository.

The default value for `schedule` is "at any time", which is functionally the same as declaring a `null` schedule.
i.e. Renovate will run on the repository around the clock.

The easiest way to define a schedule is to use a preset if one of them fits your requirements.
See [Schedule presets](https://docs.renovatebot.com/presets-schedule/) for details and feel free to request a new one in the source repository if you think others would benefit from it too.

Otherwise, here are some text schedules that are known to work:

```
every weekend
before 5:00am
after 10pm and before 5:00am
after 10pm and before 5am every weekday
on friday and saturday
every 3 months on the first day of the month
```

One example might be that you don't want Renovate to run during your typical business hours, so that your build machines don't get clogged up testing `package.json` updates.
You could then configure a schedule like this at the repository level:

```json
{
  "schedule": ["after 10pm and before 5am every weekday", "every weekend"]
}
```

This would mean that Renovate can run for 7 hours each night plus all the time on weekends.

This scheduling feature can also be particularly useful for "noisy" packages that are updated frequently, such as `aws-sdk`.

To restrict `aws-sdk` to only monthly updates, you could add this package rule:

```json
{
  "packageRules": [
    {
      "matchPackageNames": ["aws-sdk"],
      "extends": ["schedule:monthly"]
    }
  ]
}
```

Technical details: We mostly rely on the text parsing of the library [@breejs/later](https://github.com/breejs/later) but only its concepts of "days", "time_before", and "time_after".
Read the parser documentation at [breejs.github.io/later/parsers.html#text](https://breejs.github.io/later/parsers.html#text).
Renovate does not support scheduled minutes or "at an exact time" granularity.

## semanticCommitScope

By default you will see Angular-style commit prefixes like `"chore(deps):"`.
If you wish to change it to something else like `"package"` then it will look like `"chore(package):"`.
You can also use `parentDir` or `baseDir` to namespace your commits for monorepos e.g. `"{{parentDir}}"`.

## semanticCommitType

By default you will see Angular-style commit prefixes like `"chore(deps):"`.
If you wish to change it to something else like "ci" then it will look like `"ci(deps):"`.

## semanticCommits

If you are using a semantic prefix for your commits, then you will want to enable this setting.
Although it's configurable to a package-level, it makes most sense to configure it at a repository level.
If configured to `enabled`, then the `semanticCommitScope` and `semanticCommitType` fields will be used for each commit message and PR title.

However, please note that Renovate will autodetect if your repository is already using semantic commits or not and follow suit, so you only really need to configure this if you wish to _override_ Renovate's autodetected setting.

## separateMajorMinor

Renovate's default behavior is to create a separate branch/PR if both minor and major version updates exist (note that your choice of `rangeStrategy` value can influence which updates exist in the first place however).
For example, if you were using Webpack 2.0.0 and versions 2.1.0 and 3.0.0 were both available, then Renovate would create two PRs so that you have the choice whether to apply the minor update to 2.x or the major update of 3.x.
If you were to apply the minor update then Renovate would keep updating the 3.x branch for you as well, e.g. if Webpack 3.0.1 or 3.1.0 were released.
If instead you applied the 3.0.0 update then Renovate would clean up the unneeded 2.x branch for you on the next run.

It is recommended that you leave this option to `true`, because of the polite way that Renovate handles this.
For example, let's say in the above example that you decided you wouldn't update to Webpack 3 for a long time and don't want to build/test every time a new 3.x version arrives.
In that case, simply close the "Update Webpack to version 3.x" PR and it _won't_ be recreated again even if subsequent Webpack 3.x versions are released.
You can continue with Webpack 2.x for as long as you want and receive any updates/patches that are made for it.
Then eventually when you do want to update to Webpack 3.x you can make that update to `package.json` yourself and commit it to the base branch once it's tested.
After that, Renovate will resume providing you updates to 3.x again!
i.e. if you close a major upgrade PR then it won't come back again, but once you make the major upgrade yourself then Renovate will resume providing you with minor or patch updates.

This option also has priority over package groups configured by `packageRule`.
So Renovate will propose separate PRs for major and minor updates of packages even if they are grouped.
If you want to enforce grouped package updates, you need to set this option to `false` within the `packageRule`.

## separateMinorPatch

By default, Renovate won't distinguish between "patch" (e.g. 1.0.x) and "minor" (e.g. 1.x.0) releases - it groups them together.
E.g., if you are running version 1.0.0 of a package and both versions 1.0.1 and 1.1.0 are available then Renovate will raise a single PR for version 1.1.0.
If you wish to distinguish between patch and minor upgrades, for example if you wish to automerge patch but not minor, then you can configured this option to `true`.

## separateMultipleMajor

Configure this to `true` if you wish to receive one PR for every separate major version upgrade of a dependency.
e.g. if you are on webpack@v1 currently then default behavior is a PR for upgrading to webpack@v3 and not for webpack@v2.
If this setting is true then you would get one PR for webpack@v2 and one for webpack@v3.

## stabilityDays

If this is set to a non-zero value, _and_ an update contains a release timestamp header, then Renovate will check if the "stability days" have passed.

Note: Renovate will wait for the set amount of `stabilityDays` to pass for each **separate** version.
Renovate does not wait until the package has seen no releases for x `stabilityDays`.
`stabilityDays` is not intended to help with slowing down fast releasing project updates.
If you want to slow down PRs for a specific package, setup a custom schedule for that package.
Read [our selective-scheduling help](https://docs.renovatebot.com/noise-reduction/#selective-scheduling) to learn how to set the schedule.

If the amount of days since the release is less than the set `stabilityDays` a "pending" status check is added to the branch.
If enough days have passed then the "pending" status is removed, and a "passing" status check is added.

Some datasources do not provide a release timestamp (in which case this feature is not compatible), and other datasources may provide a release timestamp but it's not supported by Renovate (in which case a feature request needs to be implemented).

Maven users: you cannot use `stabilityDays` if a Maven source returns unreliable `last-modified` headers.

There are a couple of uses for `stabilityDays`:

<!-- markdownlint-disable MD001 -->

#### Suppress branch/PR creation for X days

If you combine `stabilityDays=3` and `prCreation="not-pending"` then Renovate will hold back from creating branches until 3 or more days have elapsed since the version was released.
It's recommended that you enable `dependencyDashboard=true` so you don't lose visibility of these pending PRs.

#### Prevent holding broken npm packages

npm packages less than 72 hours (3 days) old can be unpublished, which could result in a service impact if you have already updated to it.
Set `stabilityDays` to 3 for npm packages to prevent relying on a package that can be removed from the registry:

```json
{
  "packageRules": [
    {
      "matchDatasources": ["npm"],
      "stabilityDays": 3
    }
  ]
}
```

#### Await X days before Automerging

If you have both `automerge` as well as `stabilityDays` enabled, it means that PRs will be created immediately but automerging will be delayed until X days have passed.
This works because Renovate will add a "renovate/stability-days" pending status check to each branch/PR and that pending check will prevent the branch going green to automerge.

<!-- markdownlint-enable MD001 -->

## stopRebasingLabel

<<<<<<< HEAD
On supported platforms it is possible to add a label to a PR to request Renovate stop rebasing the PR branch after the first rebase.
=======
On supported platforms it is possible to add a label to a PR to request Renovate stop rebasing the PR.
>>>>>>> 21527f0b
By default this label is `"stop-rebasing"` however you can configure it to anything you want by changing this `stopRebasingLabel` field.

## suppressNotifications

Use this field to suppress various types of warnings and other notifications from Renovate.
Example:

```json
{
  "suppressNotifications": ["prIgnoreNotification"]
}
```

The above config will suppress the comment which is added to a PR whenever you close a PR unmerged.

## timezone

It is only recommended to configure this field if you wish to use the `schedules` feature and want to write them in your local timezone.
Please see the above link for valid timezone names.

## transitiveRemediation

When enabled, Renovate will attempt to remediate vulnerabilities even if they exist only in transitive dependencies.

Applicable only for GitHub platform (with vulnerability alerts enabled), `npm` manager, and when a `package-lock.json` v1 format is present.
This is considered a feature flag with the aim to remove it and default to this behavior once it has been more widely tested.

## unicodeEmoji

If enabled emoji shortcodes (`:warning:`) are replaced with their Unicode equivalents (`⚠️`).

## updateInternalDeps

Renovate defaults to skipping any internal package dependencies within monorepos.
In such case dependency versions won't be updated by Renovate.

To opt in to letting Renovate update internal package versions normally, set this configuration option to true.

## updateLockFiles

## updateNotScheduled

When schedules are in use, it generally means "no updates".
However there are cases where updates might be desirable - e.g. if you have configured `prCreation=not-pending`, or you have `rebaseWhen=behind-base-branch` and the base branch is updated so you want Renovate PRs to be rebased.

This defaults to `true`, meaning that Renovate will perform certain "desirable" updates to _existing_ PRs even when outside of schedule.
If you wish to disable all updates outside of scheduled hours then configure this field to `false`.

## updatePinnedDependencies

By default, Renovate will attempt to update all detected dependencies, regardless of whether they are defined using pinned single versions (e.g. `1.2.3`) or constraints/ranges (e.g. (`^1.2.3`).
You can set this option to `false` if you wish to disable updating for pinned (single version) dependencies specifically.

## userStrings

When a PR is closed, Renovate posts a comment to let users know that future updates will be ignored.
If you want, you can change the text in the comment with the `userStrings` config option.

You can edit these user-facing strings:

- `ignoreDigest`: Text of the PR comment for digest upgrades.
- `ignoreMajor`: Text of the PR comment for major upgrades.
- `ignoreOther`: Text of the PR comment for other (neither digest nor major) upgrades.
- `ignoreTopic`: Topic of the PR comment.

Example:

```json
{
  "userStrings": {
    "ignoreTopic": "Custom topic for PR comment",
    "ignoreMajor": "Custom text for major upgrades.",
    "ignoreDigest": "Custom text for digest upgrades.",
    "ignoreOther": "Custom text for other upgrades."
  }
}
```

## versioning

Usually, each language or package manager has a specific type of "versioning":
JavaScript uses npm's SemVer implementation, Python uses pep440, etc.

Renovate also uses custom versioning, like `"docker"` to address the most common way people tag versions using Docker, and `"loose"` as a fallback that tries SemVer first but otherwise just does its best to sort and compare.

By exposing `versioning` to config, you can override the default versioning for a package manager if needed.
We do not recommend overriding the default versioning, but there are some cases such as Docker or Gradle where versioning is not strictly defined and you may need to specify the versioning type per-package.

Renovate supports 4-part versions (1.2.3.4) in full for the NuGet package manager.
Other managers can use the `"loose"` versioning fallback: the first 3 parts are used as the version, all trailing parts are used for alphanumeric sorting.

## vulnerabilityAlerts

Renovate can read from GitHub's Vulnerability Alerts and customize Pull Requests accordingly.
For this to work, you must first ensure you have enabled "[Dependency graph](https://docs.github.com/en/code-security/supply-chain-security/understanding-your-software-supply-chain/about-the-dependency-graph#enabling-the-dependency-graph)" and "[Dependabot alerts](https://docs.github.com/en/repositories/managing-your-repositorys-settings-and-features/enabling-features-for-your-repository/managing-security-and-analysis-settings-for-your-repository)" under the "Security & analysis" section of the repository's "Settings" tab.

Additionally, if you are running Renovate in app mode then you must make sure that the app has been granted the permissions to read "Vulnerability alerts".
If you are the account admin, browse to the app (e.g. [https://github.com/apps/renovate](https://github.com/apps/renovate)), select "Configure", and then scroll down to the "Permissions" section and verify that read access to "vulnerability alerts" is mentioned.

Once the above conditions are met, and you have received one or more vulnerability alerts from GitHub for this repository, then Renovate will attempt to raise fix PRs accordingly.

Use the `vulnerabilityAlerts` configuration object if you want to customise vulnerability-fix PRs specifically.
For example, to configure custom labels and assignees:

```json
{
  "vulnerabilityAlerts": {
    "labels": ["security"],
    "assignees": ["@rarkins"]
  }
}
```

To disable the vulnerability alerts functionality completely, configure like this:

```json
{
  "vulnerabilityAlerts": {
    "enabled": false
  }
}
```<|MERGE_RESOLUTION|>--- conflicted
+++ resolved
@@ -2525,11 +2525,7 @@
 
 ## stopRebasingLabel
 
-<<<<<<< HEAD
-On supported platforms it is possible to add a label to a PR to request Renovate stop rebasing the PR branch after the first rebase.
-=======
 On supported platforms it is possible to add a label to a PR to request Renovate stop rebasing the PR.
->>>>>>> 21527f0b
 By default this label is `"stop-rebasing"` however you can configure it to anything you want by changing this `stopRebasingLabel` field.
 
 ## suppressNotifications
