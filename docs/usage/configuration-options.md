--- conflicted
+++ resolved
@@ -713,14 +713,6 @@
 }
 ```
 
-<<<<<<< HEAD
-=======
-## gitLabAutomerge
-
-If you enabled `automerge` in the Renovate config, you can speed up the automerge process by using GitLab's own automerge function.
-Caution (fixed in GitLab >= 12.7): when this option is enabled it is possible due to a bug in GitLab that MRs with failing pipelines might still get merged.
-This is caused by a race condition in GitLab's Merge Request API - [read the corresponding issue](https://gitlab.com/gitlab-org/gitlab/issues/26293) for details.
-
 ## gitLabIgnoreApprovals
 
 Ignore the default project level approval(s), so that Renovate bot can automerge its merge requests, without needing approval(s).
@@ -728,7 +720,6 @@
 This option works only when `automerge=true`, `automergeType=pr` and `gitLabAutomerge=true`.
 Also, approval rules overriding should not be [prevented in GitLab settings](https://docs.gitlab.com/ee/user/project/merge_requests/approvals/settings.html#prevent-overrides-of-default-approvals).
 
->>>>>>> 67d92901
 ## golang
 
 Configuration added here applies for all Go-related updates, however currently the only supported package manager for Go is the native Go Modules (the `gomod` manager).
