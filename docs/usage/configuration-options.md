--- conflicted
+++ resolved
@@ -2825,13 +2825,6 @@
 Configure to `false` to disable deleting orphan branches and autoclosing PRs.
 Defaults to `true`.
 
-<<<<<<< HEAD
-=======
-## python
-
-Currently the only Python package manager is `pip` - specifically for `requirements.txt` and `requirements.pip` files, or any file that matches the pattern `requirements-*.(txt|pip)` - so adding any config to this `python` object is essentially the same as adding it to the `pip_requirements` object instead.
-
->>>>>>> 4f5df0a9
 ## rangeStrategy
 
 Behavior:
@@ -3275,15 +3268,13 @@
 For some registries, existing releases or even whole packages can be removed or "yanked" at any time, while for some registries only very new or unused releases can be removed.
 Renovate's "rollback" feature exists to propose a downgrade to the next-highest release if the current release is no longer found in the registry.
 
-Renovate does not create these rollback PRs by default, so this functionality needs to be opted-into.
-We recommend you do this selectively with `packageRules` and not globally.
-<<<<<<< HEAD
-=======
+Renovate does not create these rollback PRs by default, with one exception: npm packages get a rollback PR if needed.
+
+You can configure the `rollbackPrs` property globally, per-language, or per-package to override the default behavior.
 
 ## ruby
 
 ## rust
->>>>>>> 4f5df0a9
 
 ## schedule
 
