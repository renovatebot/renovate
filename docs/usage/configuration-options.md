--- conflicted
+++ resolved
@@ -483,7 +483,6 @@
 
 Renovate supports updating Helm Chart references within `requirements.yaml` files. If your Helm charts make use of Aliases then you will need to configure an `aliases` object in your config to tell Renovate where to look for them.
 
-<<<<<<< HEAD
 ## helm-values
 
 Renovate supports updating of Docker dependencies within Helm Chart `values.yaml` files or other YAML
@@ -496,9 +495,8 @@
   tag: v1.0.0
   registry: registry.example.com # optional key, will default to "docker.io"
 ```
-=======
+
 ## helmfile
->>>>>>> 7dc04f77
 
 ## homebrew
 
