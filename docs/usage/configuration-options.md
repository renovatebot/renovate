---
title: Configuration Options
description: Configuration Options usable in renovate.json or package.json
---

# Configuration Options

This document describes all the configuration options you may configure in a Renovate configuration file.
Any config you define applies to the whole repository (e.g. if you have a monorepo).

You can store your Renovate configuration file in one of the following locations:

- `.github/renovate.json`
- `.github/renovate.json5`
- `.gitlab/renovate.json`
- `.gitlab/renovate.json5`
- `.renovaterc.json`
- `renovate.json`
- `renovate.json5`
- `.renovaterc`
- `package.json` _(within a `"renovate"` section)_

Renovate always uses the config from the repository's default branch, even if that configuration specifies multiple `baseBranches`.
Renovate does not read/override the config from within each base branch if present.

Also, be sure to check out Renovate's [shareable config presets](/config-presets/) to save yourself from reinventing any wheels.

If you have any questions about the config options, or want to get help/feedback about a config, go to the [discussions tab in the Renovate repository](https://github.com/renovatebot/renovate/discussions) and start a new "config help" discussion.
We will do our best to answer your question(s).

## addLabels

The `labels` field is non-mergeable, meaning that any config setting a list of PR labels will replace any existing list.
If you want to append labels for matched rules, then define an `addLabels` array with one (or more) label strings.
All matched `addLabels` strings will be attached to the PR.

Consider this example:

```json
{
  "labels": ["dependencies"],
  "packageRules": [
    {
      "packagePatterns": ["eslint"],
      "labels": ["linting"]
    },
    {
      "depTypeList": ["optionalDependencies"],
      "addLabels": ["optional"]
    }
  ]
}
```

With the above config:

- Optional dependencies will have the labels `dependencies` and `optional`
- ESLint dependencies will have the label `linting`
- All other dependencies will have the label `dependencies`

## additionalBranchPrefix

This value defaults to an empty string, and is typically not necessary.
Some managers populate this field for historical reasons, for example we use `docker-` for Docker branches, so they may look like `renovate/docker-ubuntu-16.x`.
You normally don't need to configure this, but one example where it can be useful is combining with `parentDir` in monorepos to split PRs based on where the package definition is located, e.g.

```json
{
  "additionalBranchPrefix": "{{parentDir}}-"
}
```

## additionalReviewers

In contrast to `reviewers`, this option adds to the existing reviewer list, rather than replacing it.
This makes it suitable for augmenting a preset or base list without displacing the original, for example when adding focused reviewers for a specific package group.

## aliases

The `aliases` object is used for configuring registry aliases.
Currently it is needed/supported for the `helm-requirements` manager only.

`helm-requirements` includes this default alias:

```json
{
  "aliases": {
    "stable": "https://kubernetes-charts.storage.googleapis.com/"
  }
}
```

Alias values must be properly formatted URIs.

## assignAutomerge

By default, Renovate will not assign reviewers and assignees to an automerge-enabled PR unless it fails status checks.
By configuring this setting to `true`, Renovate will instead always assign reviewers and assignees for automerging PRs at time of creation.

## assignees

Must be valid usernames on the platform in use.

## assigneesFromCodeOwners

If enabled Renovate will try to determine PR assignees by matching rules defined in a CODEOWNERS file against the changes in the PR.

See [GitHub](https://help.github.com/en/github/creating-cloning-and-archiving-repositories/about-code-owners) or [GitLab](https://docs.gitlab.com/ee/user/project/code_owners.html) documentation for details on syntax and possible file locations.

## assigneesSampleSize

If configured, Renovate will take a random sample of given size from assignees and assign them only, instead of assigning the entire list of `assignees` you have configured.

## automerge

By default, Renovate raises PRs but leaves them to someone or something else to merge them.
By configuring this setting, you can enable Renovate to automerge PRs or even branches itself, therefore reducing the amount of human intervention required.

Usually you won't want to automerge _all_ PRs, for example most people would want to leave major dependency updates to a human to review first.
You could configure Renovate to automerge all but major this way:

```json
{
  "packageRules": [
    {
      "matchUpdateTypes": ["minor", "patch", "pin", "digest"],
      "automerge": true
    }
  ]
}
```

Also note that this option can be combined with other nested settings, such as dependency type.
So for example you could elect to automerge all (passing) `devDependencies` only this way:

```json
{
  "packageRules": [
    {
      "matchDepTypes": ["devDependencies"],
      "automerge": true
    }
  ]
}
```

Important: Renovate won't automerge on GitHub if a PR has a negative review outstanding.

## automergeComment

Use this only if you configure `automergeType="pr-comment"`.

Example use:

```json
{
  "automerge": true,
  "automergeType": "pr-comment",
  "automergeComment": "bors: r+"
}
```

## automergeType

This setting is only applicable if you opt in to configure `automerge` to `true` for any of your dependencies.

Automerging defaults to using Pull Requests (`automergeType="pr"`).
In that case Renovate first creates a branch, then an associated Pull Request, and then automerges the first time it detects that the Pull Requests status checks are "green".

Note: if you have no tests but still want Renovate to automerge, you need to add `"requiredStatusChecks": null` to your configuration.

If you prefer that Renovate more silently automerge _without_ Pull Requests at all, you can configure `"automergeType": "branch"`. In this case Renovate will:

- Create the branch, wait for test results
- Rebase it any time it gets out of date with the base branch
- Automerge the branch commit if it's: (a) up-to-date with the base branch, and (b) passing all tests
- As a backup, raise a PR only if either: (a) tests fail, or (b) tests remain pending for too long (default: 24 hours)

The final value for `automergeType` is `"pr-comment"`, intended only for users who already have a "merge bot" such as [bors-ng](https://github.com/bors-ng/bors-ng) and want Renovate to _not_ actually automerge by itself and instead tell `bors-ng` to merge for it, by using a comment in the PR.
If you're not already using `bors-ng` or similar, don't worry about this option.

## azureAutoComplete

Setting this to `true` will configure PRs in Azure DevOps to auto-complete after all (if any) branch policies have been met.

You can also configure this using `packageRules` if you want to use it selectively (e.g. per-package).

## azureWorkItemId

When creating a PR in Azure DevOps, some branches can be protected with branch policies to [check for linked work items](https://docs.microsoft.com/en-us/azure/devops/repos/git/branch-policies?view=azure-devops#check-for-linked-work-items).
Creating a work item in Azure DevOps is beyond the scope of Renovate, but Renovate can link an already existing work item when creating PRs.

## baseBranches

By default, Renovate will detect and process only the repository's default branch, e.g. `master`.
For most projects, this is the expected approach.
However, Renovate also allows users to explicitly configure `baseBranches`, e.g. for use cases such as:

- You wish Renovate to process only a non-default branch, e.g. `dev`: `"baseBranches": ["dev"]`
- You have multiple release streams you need Renovate to keep up to date, e.g. in branches `master` and `next`: `"baseBranches": ["master", "next"]`

It's possible to add this setting into the `renovate.json` file as part of the "Configure Renovate" onboarding PR.
If so then Renovate will reflect this setting in its description and use package file contents from the custom base branch(es) instead of default.

## bbUseDefaultReviewers

Configuring this to `true` means that Renovate will detect and apply the default reviewers rules to PRs (Bitbucket only).

## branchConcurrentLimit

By default, Renovate won't enforce any concurrent branch limits. If you want the same limit for both concurrent branches
and concurrent PRs, then just set a value for `prConcurrentLimit` and it will be reused for branch calculations too.
However, if you want to allow more concurrent branches than concurrent PRs, you can configure both values (
e.g. `branchConcurrentLimit=5` and `prConcurrentLimit=3`).

This limit is enforced on a per-repository basis.

Example config:

```json
{
  "branchConcurrentLimit": 3
}
```

## branchName

Warning: it's strongly recommended not to configure this field directly.
Use at your own risk.
If you truly need to configure this then it probably means either:

- You are hopefully mistaken, and there's a better approach you should use, so open a new "config help" discussion at the [Renovate discussions tab](https://github.com/renovatebot/renovate/discussions) or
- You have a use case we didn't anticipate and we should have a feature request from you to add it to the project

## branchPrefix

You can modify this field if you want to change the prefix used.
For example if you want branches to be like `deps/eslint-4.x` instead of `renovate/eslint-4.x` then you configure `branchPrefix` = `deps/`.
Or if you wish to avoid forward slashes in branch names then you could use `renovate_` instead, for example.

`branchPrefix` must be configured at the root of the configuration (e.g. not within any package rule) and is not allowed to use template values.
e.g. instead of `renovate/{{parentDir}}-`, configure the template part in `additionalBranchPrefix`, like `"additionalBranchPrefix": "{{parentDir}}-"`.

Note that this setting does not change the default _onboarding_ branch name, i.e. `renovate/configure`.
If you wish to change that too, you need to also configure the field `onboardingBranch` in your admin bot config.

## branchTopic

This field is combined with `branchPrefix` and `additionalBranchPrefix` to form the full `branchName`. `branchName` uniqueness is important for dependency update grouping or non-grouping so be cautious about ever editing this field manually.
This is an advance field and it's recommend you seek a config review before applying it.

## bumpVersion

Currently this setting supports `helmv3` and `npm` only, so raise a feature request if you have a use for it with other package managers.
Its purpose is if you want Renovate to update the `version` field within your file's `package.json` any time it updates dependencies within.
Usually this is for automatic release purposes, so that you don't need to add another step after Renovate before you can release a new version.

Configure this value to `"patch"`, `"minor"` or `"major"` to have Renovate update the version in your edited `package.json`.
e.g. if you wish Renovate to always increase the target `package.json` version with a patch update, configure this to `"patch"`.

For `npm` only you can also configure this field to `"mirror:x"` where `x` is the name of a package in the `package.json`.
Doing so means that the `package.json` `version` field will mirror whatever the version is that `x` depended on.
Make sure that version is a pinned version of course, as otherwise it won't be valid.

## cloneSubmodules

## commitBody

Configure this if you wish Renovate to add a commit body, otherwise Renovate just uses a regular single-line commit.

For example, To add `[skip ci]` to every commit you could configure:

```json
{
  "commitBody": "[skip ci]"
}
```

Another example would be if you want to configure a DCO signoff to each commit.

## commitBodyTable

## commitMessage

Editing of `commitMessage` directly is now deprecated and not recommended.
Please instead edit the fields such as `commitMessageAction`, `commitMessageExtra`, etc.

## commitMessageAction

This is used to alter `commitMessage` and `prTitle` without needing to copy/paste the whole string.
Actions may be like `Update`, `Pin`, `Roll back`, `Refresh`, etc.
Check out the default value for `commitMessage` to understand how this field is used.

## commitMessageExtra

This is used to alter `commitMessage` and `prTitle` without needing to copy/paste the whole string.
The "extra" is usually an identifier of the new version, e.g. "to v1.3.2" or "to tag 9.2".

## commitMessagePrefix

This is used to alter `commitMessage` and `prTitle` without needing to copy/paste the whole string.
The "prefix" is usually an automatically applied semantic commit prefix, however it can also be statically configured.

## commitMessageSuffix

This is used to add a suffix to commit messages.
Usually left empty except for internal use (multiple base branches, and vulnerability alerts).

## commitMessageTopic

This is used to alter `commitMessage` and `prTitle` without needing to copy/paste the whole string.
The "topic" is usually refers to the dependency being updated, e.g. `"dependency react"`.

## configWarningReuseIssue

Renovate's default behavior is to reuse/reopen a single Config Warning issue in each repository so as to keep the "noise" down.
However for some people this has the downside that the config warning won't be sorted near the top if you view issues by creation date.
Configure this option to `false` if you prefer Renovate to open a new issue whenever there is a config warning.

## constraints

Constraints are used in package managers which use third party tools to update "artifacts" like lock files or checksum files.
Typically, the constraint is detected automatically by Renovate from files within the repository and there is no need to manually configure it.

Constraints are also used to manually restrict which _datasource_ versions are possible to upgrade to based on their language support.
For now this only supports `python`, other compatibility restrictions will be added in the future.

```json
{
  "constraints": {
    "python": "2.7"
  }
}
```

If you need to _override_ constraints that Renovate detects from the repository, wrap it in the `force` object like so:

```json
{
  "force": {
    "constraints": {
      "node": "< 15.0.0"
    }
  }
}
```

Note: make sure not to mix this up with the term `compatibility`, which Renovate uses in the context of version releases, e.g. if a Docker image is `node:12.16.0-alpine` then the `-alpine` suffix represents `compatibility`.

## dependencyDashboard

Configuring `dependencyDashboard` to `true` will lead to the creation of a "Dependency Dashboard" issue within the repository.
This issue contains a list of all PRs pending, open, closed (unmerged) or in error.
The goal of this issue is to give visibility into all updates that Renovate is managing.

Examples of what having a Dependency Dashboard will allow you to do:

- View all PRs in one place, rather than having to filter PRs by author
- Rebase/retry multiple PRs without having to open each individually
- Override any rate limiting (e.g. concurrent PRs) or scheduling to force Renovate to create a PR that would otherwise be suppressed
- Recreate an unmerged PR (e.g. for a major update that you postponed by closing the original PR)

Note: Enabling the Dependency Dashboard does not itself change any of the "control flow" of Renovate, e.g. it will otherwise still create and manage PRs exactly as it always has, including scheduling and rate limiting.
The Dependency Dashboard therefore provides visibility as well as additional control.

## dependencyDashboardApproval

Setting `dependencyDashboardApproval` to `true` means that Renovate will no longer create branches/PRs automatically but instead wait for manual approval from within the Dependency Dashboard.

In this case, the Dependency Dashboard _does_ change the flow of Renovate, because PRs will stop appearing until you approve them within the issue.
Instead of enabling this repository-wide, you may instead with to use package rules to enable it selectively, e.g. for major updates only, or for certain package managers, etc.
i.e. it is possible to require approval for only certain types of updates only.

Note: Enabling Dependency Dashboard Approval implicitly enables `dependencyDashboard` too, so it is not necessary to configure both to `true`.

## dependencyDashboardAutoclose

You can configure this to `true` if you prefer Renovate to close an existing Dependency Dashboard whenever there are no outstanding PRs left.

## dependencyDashboardFooter

## dependencyDashboardHeader

## dependencyDashboardTitle

Configure this option if you prefer a different title for the Dependency Dashboard.

## description

The description field is used by config presets to describe what they do.
They are then collated as part of the onboarding description.

## digest

Add to this object if you wish to define rules that apply only to PRs that update Docker digests.

## docker

Add config here if you wish it to apply to Docker package managers Dockerfile and Docker Compose.
If instead you mean to apply settings to any package manager that updates using the Docker _datasource_, use a package rule instead, e.g.

```json
{
  "packageRules": [
    {
      "matchDatasources": ["docker"],
      "labels": ["docker-update"]
    }
  ]
}
```

## dotnet

## draftPR

If you want the PRs created by Renovate to be considered as drafts rather than normal PRs, you could add this property to your `renovate.json`:

```json
{
  "draftPR": true
}
```

This option is evaluated at PR/MR creation time and is only supported on the following platforms: GitHub, GitLab, Azure.

Note that GitLab implements draft status by checking whether the PR's title starts with certain strings.
Therefore, draftPR on GitLab is incompatible with the legacy method of triggering Renovate to rebase a PR by renaming the PR to start with `rebase!`.

## enabled

The most common use of `enabled` is if you want to turn Renovate's functionality off, for some reason.

For example, if you wanted to disable Renovate completely on a repository, you could make this your `renovate.json`:

```json
{
  "enabled": false
}
```

To disable Renovate for all `eslint` packages, you can configure a package rule like:

```json
{
  "packageRules": [
    {
      "matchPackagePatterns": ["^eslint"],
      "enabled": false
    }
  ]
}
```

To disable Renovate for npm `devDependencies` but keep it for `dependencies` you could configure:

```json
{
  "packageRules": [
    {
      "matchManagers": ["npm"],
      "matchDepTypes": ["devDependencies"],
      "enabled": false
    }
  ]
}
```

## enabledManagers

This is a way to allow only certain package managers and implicitly disable all others.

Example:

```json
{
  "enabledManagers": ["dockerfile", "npm"]
}
```

For the full list of available managers, see the [Supported Managers](https://docs.renovatebot.com/modules/manager/#supported-managers) documentation.

## encrypted

See [Private npm module support](https://docs.renovatebot.com/private-modules) for details on how this is used to encrypt npm tokens.

## excludeCommitPaths

Warning: Advanced use!

Be careful you know what you're doing with this option.
The initial intended use is to allow the user to exclude certain dependencies from being added/removed/modified when "vendoring" dependencies.
Example:

```json
{
  "excludeCommitPaths": ["vendor/golang.org/x/text/**"]
}
```

The above would mean Renovate would not include files matching the above glob pattern in the commit, even if it thinks they should be updated.

## extends

See [shareable config presets](https://docs.renovatebot.com/config-presets) for details.

## extractVersion

Use this only when the raw version strings from the datasource do not match the expected format that you need in your package file.
You must defined a "named capture group" called `version` as shown in the below examples.

For example, to extract only the major.minor precision from a GitHub release, the following would work:

```json
{
  "packageRules": [
    {
      "packageNames": ["foo"],
      "extractVersion": "^(?<version>v\\d+\\.\\d+)"
    }
  ]
}
```

The above will change a raw version of `v1.31.5` to `v1.31`, for example.

Alternatively, to strip a `release-` prefix:

```json
{
  "packageRules": [
    {
      "packageNames": ["bar"],
      "extractVersion": "^release-(?<version>.*)$"
    }
  ]
}
```

The above will change a raw version of `release-2.0.0` to `2.0.0`, for example.
A similar one could strip leading `v` prefixes:

```json
{
  "packageRules": [
    {
      "packageNames": ["baz"],
      "extractVersion": "^v(?<version>.*)$"
    }
  ]
}
```

## fetchReleaseNotes

Configure this to `false` if you want to disable release notes fetching

## fileMatch

`fileMatch` is used by Renovate to know which files in a repository to parse and extract, and it is possible to override defaults values to customize for your project's needs.

Sometimes file matches are really simple - for example with Go Modules Renovate looks for any `go.mod` file, and you probably don't need to change that default.

At other times, the possible files is too vague for Renovate to have any default.
For default, Kubernetes manifests can exist in any `*.yaml` file and we don't want Renovate to parse every single YAML file in every repository just in case some of them contain a Kubernetes manifest, so Renovate's default `fileMatch` for manager `kubernetes` is actually empty (`[]`) and needs the user to tell Renovate what directories/files to look in.

Finally, there are cases where Renovate's default `fileMatch` is good, but you may be using file patterns that a bot couldn't possibly guess about.
For example, Renovate's default `fileMatch` for `Dockerfile` is `['(^|/|\\.)Dockerfile$', '(^|/)Dockerfile\\.[^/]*$']`.
This will catch files like `backend/Dockerfile`, `prefix.Dockerfile` or `Dockerfile.suffix`, but it will miss files like `ACTUALLY_A_DOCKERFILE.template`.
Because `fileMatch` is mergeable, you don't need to duplicate the defaults and could just add the missing file like this:

```json
{
  "dockerfile": {
    "fileMatch": ["^ACTUALLY_A_DOCKERFILE\\.template$"]
  }
}
```

If you configure `fileMatch` then it must be within a manager object (e.g. `dockerfile` in the above example).
The full list of supported managers can be found [here](https://docs.renovatebot.com/modules/manager/).

## followTag

Caution: advanced functionality. Only use it if you're sure you know what you're doing.

This functionality requires that the datasource to support distribution streams/tags, such as npm does.

The primary use case for this option is if you are following a pre-release tag of a certain dependency, e.g. `typescript`'s `"insiders"` build.
If configured, Renovate bypasses its normal major/minor/patch upgrade logic and stable/unstable consistency logic and keeps your dependency version sync'd strictly to whatever version is in the tag.

Beware that Renovate follows tags strictly.
For example, if you are following a tag like `next` and then that stream is released as `stable` and `next` is no longer being updated then that means your dependencies also won't be getting updated.

## gitLabAutomerge

Caution (fixed in GitLab >= 12.7): when this option is enabled it is possible due to a bug in GitLab that MRs with failing pipelines might still get merged.
This is caused by a race condition in GitLab's Merge Request API - [read the corresponding issue](https://gitlab.com/gitlab-org/gitlab/issues/26293) for details.

## golang

Configuration added here applies for all Go-related updates, however currently the only supported package manager for Go is the native Go Modules (the `gomod` manager).

## group

Caution: Advanced functionality only. Do not use unless you know what you're doing.

The default configuration for groups are essentially internal to Renovate and you normally shouldn't need to modify them.
However, you may choose to _add_ settings to any group by defining your own `group` configuration object.

## groupName

There are multiple cases where it can be useful to group multiple upgrades together.
Internally Renovate uses this for branches such as "Pin Dependencies", "Lock File Maintenance", etc.
Another example used previously is to group together all related `eslint` packages, or perhaps `angular` or `babel`.
To enable grouping, you configure the `groupName` field to something non-null.

The `groupName` field allows free text and does not have any semantic interpretation by Renovate.
All updates sharing the same `groupName` will be placed into the same branch/PR.
For example, to group all non-major devDependencies updates together into a single PR:

```json
{
  "packageRules": [
    {
      "matchDepTypes": ["devDependencies"],
      "matchUpdateTypes": ["patch", "minor"],
      "groupName": "devDependencies (non-major)"
    }
  ]
}
```

## groupSlug

By default, Renovate will "slugify" the groupName to determine the branch name.
For example if you named your group "devDependencies (non-major)" then the branchName would be `renovate/devdependencies-non-major`.
If you wished to override this then you could configure like this:

```json
{
  "packageRules": [
    {
      "matchDepTypes": ["devDependencies"],
      "matchUpdateTypes": ["patch", "minor"],
      "groupName": "devDependencies (non-major)",
      "groupSlug": "dev-dependencies"
    }
  ]
}
```

As a result of the above, the branchName would be `renovate/dev-dependencies` instead.

Note: you shouldn't usually need to configure this unless you really care about your branch names.

## hostRules

Currently the purpose of `hostRules` is to configure credentials for host authentication.
You tell Renovate how to match against the host you need authenticated, and then you also tell it which credentials to use.

The lookup keys for a hostRule are: `hostType`, `domainName`, `hostName`, and `baseUrl`.
All are optional, but you can only have one of the last three per rule.

Supported credential fields are `token`, `username`, `password`, `timeout`, `enabled` and `insecureRegistry`.

Example for configuring `docker` auth:

```json
{
  "hostRules": [
    {
      "domainName": "docker.io",
      "username": "<some-username>",
      "password": "<some-password>"
    }
  ]
}
```

To disable requests to a particular host, you can configure a rule like:

```json
{
  "hostRules": [
    {
      "hostName": "registry.npmjs.org",
      "enabled": false
    }
  ]
}
```

A preset alternative to the above is:

```json
{
  "extends": [":disableHost(registry.npmjs.org)"]
}
```

Note: Disabling a host is only 100% effective if added to self-hosted config.
Renovate currently still checks its _cache_ for results first before making connection attempts, so if a public host is blocked in your repository config (e.g. `renovate.json`) then it's possible you may get cached _results_ from that host if another repository using the same bot has successfully queried for the same dependency recently.

### abortIgnoreStatusCodes

This field can be used to configure status codes that Renovate ignores and passes through when `abortOnError` is set to `true`.
For example to also skip 404 responses then configure the following:

```json
{
  "hostRules": [
    {
      "abortOnError": true,
      "abortIgnoreStatusCodes": [404]
    }
  ]
}
```

Note that this field is _not_ mergeable, so the last-applied host rule will take precedence.

### abortOnError

Use this field to configure Renovate to abort runs for custom hosts.
By default, Renovate will only abort for known public hosts, which has the downside that transient errors for other hosts can cause autoclosing of PRs.

To abort Renovate runs for http failures from _any_ host:

```json
{
  "hostRules": [
    {
      "abortOnError": true
    }
  ]
}
```

To abort Renovate runs for any `docker` datasource failures:

```json
{
  "hostRules": [
    {
      "hostType": "docker",
      "abortOnError": true
    }
  ]
}
```

To abort Renovate for errors for a specific `docker` host:

```json
{
  "hostRules": [
    {
      "hostName": "docker.company.com",
      "abortOnError": true
    }
  ]
}
```

When this field is enabled, Renovate will abort its run if it encounters either (a) any low-level http error (e.g. `ETIMEDOUT`) or (b) receives a response _not_ matching any of the configured `abortIgnoreStatusCodes` (e.g. `500 Internal Error`);

### baseUrl

Use this instead of `domainName` or `hostName` if you need a rule to apply to a specific path on a host.
For example, `"baseUrl": "https://api.github.com"` is equivalent to `"hostName": "api.github.com"` but `"baseUrl": "https://api.github.com/google/"` is not.

Renovate does not do a "longest match" algorithm to pick between multiple matching `baseUrl` values in different rules, so put the longer `baseUrl` rule _after_ the shorter one in your `hostRules`.

### concurrentRequestLimit

Usually the default setting is fine, but you can use `concurrentRequestLimit` to limit the number of concurrent outstanding requests.
You only need to adjust this setting if a datasource is rate limiting Renovate or has problems with the load.
The limit will be set for any host it applies to.

Example config:

```json
{
  "hostRules": [
    {
      "hostName": "github.com",
      "concurrentRequestLimit": 2
    }
  ]
}
```

### domainName

If you have any uncertainty about exactly which hosts a service uses, then it can be more reliable to use `domainName` instead of `hostName` or `baseUrl`.
e.g. configure `"hostName": "docker.io"` to cover both `index.docker.io` and `auth.docker.io` and any other host that's in use.

### enableHttp2

Enable got [http2](https://github.com/sindresorhus/got/blob/v11.5.2/readme.md#http2) support.

### hostName

### hostType

`hostType` is another way to filter rules and can be either a platform such as `github` and `bitbucket-server`, or it can be a datasource such as `docker` and `rubygems`.
You usually don't need to configure it in a host rule if you have already configured `domainName`, `hostName` or `baseUrl` and only one host type is in use for those, as is usually the case.
`hostType` can help for cases like an enterprise registry that serves multiple package types and has different authentication for each, although it's often the case that multiple `baseUrl` rules could achieve the same thing.

### insecureRegistry

Warning: Advanced config, use at own risk.

Enable this option to allow Renovate to connect to an [insecure Docker registry](https://docs.docker.com/registry/insecure/) that is http only.
This is insecure and is not recommended.

Example:

```json
{
  "hostRules": [
    {
      "hostName": "reg.insecure.com",
      "insecureRegistry": true
    }
  ]
}
```

### timeout

Use this figure to adjust the timeout for queries.
The default is 60s, which is quite high.
To adjust it down to 10s for all queries, do this:

```json
{
  "hostRules": [
    {
      "timeout": 10000
    }
  ]
}
```

## ignoreDeprecated

By default, Renovate won't update a dependency version to a deprecated release unless the current version was _itself_ deprecated.
The goal of this is to make sure you don't upgrade from a non-deprecated version to a deprecated one just because it's higher than the current version.

If for some reason you wish to _force_ deprecated updates with Renovate, you can configure `ignoreDeprecated` to `false`, but this is not recommended for most situations.

## ignoreDeps

The `ignoreDeps` configuration field allows you to define a list of dependency names to be ignored by Renovate.
Currently it supports only "exact match" dependency names and not any patterns. e.g. to ignore both `eslint` and `eslint-config-base` you would add this to your config:

```json
{
  "ignoreDeps": ["eslint", "eslint-config-base"]
}
```

The above is the same as if you wrote this package rule:

```json
{
  "packageRules": [
    {
      "matchPackageNames": ["eslint", "eslint-config-base"],
      "enabled": false
    }
  ]
}
```

## ignoreNpmrcFile

By default, Renovate will look for and use any `.npmrc` file it finds in a repository.
Additionally, it will be read in by `npm` or `yarn` at the time of lock file generation.
Sometimes this causes problems, for example if the file contains placeholder values, so you can configure this to `true` and Renovate will ignore any `.npmrc` files it finds and temporarily remove the file before running `npm install` or `yarn install`.
Renovate will try to configure this to `true` also if you have configured any `npmrc` string within your config file.

## ignorePaths

Using this setting, you can selectively ignore package files that you don't want Renovate autodiscovering.
For instance if your repository has an "examples" directory of many package.json files that you don't want to be kept up to date.

## ignorePrAuthor

This is usually needed if someone needs to migrate bot accounts, including from hosted app to self-hosted.
If `ignorePrAuthor` is configured to true, it means Renovate will fetch the entire list of repository PRs instead of optimizing to fetch only those PRs which it created itself.
You should only want to enable this if you are changing the bot account (e.g. from `@old-bot` to `@new-bot`) and want `@new-bot` to find and update any existing PRs created by `@old-bot`.
It's recommended to revert this setting once that transition period is over and all old PRs are resolved.

## ignorePresets

Use this if you are extending a complex preset but don't want to use every "sub preset" that it includes.
For example, consider this config:

```json
{
  "extends": ["config:base"],
  "ignorePresets": [":prHourlyLimit2"]
}
```

It would take the entire `"config:base"` preset - which contains a lot of sub-presets - but ignore the `":prHourlyLimit2"` rule.

## ignoreScripts

Applicable for npm and Composer only for now. Set this to `true` if running scripts causes problems.

## ignoreUnstable

By default, Renovate won't update any package versions to unstable versions (e.g. `4.0.0-rc3`) unless the current version has the same `major.minor.patch` and was _already_ unstable (e.g. it was already on `4.0.0-rc2`).
Renovate will also not "jump" unstable versions automatically, e.g. if you are on `4.0.0-rc2` and newer versions `4.0.0` and `4.1.0-alpha.1` exist then Renovate will update you to `4.0.0` only.
If you need to force permanent unstable updates for a package, you can add a package rule setting `ignoreUnstable` to `false`.

Also check out the `followTag` configuration option above if you wish Renovate to keep you pinned to a particular release tag.

## includeForks

By default, Renovate will skip over any repositories that are forked.
This includes if the forked repository contain a Renovate config file, because Renovate can't tell if that file was added by the original repository or not.
If you wish to enable processing of a forked repository by Renovate, you need to add `"includeForks": true` to your repository config or run the CLI command with `--include-forks=true`.

If you are using the hosted WhiteSource Renovate then this option will be configured to `true` automatically if you "Selected" repositories individually but remain as `false` if you installed for "All" repositories.

## includePaths

If you wish for Renovate to process only select paths in the repository, use `includePaths`.

Alternatively, if you need to just _exclude_ certain paths in the repository then consider `ignorePaths` instead.
If you are more interested in including only certain package managers (e.g. `npm`), then consider `enabledManagers` instead.

## java

Use this configuration option for shared config across all java projects (Gradle and Maven).

## js

Use this configuration option for shared config across npm/Yarn/pnpm and meteor package managers.

## labels

By default, Renovate won't add any labels to its PRs.
If you want Renovate to do so then define a `labels` array of one or more label strings.
If you want the same label(s) for every PR then you can configure it at the top level of config.
However you can also fully override them on a per-package basis.

Consider this example:

```json
{
  "labels": ["dependencies"],
  "packageRules": [
    {
      "matchPackagePatterns": ["eslint"],
      "labels": ["linting"]
    }
  ]
}
```

With the above config, every PR raised by Renovate will have the label `dependencies` while PRs containing `eslint`-related packages will instead have the label `linting`.

## lockFileMaintenance

This feature can be used to refresh lock files and keep them up-to-date.
"Maintaining" a lock file means recreating it so that every dependency version within it is updated to the latest.
Supported lock files are `package-lock.json`, `yarn.lock`, `composer.lock`, `Gemfile.lock`, `poetry.lock` and `Cargo.lock`.
Others may be added via feature request.

This feature is disabled by default.
If you wish to enable this feature then you could add this to your configuration:

```json
{
  "lockFileMaintenance": { "enabled": true }
}
```

To reduce "noise" in the repository, it defaults its schedule to `"before 5am on monday"`, i.e. to achieve once-per-week semantics.
Depending on its running schedule, Renovate may run a few times within that time window - even possibly updating the lock file more than once - but it hopefully leaves enough time for tests to run and automerge to apply, if configured.

## major

Add to this object if you wish to define rules that apply only to major updates.

## minor

Add to this object if you wish to define rules that apply only to minor updates.

## node

Using this configuration option allows you to apply common configuration and policies across all Node.js version updates even if managed by different package managers (`npm`, `yarn`, etc.).

Check out our [Node.js documentation](https://docs.renovatebot.com/node) for a comprehensive explanation of how the `node` option can be used.

## npmToken

See [Private npm module support](https://docs.renovatebot.com/private-modules) for details on how this is used.
Typically you would encrypt it and put it inside the `encrypted` object.

## npmrc

See [Private npm module support](https://docs.renovatebot.com/private-modules) for details on how this is used.

## packageRules

`packageRules` is a powerful feature that lets you apply rules to individual packages or to groups of packages using regex pattern matching.

Here is an example if you want to group together all packages starting with `eslint` into a single branch/PR:

```json
{
  "packageRules": [
    {
      "matchPackagePatterns": ["^eslint"],
      "groupName": "eslint packages"
    }
  ]
}
```

Note how the above uses `matchPackagePatterns` with a regex value.

Here is an example where you might want to limit the "noisy" package `aws-sdk` to updates just once per week:

```json
{
  "packageRules": [
    {
      "matchPackageNames": ["aws-sdk"],
      "schedule": ["after 9pm on sunday"]
    }
  ]
}
```

<<<<<<< HEAD
Note how the above uses `matchPackageNames` instead of `matchPackagePatterns` because it is an exact match package name. This is the equivalent of defining `"matchPackagePatterns": ["^aws\-sdk$"]` and hence much simpler. However you can mix together both `matchPackageNames` and `matchPackagePatterns` in the same package rule and the rule will be applied if _either_ match. Example:
=======
For Maven dependencies, the package name is `<groupId:artefactId>`, eg `"packageNames": ["com.thoughtworks.xstream:xstream"]`

Note how the above uses `packageNames` instead of `packagePatterns` because it is an exact match package name.
This is the equivalent of defining `"packagePatterns": ["^aws\-sdk$"]` and hence much simpler.
However you can mix together both `packageNames` and `packagePatterns` in the same package rule and the rule will be applied if _either_ match.
Example:
>>>>>>> 8c974915

```json
{
  "packageRules": [
    {
      "matchPackageNames": ["neutrino"],
      "matchPackagePatterns": ["^@neutrino/"],
      "groupName": "neutrino monorepo"
    }
  ]
}
```

The above rule will group together the `neutrino` package and any package matching `@neutrino/*`.

Path rules are convenient to use if you wish to apply configuration rules to certain package files using patterns.
For example, if you have an `examples` directory and you want all updates to those examples to use the `chore` prefix instead of `fix`, then you could add this configuration:

```json
{
  "packageRules": [
    {
      "matchPaths": ["examples/**"],
      "extends": [":semanticCommitTypeAll(chore)"]
    }
  ]
}
```

<<<<<<< HEAD
If you wish to limit renovate to apply configuration rules to certain files in the root repository directory, you have to use `matchPaths` with either a partial string match or a minimatch pattern. For example you have multiple `package.json` and want to use `dependencyDashboardApproval` only on the root `package.json`:
=======
If you wish to limit renovate to apply configuration rules to certain files in the root repository directory, you have to use `paths` with either a partial string match or a minimatch pattern.
For example you have multiple `package.json` and want to use `dependencyDashboardApproval` only on the root `package.json`:
>>>>>>> 8c974915

```json
{
  "packageRules": [
    {
      "matchPaths": ["+(package.json)"],
      "dependencyDashboardApproval": true
    }
  ]
}
```

Important to know: Renovate will evaluate all `packageRules` and not stop once it gets a first match.
Therefore, you should order your `packageRules` in order of importance so that later rules can override settings from earlier rules if necessary.

### allowedVersions

Use this - usually within a packageRule - to limit how far to upgrade a dependency.
For example, if you wish to upgrade to Angular v1.5 but not to `angular` v1.6 or higher, you could define this to be `<= 1.5` or `< 1.6.0`:

```json
{
  "packageRules": [
    {
      "matchPackageNames": ["angular"],
      "allowedVersions": "<=1.5"
    }
  ]
}
```

The valid syntax for this will be calculated at runtime because it depends on the versioning scheme, which is itself dynamic.

This field also supports Regular Expressions if they begin and end with `/`.
For example, the following will enforce that only 3 or 4-section versions are supported, without any prefixes:

```json
{
  "packageRules": [
    {
      "matchPackageNames": ["com.thoughtworks.xstream:xstream"],
      "allowedVersions": "/^[0-9]+\\.[0-9]+\\.[0-9]+(\\.[0-9]+)?$/"
    }
  ]
}
```

This field also supports a special negated regex syntax for ignoring certain versions.
Use the syntax `!/ /` like the following:

```json
{
  "packageRules": [
    {
      "matchPackageNames": ["chalk"],
      "allowedVersions": "!/java$/"
    }
  ]
}
```

### matchDepTypes

Use this field if you want to limit a `packageRule` to certain `depType` values.
Invalid if used outside of a `packageRule`.

### excludePackageNames

**Important**: Do not mix this up with the option `ignoreDeps`.
Use `ignoreDeps` instead if all you want to do is have a list of package names for Renovate to ignore.

<<<<<<< HEAD
Use `excludePackageNames` if you want to have one or more exact name matches excluded in your package rule. See also `matchPackageNames`.
=======
Use `excludePackageNames` if you want to have one or more exact name matches excluded in your package rule.
See also `packageNames`.
>>>>>>> 8c974915

```json
{
  "packageRules": [
    {
      "matchPackagePatterns": ["^eslint"],
      "excludePackageNames": ["eslint-foo"]
    }
  ]
}
```

The above will match all package names starting with `eslint` but exclude the specific package `eslint-foo`.

### excludePackagePatterns

<<<<<<< HEAD
Use this field if you want to have one or more package name patterns excluded in your package rule. See also `matchPackagePatterns`.
=======
Use this field if you want to have one or more package name patterns excluded in your package rule.
See also `packagePatterns`.
>>>>>>> 8c974915

```json
{
  "packageRules": [
    {
      "matchPackagePatterns": ["^eslint"],
      "excludePackagePatterns": ["^eslint-foo"]
    }
  ]
}
```

The above will match all package names starting with `eslint` but exclude ones starting with `eslint-foo`.

### matchLanguages

Use this field to restrict rules to a particular language. e.g.

```json
{
  "packageRules": [
    {
      "matchPackageNames": ["request"],
      "matchLanguages": ["python"],
      "enabled": false
    }
  ]
}
```

### matchBaseBranches

Use this field to restrict rules to a particular branch. e.g.

```json
{
  "packageRules": [
    {
      "matchBaseBranches": ["master"],
      "excludePackagePatterns": ["^eslint"],
      "enabled": false
    }
  ]
}
```

### matchManagers

Use this field to restrict rules to a particular package manager. e.g.

```json
{
  "packageRules": [
    {
      "matchPackageNames": ["node"],
      "matchManagers": ["dockerfile"],
      "enabled": false
    }
  ]
}
```

### matchDatasources

Use this field to restrict rules to a particular datasource. e.g.

```json
{
  "packageRules": [
    {
      "matchDatasources": ["orb"],
      "labels": ["circleci-orb!!"]
    }
  ]
}
```

### matchCurrentVersion

`matchCurrentVersion` can be an exact semver version or a semver range.

<<<<<<< HEAD
### matchPackageNames

Use this field if you want to have one or more exact name matches in your package rule. See also `excludePackageNames`.
=======
This field also supports Regular Expressions which have to begin and end with `/`.
For example, the following will enforce that only `1.*` versions:

```json
{
  "packageRules": [
    {
      "packagePatterns": ["io.github.resilience4j"],
      "matchCurrentVersion": "/^1\\./"
    }
  ]
}
```

This field also supports a special negated regex syntax for ignoring certain versions.
Use the syntax `!/ /` like the following:

```json
{
  "packageRules": [
    {
      "packagePatterns": ["io.github.resilience4j"],
      "allowedVersions": "!/^0\\./"
    }
  ]
}
```

### packageNames

Use this field if you want to have one or more exact name matches in your package rule.
See also `excludedPackageNames`.
>>>>>>> 8c974915

```json
{
  "packageRules": [
    {
      "matchPackageNames": ["angular"],
      "rangeStrategy": "pin"
    }
  ]
}
```

The above will configure `rangeStrategy` to `pin` only for the package `angular`.

### matchPackagePatterns

Use this field if you want to have one or more package names patterns in your package rule.
See also `excludePackagePatterns`.

```json
{
  "packageRules": [
    {
      "matchPackagePatterns": ["^angular"],
      "rangeStrategy": "replace"
    }
  ]
}
```

The above will configure `rangeStrategy` to `replace` for any package starting with `angular`.

### matchPaths

<<<<<<< HEAD
Renovate will match `matchPaths` against both a partial string match or a minimatch glob pattern. If you want to avoid the partial string matching so that only glob matching is performed, wrap your string in `+(...)` like so:
=======
Renovate will match `paths` against both a partial string match or a minimatch glob pattern.
If you want to avoid the partial string matching so that only glob matching is performed, wrap your string in `+(...)` like so:
>>>>>>> 8c974915

```
  "matchPaths": ["+(package.json)"],
```

The above will match only the root `package.json`, whereas the following would match any `package.json` in any subdirectory too:

```
  "matchPaths": ["package.json"],
```

### matchSourceUrlPrefixes

Here's an example of where you use this to group together all packages from the Vue monorepo:

```json
{
  "packageRules": [
    {
      "matchSourceUrlPrefixes": ["https://github.com/vuejs/vue"],
      "groupName": "Vue monorepo packages"
    }
  ]
}
```

Here's an example of where you use this to group together all packages from the `renovatebot` github org:

```json
{
  "packageRules": [
    {
      "matchSourceUrlPrefixes": ["https://github.com/renovatebot/"],
      "groupName": "All renovate packages"
    }
  ]
}
```

### matchUpdateTypes

Use this field to match rules against types of updates.
For example to apply a special label for Major updates:

```json
{
  "packageRules": [
    {
      "matchUpdateTypes": ["major"],
      "labels": ["UPDATE-MAJOR"]
    }
  ]
}
```

## patch

Add to this object if you wish to define rules that apply only to patch updates.
Only applies if `separateMinorPatch` is set to true.

## php

## pin

Add to this object if you wish to define rules that apply only to PRs that pin dependencies.

## pinDigests

If enabled Renovate will pin Docker images by means of their SHA256 digest and not only by tag so that they are immutable.

## postUpdateOptions

- `gomodTidy`: Run `go mod tidy` after Go module updates
- `npmDedupe`: Run `npm dedupe` after `package-lock.json` updates
- `yarnDedupeFewer`: Run `yarn-deduplicate --strategy fewer` after `yarn.lock` updates
- `yarnDedupeHighest`: Run `yarn-deduplicate --strategy highest` (`yarn dedupe --strategy highest` for Yarn >=2.2.0) after `yarn.lock` updates

## postUpgradeTasks

Post-upgrade tasks are commands that are executed by Renovate after a dependency has been updated but before the commit is created.
The intention is to run any additional command line tools that would modify existing files or generate new files when a dependency changes.

This is only available on Renovate instances that have a `trustLevel` of 'high'.
Each command must match at least one of the patterns defined in `allowedPostUpgradeTasks` in order to be executed.
If the list of allowed tasks is empty then no tasks will be executed.

e.g.

```json
{
  "postUpgradeTasks": {
    "commands": ["tslint --fix"],
    "fileFilters": ["yarn.lock", "**/*.js"]
  }
}
```

The `postUpgradeTasks` configuration consists of two fields:

### commands

A list of commands that are executed after Renovate has updated a dependency but before the commit it made

### fileFilters

A list of glob-style matchers that determine which files will be included in the final commit made by Renovate

## prBodyColumns

Use this array to provide a list of column names you wish to include in the PR tables.

For example, if you wish to add the package file name to the table, you would add this to your config:

```json
{
  "prBodyColumns": [
    "Package",
    "Update",
    "Type",
    "New value",
    "Package file",
    "References"
  ]
}
```

Note: "Package file" is predefined in the default `prBodyDefinitions` object so does not require a definition before it can be used.

## prBodyDefinitions

You can configure this object to either (a) modify the template for an existing table column in PR bodies, or (b) you wish to _add_ a definition for a new/additional column.

Here is an example of modifying the default value for the `"Package"` column to put it inside a `<code></code>` block:

```json
{
  "prBodyDefinitions": {
    "Package": "`{{{depName}}}`"
  }
}
```

Here is an example of adding a custom `"Sourcegraph"` column definition:

```json
{
  "prBodyDefinitions": {
    "Sourcegraph": "[![code search for \"{{{depName}}}\"](https://sourcegraph.com/search/badge?q=repo:%5Egithub%5C.com/{{{repository}}}%24+case:yes+-file:package%28-lock%29%3F%5C.json+{{{depName}}}&label=matches)](https://sourcegraph.com/search?q=repo:%5Egithub%5C.com/{{{repository}}}%24+case:yes+-file:package%28-lock%29%3F%5C.json+{{{depName}}})"
  },
  "prBodyColumns": [
    "Package",
    "Update",
    "New value",
    "References",
    "Sourcegraph"
  ]
}
```

Note: Columns must also be included in the `prBodyColumns` array in order to be used, so that's why it's included above in the example.

## prBodyNotes

Use this field to add custom content inside PR bodies, including conditionally.

e.g. if you wish to add an extra Warning to major updates:

```json
{
  "prBodyNotes": ["{{#if isMajor}}:warning: MAJOR MAJOR MAJOR :warning:{{/if}}"]
}
```

## prBodyTemplate

This setting controls which sections are rendered in the body of the pull request.

The available sections are header, table, notes, changelogs, configDescription, controls, footer.

## prConcurrentLimit

This setting - if enabled - limits Renovate to a maximum of x concurrent PRs open at any time.

Note that this limit is enforced on a per-repository basis.

## prCreation

This setting tells Renovate when you would like it to raise PRs:

- `immediate` (default): Renovate will create PRs immediately after creating the corresponding branch
- `not-pending`: Renovate will wait until status checks have completed (passed or failed) before raising the PR
- `status-success`: Renovate won't raise PRs unless tests pass

Renovate defaults to `immediate` but some like to change to `not-pending`.
If you configure to immediate, it means you will usually get GitHub notifications that a new PR is available but if you view it immediately then it will still have "pending" tests so you can't take any action.
With `not-pending`, it means that when you receive the PR notification, you can see if it passed or failed and take action immediately.
Therefore you can customise this setting if you wish to be notified a little later in order to reduce "noise".

## prFooter

## prHeader

## prHourlyLimit

This setting - if enabled - helps slow down Renovate, particularly during the onboarding phase. What may happen without this setting is:

1.  Onboarding PR is created
2.  User merges onboarding PR to activate Renovate
3.  Renovate creates a "Pin Dependencies" PR (if necessary)
4.  User merges Pin PR
5.  Renovate then creates every single upgrade PR necessary - potentially dozens

The above can result in swamping CI systems, as well as a lot of retesting if branches need to be rebased every time one is merged.
Instead, if `prHourlyLimit` is configure to a value like 1 or 2, it will mean that Renovate creates at most that many new PRs within each hourly period (:00-:59).
So the project should still result in all PRs created perhaps within the first 24 hours maximum, but at a rate that may allow users to merge them once they pass tests.
It does not place a limit on the number of _concurrently open_ PRs - only on the rate they are created.

Note that this limit is enforced on a per-repository basis.

## prNotPendingHours

If you configure `prCreation=not-pending`, then Renovate will wait until tests are non-pending (all pass or at least one fails) before creating PRs.
However there are cases where PRs may remain in pending state forever, e.g. absence of tests or status checks that are configure to pending indefinitely.
Therefore we configure an upper limit for how long we wait until creating a PR.

Note: if the option `stabilityDays` is non-zero then Renovate will disable the `prNotPendingHours` functionality.

## prPriority

Sometimes Renovate needs to rate limit its creation of PRs, e.g. hourly or concurrent PR limits.
In such cases it sorts/prioritizes by default based on the update type (e.g. patches raised before minor, minor before major).
If you have dependencies that are more or less important than others then you can use the `prPriority` field for PR sorting.
The default value is 0, so therefore setting a negative value will make dependencies sort last, while higher values sort first.

Here's an example of how you would define PR priority so that devDependencies are raised last and `react` is raised first:

```json
{
  "packageRules": [
    {
      "matchDepTypes": ["devDependencies"],
      "prPriority": -1
    },
    {
      "matchPackageNames": ["react"],
      "prPriority": 5
    }
  ]
}
```

## prTitle

The PR title is important for some of Renovate's matching algorithms (e.g. determining whether to recreate a PR or not) so ideally don't modify it much.

## pruneStaleBranches

Configure to `false` to disable deleting orphan branches and autoclosing PRs.
Defaults to `true`.

## python

Currently the only Python package manager is `pip` - specifically for `requirements.txt` and `requirements.pip` files - so adding any config to this `python` object is essentially the same as adding it to the `pip_requirements` object instead.

## rangeStrategy

Behavior:

- `auto` = Renovate decides (this will be done on a manager-by-manager basis)
- `pin` = convert ranges to exact versions, e.g. `^1.0.0` -> `1.1.0`
- `bump` = e.g. bump the range even if the new version satisfies the existing range, e.g. `^1.0.0` -> `^1.1.0`
- `replace` = Replace the range with a newer one if the new version falls outside it, e.g. `^1.0.0` -> `^2.0.0`
- `widen` = Widen the range with newer one, e.g. `^1.0.0` -> `^1.0.0 || ^2.0.0`
- `update-lockfile` = Update the lock file when in-range updates are available, otherwise `replace` for updates out of range. Works for `bundler`, `composer`, `npm`, and `yarn`, so far

Renovate's `"auto"` strategy works like this for npm:

1.  Always pin `devDependencies`
2.  Pin `dependencies` if we detect that it's an app and not a library
3.  Widen `peerDependencies`
4.  If an existing range already ends with an "or" operator - e.g. `"^1.0.0 || ^2.0.0"` - then Renovate will widen it, e.g. making it into `"^1.0.0 || ^2.0.0 || ^3.0.0"`
5.  Otherwise, replace the range. e.g. `"^2.0.0"` would be replaced by `"^3.0.0"`

**bump**

By default, Renovate assumes that if you are using ranges then it's because you want them to be wide/open.
As such, Renovate won't deliberately "narrow" any range by increasing the semver value inside.

For example, if your `package.json` specifies a value for `left-pad` of `^1.0.0` and the latest version on npmjs is `1.2.0`, then Renovate won't change anything because `1.2.0` satisfies the range.
If instead you'd prefer to be updated to `^1.2.0` in cases like this, then configure `rangeStrategy` to `bump` in your Renovate config.

This feature supports simple caret (`^`) and tilde (`~`) ranges only, like `^1.0.0` and `~1.0.0`.

## rebaseLabel

On supported platforms it is possible to add a label to a PR to manually request Renovate to recreate/rebase it.
By default this label is `"rebase"` however you can configure it to anything you want by changing this `rebaseLabel` field.

## rebaseWhen

Possible values and meanings:

- `auto`: Renovate will autodetect the best setting. Defaults to `conflicted` unless the repository has a setting requiring PRs to be up to date with the base branch
- `never`: Renovate will never rebase the branch
- `conflicted`: Renovate will rebase only if the branch is conflicted
- `behind-base-branch`: Renovate will rebase whenever the branch falls 1 or more commit behind its base branch

Note: this field replaces the previous fields of `rebaseConflictedPrs` and `rebaseStalePrs`.

## recreateClosed

By default, Renovate will detect if it has proposed an update to a project before and not propose the same one again.
For example the Webpack 3.x case described above.
This field lets you customise this behavior down to a per-package level.
For example we override it to `true` in the following cases where branch names and PR titles need to be reused:

- Package groups
- When pinning versions
- Lock file maintenance

Typically you shouldn't need to modify this setting.

## regexManagers

`regexManagers` entries are used to configure the `regex` Manager in Renovate.

Users can define custom managers for cases such as:

- Proprietary file formats or conventions
- Popular file formats not yet supported as a manager by Renovate

The custom manager concept is based on using Regular Expression named capture groups.
For the fields `datasource`, `depName` and `currentValue`, it's mandatory to have either a named capture group matching them (e.g. `(?<depName>.*)`) or to configure it's corresponding template (e.g. `depNameTemplate`).
It's not recommended to do both, due to the potential for confusion.
It is recommended to also include `versioning` however if it is missing then it will default to `semver`.

For more details and examples, see the documentation page the for the regex manager [here](/modules/manager/regex/).
For template fields, use the triple brace `{{{ }}}` notation to avoid `handlebars` escaping any special characters.

### matchStrings

`matchStrings` should each be a valid regular expression, optionally with named capture groups.
Currently only a length of one `matchString` is supported.

Example:

```json
{
  "matchStrings": [
    "ENV .*?_VERSION=(?<currentValue>.*) # (?<datasource>.*?)/(?<depName>.*?)\\s"
  ]
}
```

### matchStringsStrategy

`matchStringsStrategy` controls behavior when multiple `matchStrings` values are provided.
Three options are available:

- `any` (default)
- `recursive`
- `combination`

#### any

Each provided `matchString` will be matched individually to the content of the `packageFile`.
If a `matchString` has multiple matches in a file each will be interpreted as an independent dependency.

As example the following configuration will update all 3 lines in the Dockerfile.
renovate.json:

```json
{
  "regexManagers": [
    {
      "fileMatch": ["^Dockerfile$"],
      "matchStringsStrategy": "any",
      "matchStrings": [
        "ENV [A-Z]+_VERSION=(?<currentValue>.*) # (?<datasource>.*?)/(?<depName>.*?)(\\&versioning=(?<versioning>.*?))?\\s",
        "FROM (?<depName>\\S*):(?<currentValue>\\S*)"
      ],
      "datasourceTemplate": "docker"
    }
  ]
}
```

a Dockerfile:

```dockerfile
FROM amd64/ubuntu:18.04
ENV GRADLE_VERSION=6.2 # gradle-version/gradle&versioning=maven
ENV NODE_VERSION=10.19.0 # github-tags/nodejs/node&versioning=node
```

#### recursive

If using `recursive` the `matchStrings` will be looped through and the full match of the last will define the range of the next one.
This can be used to narrow down the search area to prevent multiple matches.
However, the `recursive` strategy still allows the matching of multiple dependencies as described below.
All matches of the first `matchStrings` pattern are detected, then each of these matches will used as basis be used as the input for the next `matchStrings` pattern, and so on.
If the next `matchStrings` pattern has multiple matches then it will split again.
This process will be followed as long there is a match plus a next `matchingStrings` pattern is available or a dependency is detected.

This is an example how this can work.
The first regex manager will only upgrade `grafana/loki` as looks for the `backup` key then looks for the `test` key and then uses this result for extraction of necessary attributes.
However, the second regex manager will upgrade both definitions as its first `matchStrings` matches both `test` keys.

renovate.json:

```json
{
  "regexManagers": [
    {
      "fileMatch": ["^example.json$"],
      "matchStringsStrategy": "recursive",
      "matchStrings": [
        "\"backup\":\\s*{[^}]*}",
        "\"test\":\\s*\\{[^}]*}",
        "\"name\":\\s*\"(?<depName>.*)\"[^\"]*\"type\":\\s*\"(?<datasource>.*)\"[^\"]*\"value\":\\s*\"(?<currentValue>.*)\""
      ],
      "datasourceTemplate": "docker"
    },
    {
      "fileMatch": ["^example.json$"],
      "matchStringsStrategy": "recursive",
      "matchStrings": [
        "\"test\":\\s*\\{[^}]*}",
        "\"name\":\\s*\"(?<depName>.*)\"[^\"]*\"type\":\\s*\"(?<datasource>.*)\"[^\"]*\"value\":\\s*\"(?<currentValue>.*)\""
      ],
      "datasourceTemplate": "docker"
    }
  ]
}
```

example.json:

```json
{
  "backup": {
    "test": {
      "name": "grafana/loki",
      "type": "docker",
      "value": "1.6.1"
    }
  },
  "setup": {
    "test": {
      "name": "python",
      "type": "docker",
      "value": "3.9.0"
    }
  }
}
```

#### combination

This option allows the possibility to combine the values of multiple lines inside a file.
While using multiple lines is also possible using both other `matchStringStrategy` values, the `combination` approach is less susceptible to white space or line breaks stopping a match.

`combination` will only match at most one dependency per file, so if you want to update multiple dependencies using `combination` you have to define multiple regex managers.

Matched group values will be merged to form a single dependency.

renovate.json:

```json
{
  "regexManagers": [
    {
      "fileMatch": ["^main.yml$"],
      "matchStringsStrategy": "combination",
      "matchStrings": [
        "prometheus_image:\\s*\"(?<depName>.*)\"\\s*//",
        "prometheus_version:\\s*\"(?<currentValue>.*)\"\\s*//"
      ],
      "datasourceTemplate": "docker"
    },
    {
      "fileMatch": ["^main.yml$"],
      "matchStringsStrategy": "combination",
      "matchStrings": [
        "thanos_image:\\s*\"(?<depName>.*)\"\\s*//",
        "thanos_version:\\s*\"(?<currentValue>.*)\"\\s*//"
      ],
      "datasourceTemplate": "docker"
    }
  ]
}
```

Ansible variable file ( yaml ):

```yaml
prometheus_image: "prom/prometheus"  // a comment
prometheus_version: "v2.21.0" // a comment
------
thanos_image: "prom/prometheus"  // a comment
thanos_version: "0.15.0" // a comment
```

In the above example, each regex manager will match a single dependency each.

### depNameTemplate

If `depName` cannot be captured with a named capture group in `matchString` then it can be defined manually using this field.
It will be compiled using `handlebars` and the regex `groups` result.

### lookupNameTemplate

`lookupName` is used for looking up dependency versions.
It will be compiled using `handlebars` and the regex `groups` result.
It will default to the value of `depName` if left unconfigured/undefined.

### datasourceTemplate

If the `datasource` for a dependency is not captured with a named group then it can be defined in config using this field.
It will be compiled using `handlebars` and the regex `groups` result.

### versioningTemplate

If the `versioning` for a dependency is not captured with a named group then it can be defined in config using this field.
It will be compiled using `handlebars` and the regex `groups` result.

## registryUrls

Usually Renovate is able to either (a) use the default registries for a datasource, or (b) automatically detect during the manager extract phase which custom registries are in use.
In case there is a need to configure them manually, it can be done using this `registryUrls` field, typically using `packageUrls` like so:

```json
{
  "packageRules": [
    {
      "datasources": ["docker"],
      "registryUrls": ["https://docker.mycompany.domain"]
    }
  ]
}
```

The field supports multiple URLs however it is datasource-dependent on whether only the first is used or multiple.

## requiredStatusChecks

Currently Renovate's default behavior is to only automerge if every status check has succeeded.

Setting this option to `null` means that Renovate will ignore all status checks.
You need to set this if you don't have any status checks but still want Renovate to automerge PRs.

In future, this might be configurable to allow certain status checks to be ignored/required.
See [issue 1853 at the renovate repository](https://github.com/renovatebot/renovate/issues/1853) for more details.

## respectLatest

Similar to `ignoreUnstable`, this option controls whether to update to versions that are greater than the version tagged as `latest` in the repository.
By default, `renovate` will update to a version greater than `latest` only if the current version is itself past latest.

## reviewers

Must be valid usernames.
If on GitHub and assigning a team to review, use the prefix `team:`, e.g. provide a value like `team:someteam`.

## reviewersFromCodeOwners

If enabled Renovate will try to determine PR reviewers by matching rules defined in a CODEOWNERS file against the changes in the PR.

See [GitHub](https://help.github.com/en/github/creating-cloning-and-archiving-repositories/about-code-owners) or [GitLab](https://docs.gitlab.com/ee/user/project/code_owners.html) documentation for details on syntax and possible file locations.

## reviewersSampleSize

Take a random sample of given size from reviewers.

## rollbackPrs

Configure this to `false` either globally, per-language, or per-package if you want to disable Renovate's behavior of generating rollback PRs when it can't find the current version on the registry anymore.

## ruby

## rust

## schedule

The `schedule` option allows you to define times of week or month for Renovate updates.
Running Renovate around the clock may seem too "noisy" for some projects and therefore `schedule` is a good way to reduce the noise by reducing the timeframe in which Renovate will operate on your repository.

The default value for `schedule` is "at any time", which is functionally the same as declaring a `null` schedule.
i.e. Renovate will run on the repository around the clock.

The easiest way to define a schedule is to use a preset if one of them fits your requirements.
See [Schedule presets](https://docs.renovatebot.com/presets-schedule/) for details and feel free to request a new one in the source repository if you think others would benefit from it too.

Otherwise, here are some text schedules that are known to work:

```
every weekend
before 5:00am
after 10pm and before 5:00am
after 10pm and before 5am every weekday
on friday and saturday
every 3 months on the first day of the month
```

One example might be that you don't want Renovate to run during your typical business hours, so that your build machines don't get clogged up testing `package.json` updates.
You could then configure a schedule like this at the repository level:

```json
{
  "schedule": ["after 10pm and before 5am every weekday", "every weekend"]
}
```

This would mean that Renovate can run for 7 hours each night plus all the time on weekends.

This scheduling feature can also be particularly useful for "noisy" packages that are updated frequently, such as `aws-sdk`.

To restrict `aws-sdk` to only monthly updates, you could add this package rule:

```json
{
  "packageRules": [
    {
      "matchPackageNames": ["aws-sdk"],
      "extends": ["schedule:monthly"]
    }
  ]
}
```

Technical details: We mostly rely on the text parsing of the library [later](https://bunkat.github.io/later/parsers.html#text) but only its concepts of "days", "time_before", and "time_after" (Renovate does not support scheduled minutes or "at an exact time" granularity).

## semanticCommitScope

By default you will see Angular-style commit prefixes like `"chore(deps):"`.
If you wish to change it to something else like `"package"` then it will look like `"chore(package):"`.
You can also use `parentDir` or `baseDir` to namespace your commits for monorepos e.g. `"{{parentDir}}"`.

## semanticCommitType

By default you will see Angular-style commit prefixes like `"chore(deps):"`.
If you wish to change it to something else like "ci" then it will look like `"ci(deps):"`.

## semanticCommits

If you are using a semantic prefix for your commits, then you will want to enable this setting.
Although it's configurable to a package-level, it makes most sense to configure it at a repository level.
If configured to `true`, then the `semanticCommitScope` and `semanticCommitType` fields will be used for each commit message and PR title.

However, please note that Renovate will autodetect if your repository is already using semantic commits or not and follow suit, so you only really need to configure this if you wish to _override_ Renovate's autodetected setting.

## separateMajorMinor

Renovate's default behavior is to create a separate branch/PR if both minor and major version updates exist (note that your choice of `rangeStrategy` value can influence which updates exist in the first place however).
For example, if you were using Webpack 2.0.0 and versions 2.1.0 and 3.0.0 were both available, then Renovate would create two PRs so that you have the choice whether to apply the minor update to 2.x or the major update of 3.x.
If you were to apply the minor update then Renovate would keep updating the 3.x branch for you as well, e.g. if Webpack 3.0.1 or 3.1.0 were released.
If instead you applied the 3.0.0 update then Renovate would clean up the unneeded 2.x branch for you on the next run.

It is recommended that you leave this setting to `true`, because of the polite way that Renovate handles this.
For example, let's say in the above example that you decided you wouldn't update to Webpack 3 for a long time and don't want to build/test every time a new 3.x version arrives.
In that case, simply close the "Update Webpack to version 3.x" PR and it _won't_ be recreated again even if subsequent Webpack 3.x versions are released.
You can continue with Webpack 2.x for as long as you want and receive any updates/patches that are made for it.
Then eventually when you do want to update to Webpack 3.x you can make that update to `package.json` yourself and commit it to master once it's tested.
After that, Renovate will resume providing you updates to 3.x again!
i.e. if you close a major upgrade PR then it won't come back again, but once you make the major upgrade yourself then Renovate will resume providing you with minor or patch updates.

## separateMinorPatch

By default, Renovate won't distinguish between "patch" (e.g. 1.0.x) and "minor" (e.g. 1.x.0) releases - it groups them together.
E.g., if you are running version 1.0.0 of a package and both versions 1.0.1 and 1.1.0 are available then Renovate will raise a single PR for version 1.1.0.
If you wish to distinguish between patch and minor upgrades, for example if you wish to automerge patch but not minor, then you can configured this option to `true`.

## separateMultipleMajor

Configure this to `true` if you wish to receive one PR for every separate major version upgrade of a dependency.
e.g. if you are on webpack@v1 currently then default behavior is a PR for upgrading to webpack@v3 and not for webpack@v2.
If this setting is true then you would get one PR for webpack@v2 and one for webpack@v3.

## stabilityDays

If this is configured to a non-zero value, and an update has a release date/timestamp available, then Renovate will check if the configured "stability days" have elapsed.
If the days since the release is less than the configured stability days then a "pending" status check will be added to the branch.
If enough days have passed then a passing status check will be added.

There are a couple of uses for this:

#### Suppress branch/PR creation for X days

If you combine `stabilityDays=3` and `prCreation="not-pending"` then Renovate will hold back from creating branches until 3 or more days have elapsed since the version was released.
It's recommended that you enable `dependencyDashboard=true` so you don't lose visibility of these pending PRs.

#### Await X days before Automerging

If you have both `automerge` as well as `stabilityDays` enabled, it means that PRs will be created immediately but automerging will be delayed until X days have passed.
This works because Renovate will add a "renovate/stability-days" pending status check to each branch/PR and that pending check will prevent the branch going green to automerge.

## supportPolicy

Language support is limited to those listed below:

- **Node.js** - [Read our Node.js documentation](https://docs.renovatebot.com/node#configuring-support-policy)

## suppressNotifications

Use this field to suppress various types of warnings and other notifications from Renovate.
Example:

```json
{
  "suppressNotifications": ["prIgnoreNotification"]
}
```

The above config will suppress the comment which is added to a PR whenever you close a PR unmerged.

## timezone

It is only recommended to configure this field if you wish to use the `schedules` feature and want to write them in your local timezone.
Please see the above link for valid timezone names.

## unicodeEmoji

If enabled emoji shortcodes (`:warning:`) are replaced with their unicode equivalents (`⚠️`)

## updateLockFiles

## updateNotScheduled

When schedules are in use, it generally means "no updates".
However there are cases where updates might be desirable - e.g. if you have configured prCreation=not-pending, or you have rebaseStale=true and master branch is updated so you want Renovate PRs to be rebased.

This defaults to `true`, meaning that Renovate will perform certain "desirable" updates to _existing_ PRs even when outside of schedule.
If you wish to disable all updates outside of scheduled hours then configure this field to `false`.

## versioning

Usually, each language or package manager has a specific type of "versioning". e.g. JavaScript uses npm's semver implementation, Python uses pep440, etc.
At Renovate we have also implemented some of our own, such as `"docker"` to address the most common way people tag versions using Docker, and `"loose"` as a fallback that tries semver first but otherwise just does its best to sort and compare.

By exposing `versioning` to config, it allows you to override the default versioning for a package manager if you really need.
In most cases it would not be recommended, but there are some cases such as Docker or Gradle where versioning is not strictly defined and you may need to specify the versioning type per-package.

## vulnerabilityAlerts

Use this object to customise PRs that are raised when vulnerability alerts are detected (GitHub-only).
For example, to configure custom labels and assignees:

```json
{
  "vulnerabilityAlerts": {
    "labels": ["security"],
    "assignees": ["@rarkins"]
  }
}
```

To disable vulnerability alerts completely, configure like this:

```json
{
  "vulnerabilityAlerts": {
    "enabled": false
  }
}
```

## yarnrc<|MERGE_RESOLUTION|>--- conflicted
+++ resolved
@@ -1040,16 +1040,12 @@
 }
 ```
 
-<<<<<<< HEAD
-Note how the above uses `matchPackageNames` instead of `matchPackagePatterns` because it is an exact match package name. This is the equivalent of defining `"matchPackagePatterns": ["^aws\-sdk$"]` and hence much simpler. However you can mix together both `matchPackageNames` and `matchPackagePatterns` in the same package rule and the rule will be applied if _either_ match. Example:
-=======
 For Maven dependencies, the package name is `<groupId:artefactId>`, eg `"packageNames": ["com.thoughtworks.xstream:xstream"]`
 
-Note how the above uses `packageNames` instead of `packagePatterns` because it is an exact match package name.
-This is the equivalent of defining `"packagePatterns": ["^aws\-sdk$"]` and hence much simpler.
-However you can mix together both `packageNames` and `packagePatterns` in the same package rule and the rule will be applied if _either_ match.
+Note how the above uses `matchPackageNames` instead of `matchPackagePatterns` because it is an exact match package name.
+This is the equivalent of defining `"matchPackagePatterns": ["^aws\-sdk$"]` and hence much simpler.
+However you can mix together both `matchPackageNames` and `matchPackagePatterns` in the same package rule and the rule will be applied if _either_ match.
 Example:
->>>>>>> 8c974915
 
 ```json
 {
@@ -1079,12 +1075,8 @@
 }
 ```
 
-<<<<<<< HEAD
-If you wish to limit renovate to apply configuration rules to certain files in the root repository directory, you have to use `matchPaths` with either a partial string match or a minimatch pattern. For example you have multiple `package.json` and want to use `dependencyDashboardApproval` only on the root `package.json`:
-=======
-If you wish to limit renovate to apply configuration rules to certain files in the root repository directory, you have to use `paths` with either a partial string match or a minimatch pattern.
+If you wish to limit renovate to apply configuration rules to certain files in the root repository directory, you have to use `matchPaths` with either a partial string match or a minimatch pattern.
 For example you have multiple `package.json` and want to use `dependencyDashboardApproval` only on the root `package.json`:
->>>>>>> 8c974915
 
 ```json
 {
@@ -1156,12 +1148,8 @@
 **Important**: Do not mix this up with the option `ignoreDeps`.
 Use `ignoreDeps` instead if all you want to do is have a list of package names for Renovate to ignore.
 
-<<<<<<< HEAD
-Use `excludePackageNames` if you want to have one or more exact name matches excluded in your package rule. See also `matchPackageNames`.
-=======
 Use `excludePackageNames` if you want to have one or more exact name matches excluded in your package rule.
-See also `packageNames`.
->>>>>>> 8c974915
+See also `matchPackageNames`.
 
 ```json
 {
@@ -1178,12 +1166,8 @@
 
 ### excludePackagePatterns
 
-<<<<<<< HEAD
-Use this field if you want to have one or more package name patterns excluded in your package rule. See also `matchPackagePatterns`.
-=======
 Use this field if you want to have one or more package name patterns excluded in your package rule.
-See also `packagePatterns`.
->>>>>>> 8c974915
+See also `matchPackagePatterns`.
 
 ```json
 {
@@ -1265,11 +1249,6 @@
 
 `matchCurrentVersion` can be an exact semver version or a semver range.
 
-<<<<<<< HEAD
-### matchPackageNames
-
-Use this field if you want to have one or more exact name matches in your package rule. See also `excludePackageNames`.
-=======
 This field also supports Regular Expressions which have to begin and end with `/`.
 For example, the following will enforce that only `1.*` versions:
 
@@ -1298,11 +1277,10 @@
 }
 ```
 
-### packageNames
+### matchPackageNames
 
 Use this field if you want to have one or more exact name matches in your package rule.
-See also `excludedPackageNames`.
->>>>>>> 8c974915
+See also `excludePackageNames`.
 
 ```json
 {
@@ -1337,12 +1315,8 @@
 
 ### matchPaths
 
-<<<<<<< HEAD
-Renovate will match `matchPaths` against both a partial string match or a minimatch glob pattern. If you want to avoid the partial string matching so that only glob matching is performed, wrap your string in `+(...)` like so:
-=======
-Renovate will match `paths` against both a partial string match or a minimatch glob pattern.
+Renovate will match `matchPaths` against both a partial string match or a minimatch glob pattern.
 If you want to avoid the partial string matching so that only glob matching is performed, wrap your string in `+(...)` like so:
->>>>>>> 8c974915
 
 ```
   "matchPaths": ["+(package.json)"],
