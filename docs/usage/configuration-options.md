---
title: Configuration Options
description: Configuration Options usable in renovate.json or package.json
---

# Configuration Options

This document describes all the configuration options you may use in a Renovate configuration file.
Any config you define applies to the whole repository (e.g. if you have a monorepo).

You can store your Renovate configuration file in one of these locations:

1. `renovate.json`
1. `renovate.json5`
1. `.github/renovate.json`
1. `.github/renovate.json5`
1. `.gitlab/renovate.json`
1. `.gitlab/renovate.json5`
1. `.renovaterc`
1. `.renovaterc.json`
1. `.renovaterc.json5`
1. `package.json` _(within a `"renovate"` section)_

<!-- prettier-ignore -->
!!! warning
    Storing the Renovate configuration in a `package.json` file is deprecated and support may be removed in the future.

When renovating a repository, Renovate tries to detect the configuration files in the order listed above, and stops after the first one is found.

Renovate always uses the config from the repository's default branch, even if that configuration specifies multiple `baseBranches`.
Renovate does not read/override the config from within each base branch if present.

Also, be sure to check out Renovate's [shareable config presets](./config-presets.md) to save yourself from reinventing any wheels.
Shareable config presets only work with the JSON format.

If you have any questions about the config options, or want to get help/feedback about a config, go to the [discussions tab in the Renovate repository](https://github.com/renovatebot/renovate/discussions) and start a new "config help" discussion.
We will do our best to answer your question(s).

A `subtype` in the configuration table specifies what type you're allowed to use within the main element.

If a config option has a `parent` defined, it means it's only allowed to configure it within an object with the parent name, such as `packageRules` or `hostRules`.

When an array or object configuration option is `mergeable`, it means that values inside it will be added to any existing object or array that existed with the same name.

<!-- prettier-ignore -->
!!! note
    Config options with `type=string` are always non-mergeable, so `mergeable=false`.

---

## addLabels

The `labels` field is non-mergeable, meaning that any config setting a list of PR labels will replace any existing list.
If you want to append labels for matched rules, then define an `addLabels` array with one (or more) label strings.
All matched `addLabels` strings will be attached to the PR.

Consider this example:

```json
{
  "labels": ["dependencies"],
  "packageRules": [
    {
      "matchPackagePatterns": ["eslint"],
      "labels": ["linting"]
    },
    {
      "matchDepTypes": ["optionalDependencies"],
      "addLabels": ["optional"]
    }
  ]
}
```

With the above config:

- Optional dependencies will have the labels `dependencies` and `optional`
- ESLint dependencies will have the label `linting`
- All other dependencies will have the label `dependencies`

## additionalBranchPrefix

By default, the value for this config option is an empty string.
Normally you don't need to set this config option.

Here's an example where `additionalBranchPrefix` can help you.
Say you're using a monorepo and want to split pull requests based on the location of the package definition, so that individual teams can manage their own Renovate pull requests.
This can be done with this configuration:

```json
{
  "additionalBranchPrefix": "{{parentDir}}-"
}
```

## additionalReviewers

This option _adds_ to the existing reviewer list, rather than _replacing_ it like `reviewers`.

Use `additionalReviewers` when you want to add to a preset or base list, without replacing the original.
For example, when adding focused reviewers for a specific package group.

## assignAutomerge

By default, Renovate will not assign reviewers and assignees to an automerge-enabled PR unless it fails status checks.
By configuring this setting to `true`, Renovate will instead always assign reviewers and assignees for automerging PRs at time of creation.

## assignees

Must be valid usernames on the platform in use.

## assigneesFromCodeOwners

If enabled Renovate tries to determine PR assignees by matching rules defined in a CODEOWNERS file against the changes in the PR.

See [GitHub](https://docs.github.com/en/repositories/managing-your-repositorys-settings-and-features/customizing-your-repository/about-code-owners) or [GitLab](https://docs.gitlab.com/ee/user/project/code_owners.html) documentation for details on syntax and possible file locations.

## assigneesSampleSize

If configured, Renovate will take a random sample of given size from assignees and assign them only, instead of assigning the entire list of `assignees` you have configured.

## autoApprove

Setting this to `true` will automatically approve the PRs.

You can also configure this using `packageRules` if you want to use it selectively (e.g. per-package).

## autoReplaceGlobalMatch

Setting this to `false` will replace only the first match during replacements updates.

Disabling this is useful for situations where values are repeated within the dependency string, such as when the `currentVersion` is also featured somewhere within the `currentDigest`, but you only want to replace the first instance.

Consider this example:

```dockerfile
FROM java:8@sha256:0e8b2a860
```

```json
{
  "packageRules": [
    {
      "matchPackageNames": ["java"],
      "replacementName": "eclipse-temurin",
      "replacementVersion": "11"
    }
  ]
}
```

With the above replacement scenario, the current dependency has a version of `8`, which also features several times within the digest section.

When using the default `autoReplaceGlobalMatch` configuration, Renovate will attempt to replace all instances of `8` within the dependency string with the `replacementVersion` value of `11`.
This will replace more than is intended and will be caught during replacement validation steps, resulting in the replacement PR to not be created.

When setting `autoReplaceGlobalMatch` configuration to `false`, Renovate will only replace the first occurrence of `8` and will successfully create a replacement PR.

## automerge

By default, Renovate raises PRs but leaves them to someone or something else to merge them.
By configuring this setting, you allow Renovate to automerge PRs or even branches.
Using automerge reduces the amount of human intervention required.

Usually you won't want to automerge _all_ PRs, for example most people would want to leave major dependency updates to a human to review first.
You could configure Renovate to automerge all but major this way:

```json
{
  "packageRules": [
    {
      "matchUpdateTypes": ["minor", "patch", "pin", "digest"],
      "automerge": true
    }
  ]
}
```

Also note that this option can be combined with other nested settings, such as dependency type.
So for example you could choose to automerge all (passing) `devDependencies` only this way:

```json
{
  "packageRules": [
    {
      "matchDepTypes": ["devDependencies"],
      "automerge": true
    }
  ]
}
```

<!-- prettier-ignore -->
!!! warning "Negative reviews on GitHub block Renovate automerge"
    Renovate won't automerge on GitHub if a PR has a negative review.

<!-- prettier-ignore -->
!!! note
    On Azure there can be a delay between a PR being set as completed by Renovate, and Azure merging the PR / finishing its tasks.
    Renovate tries to delay until Azure is in the expected state, but it will continue if it takes too long.
    In some cases this can result in a dependency not being merged, and a fresh PR being created for the dependency.

## automergeComment

Use this only if you configure `automergeType="pr-comment"`.

Example use:

```json
{
  "automerge": true,
  "automergeType": "pr-comment",
  "automergeComment": "bors: r+"
}
```

## automergeSchedule

Use the `automergeSchedule` option to define times of week or month during which Renovate may automerge its PRs.
The default value for `automergeSchedule` is "at any time", which functions the same as setting a `null` schedule.
To configure this option refer to [`schedule`](#schedule) as the syntax is the same.

## automergeStrategy

The automerge strategy defaults to `auto`, so Renovate decides how to merge pull requests as best it can.
If possible, Renovate follows the merge strategy set on the platform itself for the repository.

If you've set `automerge=true` and `automergeType=pr` for any of your dependencies, then you may choose what automerge strategy Renovate uses by setting the `automergeStrategy` config option.
If you're happy with the default behavior, you don't need to do anything.

You may choose from these values:

- `auto`, Renovate decides how to merge
- `fast-forward`, "fast-forwarding" the main branch reference, no new commits in the resultant tree
- `merge-commit`, create a new merge commit
- `rebase`, rewrite history as part of the merge, but usually keep the individual commits
- `squash`, flatten the commits that are being merged into a single new commit

Platforms may only support _some_ of these merge strategies.

If the chosen automerge strategy is not supported on your platform then Renovate stops automerging.
In that case you'll have to set a supported automerge strategy.

## automergeType

This setting is only applicable if you opt in to configure `automerge` to `true` for any of your dependencies.

Automerging defaults to using Pull Requests (`automergeType="pr"`).
In that case Renovate first creates a branch and associated Pull Request, and then automerges the PR on a subsequent run once it detects the PR's status checks are "green".
If by the next run the PR is already behind the base branch it will be automatically rebased, because Renovate only automerges branches which are up-to-date and green.
If Renovate is scheduled for hourly runs on the repository but commits are made every 15 minutes to the main branch, then an automerge like this will keep getting deferred with every rebase.

<!-- prettier-ignore -->
!!! tip
    If you have no tests but still want Renovate to automerge, you need to add `"ignoreTests": true` to your configuration.

If you prefer that Renovate more silently automerge _without_ Pull Requests at all, you can configure `"automergeType": "branch"`. In this case Renovate will:

- Create the branch, wait for test results
- Rebase it any time it gets out of date with the base branch
- Automerge the branch commit if it's: (a) up-to-date with the base branch, and (b) passing all tests
- As a backup, raise a PR only if either: (a) tests fail, or (b) tests remain pending for too long (default: 24 hours)

The final value for `automergeType` is `"pr-comment"`, intended only for users who already have a "merge bot" such as [bors-ng](https://github.com/bors-ng/bors-ng) and want Renovate to _not_ actually automerge by itself and instead tell `bors-ng` to merge for it, by using a comment in the PR.
If you're not already using `bors-ng` or similar, don't worry about this option.

## azureWorkItemId

When creating a PR in Azure DevOps, some branches can be protected with branch policies to [check for linked work items](https://docs.microsoft.com/en-us/azure/devops/repos/git/branch-policies?view=azure-devops#check-for-linked-work-items).
Creating a work item in Azure DevOps is beyond the scope of Renovate, but Renovate can link an already existing work item when creating PRs.

## baseBranches

By default, Renovate will detect and process only the repository's default branch.
For most projects, this is the expected approach.
Renovate also allows users to explicitly configure `baseBranches`, e.g. for use cases such as:

- You wish Renovate to process only a non-default branch, e.g. `dev`: `"baseBranches": ["dev"]`
- You have multiple release streams you need Renovate to keep up to date, e.g. in branches `main` and `next`: `"baseBranches": ["main", "next"]`
- You want to update your main branch and consistently named release branches, e.g. `main` and `release/<version>`: `"baseBranches": ["main", "/^release\\/.*/"]`

It's possible to add this setting into the `renovate.json` file as part of the "Configure Renovate" onboarding PR.
If so then Renovate will reflect this setting in its description and use package file contents from the custom base branch(es) instead of default.

`baseBranches` supports Regular Expressions that must begin and end with `/`, e.g.:

```json
{
  "baseBranches": ["main", "/^release\\/.*/"]
}
```

You can negate the regex by prefixing it with `!`.
Only use a single negation and do not mix it with other branch names, since all branches are combined with `or`.
With a negation, all branches except those matching the regex will be added to the result:

```json
{
  "baseBranches": ["!/^pre-release\\/.*/"]
}
```

You can also use the special `"$default"` string to denote the repository's default branch, which is useful if you have it in an org preset, e.g.:

```json
{
  "baseBranches": ["$default", "/^release\\/.*/"]
}
```

<!-- prettier-ignore -->
!!! note
    Do _not_ use the `baseBranches` config option when you've set a `forkToken`.
    You may need a `forkToken` when you're using the Forking Renovate app.

## bbUseDefaultReviewers

Configuring this to `true` means that Renovate will detect and apply the default reviewers rules to PRs (Bitbucket only).

## branchConcurrentLimit

By default, Renovate won't enforce any concurrent branch limits.
The `config:recommended` preset that many extend from limits the number of concurrent branches to 10, but in many cases a limit as low as 3 or 5 can be most efficient for a repository.

If you want the same limit for both concurrent branches and concurrent PRs, then set a value for `prConcurrentLimit` and it will be re-used for branch calculations too.
But if you want to allow more concurrent branches than concurrent PRs, you can configure both values (e.g. `branchConcurrentLimit=5` and `prConcurrentLimit=3`).

This limit is enforced on a per-repository basis.

Example config:

```json
{
  "branchConcurrentLimit": 3
}
```

<!-- prettier-ignore -->
!!! warning
    Leaving PRs/branches as unlimited or as a high number increases the time it takes for Renovate to process a repository.
    If you find that Renovate is too slow when rebasing out-of-date branches, decrease the `branchConcurrentLimit`.

If you have too many concurrent branches which rebase themselves each run, Renovate can take a lot of time to rebase.
Solutions:

- Decrease the concurrent branch limit (note: this won't go and delete any existing, so won't have an effect until you either merge or close existing ones manually)
- Remove automerge and/or automatic rebasing (set `rebaseWhen` to `conflicted`). However if you have branch protection saying PRs must be up to date then it's not ideal to remove automatic rebasing

## branchName

<!-- prettier-ignore -->
!!! warning
    We strongly recommended that you avoid configuring this field directly.
    Use at your own risk.

If you truly need to configure this then it probably means either:

- You are hopefully mistaken, and there's a better approach you should use, so open a new "config help" discussion at the [Renovate discussions tab](https://github.com/renovatebot/renovate/discussions) or
- You have a use case we didn't expect, please open a discussion to see if we want to get a feature request from you

## branchNameStrict

If `true`, Renovate removes special characters when slugifying the branch name:

- all special characters are removed
- only alphabetic characters are allowed
- hyphens `-` are used to separate sections

The default `false` behavior will mean that special characters like `.` may end up in the branch name.

## branchPrefix

You can modify this field if you want to change the prefix used.
For example if you want branches to be like `deps/eslint-4.x` instead of `renovate/eslint-4.x` then you configure `branchPrefix` = `deps/`.
Or if you wish to avoid forward slashes in branch names then you could use `renovate_` instead, for example.

`branchPrefix` must be configured at the root of the configuration (e.g. not within any package rule) and is not allowed to use template values.
e.g. instead of `renovate/{{parentDir}}-`, configure the template part in `additionalBranchPrefix`, like `"additionalBranchPrefix": "{{parentDir}}-"`.

<!-- prettier-ignore -->
!!! note
    This setting does not change the default _onboarding_ branch name, i.e. `renovate/configure`.
    If you wish to change that too, you need to also configure the field `onboardingBranch` in your global bot config.

## branchPrefixOld

Renovate uses branch names as part of its checks to see if an update PR was created previously, and already merged or ignored.
If you change `branchPrefix`, then no previously closed PRs will match, which could lead to Renovate recreating PRs in such cases.
Instead, set the old `branchPrefix` value as `branchPrefixOld` to allow Renovate to look for those branches too, and avoid this happening.

## branchTopic

This field is combined with `branchPrefix` and `additionalBranchPrefix` to form the full `branchName`. `branchName` uniqueness is important for dependency update grouping or non-grouping so be cautious about ever editing this field manually.
This is an advance field and it's recommend you seek a config review before applying it.

## bumpVersion

Currently this setting supports `helmv3`, `npm`, `nuget`, `maven` and `sbt` only, so raise a feature request if you have a use for it with other package managers.
Its purpose is if you want Renovate to update the `version` field within your package file any time it updates dependencies within.
Usually this is for automatic release purposes, so that you don't need to add another step after Renovate before you can release a new version.

Configure this value to `"prerelease"`, `"patch"`, `"minor"` or `"major"` to have Renovate update the version in your edited package file.
e.g. if you wish Renovate to always increase the target `package.json` version with a patch update, configure this to `"patch"`.

For `npm` only you can also configure this field to `"mirror:x"` where `x` is the name of a package in the `package.json`.
Doing so means that the `package.json` `version` field will mirror whatever the version is that `x` depended on.
Make sure that version is a pinned version of course, as otherwise it won't be valid.

For `sbt` note that Renovate will update the version string only for packages that have the version string in their project's `built.sbt` file.

## cloneSubmodules

Enabling this option will mean that any detected Git submodules will be cloned at time of repository clone.

Important: private submodules aren't supported by Renovate, unless the underlying `ssh` layer already has the correct permissions.

## commitBody

Configure this if you wish Renovate to add a commit body, otherwise Renovate uses a regular single-line commit.

For example, To add `[skip ci]` to every commit you could configure:

```json
{
  "commitBody": "[skip ci]"
}
```

Another example would be if you want to configure a DCO signoff to each commit.

If you want Renovate to signoff its commits, add the [`:gitSignOff` preset](https://docs.renovatebot.com/presets-default/#gitsignoff) to your `extends` array:

```json
{
  "extends": [":gitSignOff"]
}
```

## commitBodyTable

## commitMessage

<!-- prettier-ignore -->
!!! warning
    We deprecated editing the `commitMessage` directly, and we recommend you stop using this config option.
    Instead use config options like `commitMessageAction`, `commitMessageExtra`, and so on, to create the commit message you want.

## commitMessageAction

This is used to alter `commitMessage` and `prTitle` without needing to copy/paste the whole string.
Actions may be like `Update`, `Pin`, `Roll back`, `Refresh`, etc.
Check out the default value for `commitMessage` to understand how this field is used.

## commitMessageExtra

This is used to alter `commitMessage` and `prTitle` without needing to copy/paste the whole string.
The "extra" is usually an identifier of the new version, e.g. "to v1.3.2" or "to tag 9.2".

## commitMessageLowerCase

With `semanticCommits` pr- and commit-titles will by default (`"auto"`) be converted to all-lowercase.
Set this to `"never"` to leave the titles untouched, allowing uppercase characters in semantic commit titles.

## commitMessagePrefix

This is used to alter `commitMessage` and `prTitle` without needing to copy/paste the whole string.
The "prefix" is usually an automatically applied semantic commit prefix, but it can also be statically configured.

## commitMessageSuffix

This is used to add a suffix to commit messages.
Usually left empty except for internal use (multiple base branches, and vulnerability alerts).

## commitMessageTopic

You can use `commitMessageTopic` to change the `commitMessage` and `prTitle` without copy/pasting the whole string.
The "topic" usually refers to the dependency being updated, for example: `"dependency react"`.

We recommend you use `matchManagers` and `commitMessageTopic` in a `packageRules` array to set the commit message topic, like this:

```json
{
  "packageRules": [
    {
      "matchManagers": ["github-actions"],
      "commitMessageTopic": "{{depName}}"
    }
  ]
}
```

## composerIgnorePlatformReqs

By default, Renovate will ignore Composer platform requirements as the PHP platform used by Renovate most probably won't match the required PHP environment of your project as configured in your `composer.json` file.

Composer `2.2` and up will be run with `--ignore-platform-req='ext-*' --ignore-platform-req='lib-*'`, which ignores extension and library platform requirements but not the PHP version itself and should work in most cases.

Older Composer versions will be run with `--ignore-platform-reqs`, which means that all platform constraints (including the PHP version) will be ignored by default.
This can result in updated dependencies that are not compatible with your platform.

To customize this behaviour, you can explicitly ignore platform requirements (for example `ext-zip`) by setting them separately in this array.
Each item will be added to the Composer command with `--ignore-platform-req`, resulting in it being ignored during its invocation.
Note that this requires your project to use Composer V2, as V1 doesn't support excluding single platform requirements.
The used PHP version will be guessed automatically from your `composer.json` definition, so `php` should not be added as explicit dependency.

If an empty array is configured, Renovate uses its default behaviour.

Set to `null` (not recommended) to fully omit `--ignore-platform-reqs/--ignore-platform-req` during Composer invocation.
This requires the Renovate image to be fully compatible with your Composer platform requirements in order for the Composer invocation to succeed, otherwise Renovate will fail to create the updated lock file.
The Composer output should inform you about the reasons the update failed.

## confidential

If enabled, all issues created by Renovate are set as confidential, even in a public repository.

<!-- prettier-ignore -->
!!! note
    The Dependency Dashboard issue will also be confidential.
    By default issues created by Renovate are visible to all users.

<!-- prettier-ignore -->
!!! note
    This option is applicable to GitLab only.

## configMigration

If enabled, Renovate raises a pull request when it needs to migrate the Renovate config file.
Renovate only performs `configMigration` on `.json` and `.json5` files.

We're adding new features to Renovate bot often.
Often you can keep using your Renovate config and benefit from the new features right away.
But sometimes you need to update your Renovate configuration.
To help you with this, Renovate will create config migration pull requests, when you enable `configMigration`.

Example:

After we changed the [`baseBranches`](#basebranches) feature, the Renovate configuration migration pull request would make this change:

```diff
{
- "baseBranch": "main"
+ "baseBranches": ["main"]
}
```

<!-- prettier-ignore -->
!!! warning
    The `configMigration` feature writes plain JSON for `.json` files, and JSON5 for `.json5` files.
    Renovate may downgrade JSON5 content to plain JSON.
    When downgrading JSON5 to JSON Renovate may also remove the JSON5 comments.
    This can happen because Renovate wrongly converts JSON5 to JSON, thus removing the comments.

<!-- prettier-ignore -->
!!! note
    When you close a config migration PR, Renovate ignores it forever.
    This also means that Renovate won't create a config migration PR in future.
    If you closed the PR by accident, find the closed PR and re-name the PR title to get a new PR.

## configWarningReuseIssue

Renovate's default behavior is to reuse/reopen a single Config Warning issue in each repository so as to keep the "noise" down.
However for some people this has the downside that the config warning won't be sorted near the top if you view issues by creation date.
Configure this option to `false` if you prefer Renovate to open a new issue whenever there is a config warning.

## constraints

Constraints are used in package managers which use third-party tools to update "artifacts" like lock files or checksum files.
Typically, the constraint is detected automatically by Renovate from files within the repository and there is no need to manually configure it.

Constraints are also used to manually restrict which _datasource_ versions are possible to upgrade to based on their language support.
For now this datasource constraint feature only supports `python`, other compatibility restrictions will be added in the future.

```json
{
  "constraints": {
    "python": "2.7"
  }
}
```

If you need to _override_ constraints that Renovate detects from the repository, wrap it in the `force` object like so:

```json
{
  "force": {
    "constraints": {
      "node": "< 15.0.0"
    }
  }
}
```

<!-- prettier-ignore -->
!!! note
    Make sure not to mix this up with the term `compatibility`, which Renovate uses in the context of version releases, e.g. if a Docker image is `node:12.16.0-alpine` then the `-alpine` suffix represents `compatibility`.

## constraintsFiltering

This option controls whether Renovate filters new releases based on configured or detected `constraints`.
Renovate supports two options:

- `none`: No release filtering (all releases allowed)
- `strict`: If the release's constraints match the package file constraints, then it's included

More advanced filtering options may come in future.

There must be a `constraints` object in your Renovate config, or constraints detected from package files, for this to work.
This feature is limited to `packagist`, `npm`, and `pypi` datasources.

<!-- prettier-ignore -->
!!! warning
    Enabling this feature may result in many package updates being filtered out silently.
    See below for a description of how it works.

When `constraintsFiltering=strict`, the following logic applies:

- Are there `constraints` for this repository, either detected from source or from config?
- Does this package's release declare constraints of its own (e.g. `engines` in Node.js)?
- If so, filter out this release unless the repository constraint is a _subset_ of the release constraint

Here are some examples:

| Your repo engines.node   | Dependency release engines.node | Result   |
| ------------------------ | ------------------------------- | -------- |
| `18`                     | `16 \|\| 18`                    | allowed  |
| `^18.10.0`               | `>=18`                          | allowed  |
| `^16.10.0 \|\| >=18.0.0` | `>= 16.0.0`                     | allowed  |
| `>=16`                   | `16 \|\| 18`                    | filtered |
| `16`                     | `^16.10.0`                      | filtered |

When using with `npm`, we recommend you:

- Use `constraintsFiltering` on `dependencies`, not `devDependencies` (usually you do not need to be strict about development dependencies)
- Do _not_ enable `rollbackPrs` at the same time (otherwise your _current_ version may be rolled back if it's incompatible)

## defaultRegistryUrls

Override a datasource's default registries with this config option.
The datasources's `customRegistrySupport` value must be `true` for the config option to work.

Default registries are only used when both:

- The manager did not extract any `registryUrls` values, and
- No `registryUrls` values have been applied via config, such as `packageRules`

Think of `defaultRegistryUrls` as a way to specify the "fallback" registries for a datasource, for use when no `registryUrls` are extracted or configured.
Compare that to `registryUrls`, which are a way to _override_ registries.

## dependencyDashboard

Starting from version `v26.0.0` the "Dependency Dashboard" is enabled by default as part of the commonly-used `config:recommended` preset.

To disable the Dependency Dashboard, add the preset `:disableDependencyDashboard` or set `dependencyDashboard` to `false`.

```json
{
  "extends": ["config:recommended", ":disableDependencyDashboard"]
}
```

Configuring `dependencyDashboard` to `true` will lead to the creation of a "Dependency Dashboard" issue within the repository.
This issue has a list of all PRs pending, open, closed (unmerged) or in error.
The goal of this issue is to give visibility into all updates that Renovate is managing.

Examples of what having a Dependency Dashboard will allow you to do:

- View all PRs in one place, rather than having to filter PRs by author
- Rebase/retry multiple PRs without having to open each individually
- Override any rate limiting (e.g. concurrent PRs) or scheduling to force Renovate to create a PR that would otherwise be suppressed
- Recreate an unmerged PR (e.g. for a major update that you postponed by closing the original PR)

<!-- prettier-ignore -->
!!! tip
    Enabling the Dependency Dashboard by itself does _not_ change the "control flow" of Renovate.
    Renovate still creates and manages PRs, and still follows your schedules and rate limits.
    The Dependency Dashboard gives you extra visibility and control over your updates.

## dependencyDashboardApproval

This feature allows you to use Renovate's Dependency Dashboard to force approval of updates before they are created.

By setting `dependencyDashboardApproval` to `true` in config (including within `packageRules`), you can tell Renovate to wait for your approval from the Dependency Dashboard before creating a branch/PR.
You can approve a pending PR by selecting the checkbox in the Dependency Dashboard issue.

<!-- prettier-ignore -->
!!! tip
    When you set `dependencyDashboardApproval` to `true` the Dependency Dashboard issue will be created automatically, you do not need to turn on `dependencyDashboard` explicitly.

You can configure Renovate to wait for approval for:

- all package upgrades
- major, minor, patch level upgrades
- specific package upgrades
- upgrades coming from specific package managers

If you want to approve _all_ upgrades, set `dependencyDashboardApproval` to `true`:

```json
{
  "dependencyDashboardApproval": true
}
```

If you want to require approval for _major_ updates, set `dependencyDashboardApproval` to `true` within a `major` object:

```json
{
  "major": {
    "dependencyDashboardApproval": true
  }
}
```

If you want to approve _specific_ packages, set `dependencyDashboardApproval` to `true` within a `packageRules` entry where you have defined a specific package or pattern.

```json
{
  "packageRules": [
    {
      "matchPackagePatterns": ["^@package-name"],
      "dependencyDashboardApproval": true
    }
  ]
}
```

## dependencyDashboardAutoclose

You can configure this to `true` if you prefer Renovate to close an existing Dependency Dashboard whenever there are no outstanding PRs left.

## dependencyDashboardFooter

## dependencyDashboardHeader

## dependencyDashboardLabels

The labels only get updated when the Dependency Dashboard issue updates its content and/or title.
It is pointless to edit the labels, as Renovate bot restores the labels on each run.

## dependencyDashboardOSVVulnerabilitySummary

Use this option to control if the Dependency Dashboard lists the OSV-sourced CVEs for your repository.
You can choose from:

- `none` (default) do not list any CVEs
- `unresolved` list CVEs that have no fixes
- `all` list all CVEs

This feature is independent of the `osvVulnerabilityAlerts` option.

The source of these CVEs is [OSV.dev](https://osv.dev/).

## dependencyDashboardTitle

Configure this option if you prefer a different title for the Dependency Dashboard.

## description

The description field can be used inside any configuration object to add a human-readable description of the object's config purpose.
Descriptions fields embedded within presets are also collated as part of the onboarding description.

## digest

Add to this object if you wish to define rules that apply only to PRs that update digests.

## draftPR

If you want the PRs created by Renovate to be considered as drafts rather than normal PRs, you could add this property to your `renovate.json`:

```json
{
  "draftPR": true
}
```

This option is evaluated at PR/MR creation time.

<!-- prettier-ignore -->
!!! note
    Forgejo, Gitea and GitLab implement draft status by checking if the PR's title starts with certain strings.
    This means that `draftPR` on Forgejo, Gitea and GitLab are incompatible with the legacy method of triggering Renovate to rebase a PR by renaming the PR to start with `rebase!`.

## enabled

The most common use of `enabled` is if you want to turn Renovate's functionality off, for some reason.

For example, if you wanted to disable Renovate completely on a repository, you could make this your `renovate.json`:

```json
{
  "enabled": false
}
```

To disable Renovate for all `eslint` packages, you can configure a package rule like:

```json
{
  "packageRules": [
    {
      "matchPackagePatterns": ["^eslint"],
      "enabled": false
    }
  ]
}
```

To disable Renovate for npm `devDependencies` but keep it for `dependencies` you could configure:

```json
{
  "packageRules": [
    {
      "matchManagers": ["npm"],
      "matchDepTypes": ["devDependencies"],
      "enabled": false
    }
  ]
}
```

## enabledManagers

This is a way to allow only certain package managers and implicitly disable all others.

Example:

```json
{
  "enabledManagers": ["dockerfile", "npm"]
}
```

For the full list of available managers, see the [Supported Managers](https://docs.renovatebot.com/modules/manager/#supported-managers) documentation.

## encrypted

Before you put any secrets in your repository configuration, encrypt the secrets.
You can encrypt secrets using either a HTML page, or the CLI.

To encrypt secrets for the hosted Mend Renovate app for github.com with a HTML page, go to [app.renovatebot.com/encrypt](https://app.renovatebot.com/encrypt) and complete the form.
If you're self-hosting Renovate, you may download and edit the form, to use your own PGP public key.

You can also encrypt secrets from the CLI, using the `curl`, `echo`, `jq`, `gpg`, `grep` and `tr` CLI programs.
Here is an example:

```
curl https://app.renovatebot.com/renovate.pgp --output renovate.pgp
echo -n '{"o":"your-organization", "r":"your-repository (optional)", "v":"your-secret-value"}' | jq . -c | gpg --encrypt -a --recipient-file renovate.pgp | grep -v '^----' | tr -d '\n'
```

The above script uses:

- `curl` to download the Mend Renovate hosted app's public key
- `echo` to echo a JSON object into `jq`
- `jq` to validate the JSON and then compact it
- `gpg` to encrypt the contents
- `grep` and `tr` to extract the encrypted payload which we will use

The `jq` step is optional, you can leave it out if you wish.
Its primary value is validating that the string you echo to `gpg` is valid JSON, and compact.

<!-- prettier-ignore -->
!!! note
    Encrypted secrets must have at least an org/group scope, and optionally a repository scope.
    This means that Renovate will check if a secret's scope matches the current repository before applying it, and warn/discard if there is a mismatch.

Encrypted secrets usually have a single organization.
But you may encrypt a secret with more than one organization, for example: `org1,org2`.
This way the secret can be used in both the `org1` and `org2` organizations.

For more information on how to use secrets for private packages, read [Private package support](./getting-started/private-packages.md).

## excludeCommitPaths

Be careful you know what you're doing with this option.
The initial intended use is to allow the user to exclude certain dependencies from being added/removed/modified when "vendoring" dependencies.
Example:

```json
{
  "excludeCommitPaths": ["vendor/golang.org/x/text/**"]
}
```

The above would mean Renovate would not include files matching the above glob pattern in the commit, even if it thinks they should be updated.

## extends

See [shareable config presets](./config-presets.md) for details.
Learn how to use presets by reading the [Key concepts, Presets](./key-concepts/presets.md#how-to-use-presets) page.

## extractVersion

Only use this config option when the raw version strings from the datasource do not match the expected format that you need in your package file.
You must define a "named capture group" called `version` like in the examples below.

For example, to extract only the major.minor precision from a GitHub release, the following would work:

```json
{
  "packageRules": [
    {
      "matchPackageNames": ["foo"],
      "extractVersion": "^(?<version>v\\d+\\.\\d+)"
    }
  ]
}
```

The above will change a raw version of `v1.31.5` to `v1.31`, for example.

Alternatively, to strip a `release-` prefix:

```json
{
  "packageRules": [
    {
      "matchPackageNames": ["bar"],
      "extractVersion": "^release-(?<version>.*)$"
    }
  ]
}
```

The above will change a raw version of `release-2.0.0` to `2.0.0`, for example.
A similar one could strip leading `v` prefixes:

```json
{
  "packageRules": [
    {
      "matchPackageNames": ["baz"],
      "extractVersion": "^v(?<version>.*)$"
    }
  ]
}
```

## fetchReleaseNotes

Use this config option to configure release notes fetching.
The available options are:

- `off` - disable release notes fetching
- `branch` - fetch release notes while creating/updating branch
- `pr`(default) - fetches release notes while creating/updating pull-request

It is not recommended to set fetchReleaseNotes=branch unless you are embedding release notes in commit information, because it results in a performance decrease.

Renovate can fetch release notes when they are hosted on one of these platforms:

- GitHub (.com and Enterprise Server)
- GitLab (.com and CE/EE)

If you are running on any platform except github.com, you need to [configure a Personal Access Token](./getting-started/running.md#githubcom-token-for-release-notes) to allow Renovate to fetch release notes from github.com.

<!-- prettier-ignore -->
!!! note
    Renovate can only show release notes from some platforms and some package managers.
    We're planning improvements so that Renovate can show more release notes.
    Read [issue 14138 on GitHub](https://github.com/renovatebot/renovate/issues/14138) to get an overview of the planned work.

## fileMatch

`fileMatch` is used by Renovate to know which files in a repository to parse and extract.
`fileMatch` patterns in the user config are added to the default values and do not replace them.
The default `fileMatch` patterns cannot be removed, so if you need to include or exclude specific paths then use the `ignorePaths` or `includePaths` configuration options.

Some `fileMatch` patterns are short, like Renovate's default Go Modules `fileMatch` for example.
Here Renovate looks for _any_ `go.mod` file.
In this case you can probably keep using that default `fileMatch`.

At other times, the possible files is too vague for Renovate to have any default.
For default, Kubernetes manifests can exist in any `*.yaml` file and we don't want Renovate to parse every single YAML file in every repository just in case some of them have a Kubernetes manifest, so Renovate's default `fileMatch` for manager `kubernetes` is actually empty (`[]`) and needs the user to tell Renovate what directories/files to look in.

Finally, there are cases where Renovate's default `fileMatch` is good, but you may be using file patterns that a bot couldn't possibly guess about.
For example, Renovate's default `fileMatch` for `Dockerfile` is `['(^|/|\\.)([Dd]ocker|[Cc]ontainer)file$', '(^|/)([Dd]ocker|[Cc]ontainer)file[^/]*$']`.
This will catch files like `backend/Dockerfile`, `prefix.Dockerfile` or `Dockerfile-suffix`, but it will miss files like `ACTUALLY_A_DOCKERFILE.template`.
Because `fileMatch` is mergeable, you don't need to duplicate the defaults and could add the missing file like this:

```json
{
  "dockerfile": {
    "fileMatch": ["^ACTUALLY_A_DOCKERFILE\\.template$"]
  }
}
```

If you configure `fileMatch` then it must be within a manager object (e.g. `dockerfile` in the above example).
The full list of supported managers can be found [here](https://docs.renovatebot.com/modules/manager/).

## filterUnavailableUsers

When this option is enabled PRs are not assigned to users that are unavailable.
This option only works on platforms that support the concept of user availability.
For now, you can only use this option on the GitLab platform.

## followTag

For `followTag` to work, the datasource must support distribution streams or tags, like for example npm does.

The main usecase is to follow a pre-release tag of a dependency, say TypeScripts's `"insiders"` build:

```json
{
  "packageRules": [
    {
      "matchPackageNames": ["typescript"],
      "followTag": "insiders"
    }
  ]
}
```

If you've set a `followTag` then Renovate skips its normal major/minor/patch upgrade logic and stable/unstable consistency logic, and instead keeps your dependency version synced _strictly_ to the version in the tag.

Renovate follows tags _strictly_, this can cause problems when a tagged stream is no longer maintained.
For example: you're following the `next` tag, but later the stream you actually want is called `stable` instead.
If `next` is no longer getting updates, you must switch your `followTag` to `stable` to get updates again.

## forkModeDisallowMaintainerEdits

Use `forkModeDisallowMaintainerEdits` to disallow maintainers from editing Renovate's pull requests when in fork mode.

If GitHub pull requests are created from a [fork repository](https://docs.github.com/en/get-started/quickstart/fork-a-repo), the PR author can decide to allow upstream repository to modify the PR directly.

Allowing maintainers to edit pull requests directly is helpful when Renovate pull requests require additional changes.
The reviewer can simply push to the pull request without having to create a new PR. [More details here](https://docs.github.com/en/pull-requests/collaborating-with-pull-requests/working-with-forks/allowing-changes-to-a-pull-request-branch-created-from-a-fork).

You may decide to disallow edits to Renovate pull requests in order to workaround issues in Renovate where modified fork branches are not deleted properly: [See this issue](https://github.com/renovatebot/renovate/issues/16657).
If this option is enabled, reviewers will need to create a new PR if additional changes are needed.

<!-- prettier-ignore -->
!!! note
    This option is only relevant if you set `forkToken`.

## forkProcessing

By default, Renovate skips any forked repositories when in `autodiscover` mode.
It even skips a forked repository that has a Renovate configuration file, because Renovate doesn't know if that file was added by the forked repository.

**Process a fork in `autodiscover` mode`**

If you want Renovate to run on a forked repository when in `autodiscover` mode then:

- Ensure a `renovate.json` config exists with `"forkProcessing": "enabled"` in your repository,
- Or run the CLI command with `--fork-processing=enabled`

**Process a fork in other modes**

If you're running Renovate in some other mode, for example when giving a list of repositories to Renovate, but want to skip forked repositories: set `"forkProcessing": "disabled"` in your _global_ config.

**When using the hosted GitHub Mend Renovate app**

The behavior of `forkProcessing` depends on how you allow Renovate to run on your account.

**Renovate runs on all repositories**

If you allow Renovate to run on all your repositories, `forkProcessing` will be `"disabled"`.
To run Renovate on a fork: add `"forkProcessing": "enabled"` to the forked repository's `renovate.json` file.

**Renovate runs on selected repositories**

If you allow Renovate to run on "Selected" repositories, `forkProcessing` will be `"enabled"` for each "Selected" repository.

**Allowed filenames**

Only the `onboardingConfigFileName` (which defaults to `renovate.json`) is supported for `forkProcessing`.
You can't use other filenames because Renovate only checks the default filename when using the Git-hosting platform's API.

## gitAuthor

You can customize the Git author that's used whenever Renovate creates a commit.
The `gitAuthor` option accepts a RFC5322-compliant string.

<!-- prettier-ignore -->
!!! danger
    We strongly recommend that the Git author email you use is unique to Renovate.
    Otherwise, if another bot or human shares the same email and pushes to one of Renovate's branches then Renovate will mistake the branch as unmodified and potentially force push over the changes.

## gitIgnoredAuthors

Specify commit authors ignored by Renovate.

By default, Renovate will treat any PR as modified if another Git author has added to the branch.
When a PR is considered modified, Renovate won't perform any further commits such as if it's conflicted or needs a version update.
If you have other bots which commit on top of Renovate PRs, and don't want Renovate to treat these PRs as modified, then add the other Git author(s) to `gitIgnoredAuthors`.

Example:

```json
{
  "gitIgnoredAuthors": ["some-bot@example.org"]
}
```

## gitLabIgnoreApprovals

Ignore the default project level approval(s), so that Renovate bot can automerge its merge requests, without needing approval(s).
Under the hood, it creates a MR-level approval rule where `approvals_required` is set to `0`.
This option works only when `automerge=true`, `automergeType=pr` or `automergeType=branch`, and `platformAutomerge=true`.
Also, approval rules overriding should not be [prevented in GitLab settings](https://docs.gitlab.com/ee/user/project/merge_requests/approvals/settings.html#prevent-editing-approval-rules-in-merge-requests).

## goGetDirs

By default, Renovate will run `go get -d -t ./...` to update the `go.sum`.
If you need to modify this path, for example in order to ignore directories, you can override the default `./...` value using this option:

```json
{
  "goGetDirs": ["./some-project/", "./tools/..."]
}
```

## group

The default configuration for groups are essentially internal to Renovate and you normally shouldn't need to modify them.
But you may _add_ settings to any group by defining your own `group` configuration object.

## groupName

There are multiple cases where it can be useful to group multiple upgrades together.
Internally Renovate uses this for branches such as "Pin Dependencies", "Lock File Maintenance", etc.
Another example used previously is to group together all related `eslint` packages, or perhaps `angular` or `babel`.
To enable grouping, you configure the `groupName` field to something non-null.

The `groupName` field allows free text and does not have any semantic interpretation by Renovate.
All updates sharing the same `groupName` will be placed into the same branch/PR.
For example, to group all non-major devDependencies updates together into a single PR:

```json
{
  "packageRules": [
    {
      "matchDepTypes": ["devDependencies"],
      "matchUpdateTypes": ["patch", "minor"],
      "groupName": "devDependencies (non-major)"
    }
  ]
}
```

## groupSlug

By default, Renovate will "slugify" the groupName to determine the branch name.
For example if you named your group "devDependencies (non-major)" then the branchName would be `renovate/devdependencies-non-major`.
If you wished to override this then you could configure like this:

```json
{
  "packageRules": [
    {
      "matchDepTypes": ["devDependencies"],
      "matchUpdateTypes": ["patch", "minor"],
      "groupName": "devDependencies (non-major)",
      "groupSlug": "dev-dependencies"
    }
  ]
}
```

As a result of the above, the branchName would be `renovate/dev-dependencies` instead.

<!-- prettier-ignore -->
!!! note
    You shouldn't usually need to configure this unless you really care about your branch names.

## hashedBranchLength

Some code hosting systems have restrictions on the branch name lengths, this option lets you get around these restrictions.
You can set the `hashedBranchLength` option to a number of characters that works for your system and then Renovate will generate branch names with the correct length by hashing `additionalBranchPrefix` and `branchTopic`, and then truncating the hash so that the full branch name (including `branchPrefix`) has the right number of characters.

Example: If you have set `branchPrefix: "deps-"` and `hashedBranchLength: 12` it will result in a branch name like `deps-5bf36ec` instead of the traditional pretty branch name like `deps-react-17.x`.

## hostRules

The primary purpose of `hostRules` is to configure credentials for host authentication.
You tell Renovate how to match against the host you need authenticated, and then you also tell it which credentials to use.

The lookup keys for `hostRules` are: `hostType` and `matchHost`, both of which are optional.

Supported credential fields are `token`, `username`, `password`, `timeout`, `enabled` and `insecureRegistry`.

Example for configuring `docker` auth:

```json
{
  "hostRules": [
    {
      "matchHost": "docker.io",
      "username": "<some-username>",
      "password": "<some-password>"
    }
  ]
}
```

If multiple `hostRules` match a request, then they will be applied in the following order/priority:

1. rules with only `hostType` specified
1. rules with only `matchHost` specified (sorted by `matchHost` length if multiple match)
1. rules with both `matchHost` and `hostType` specified (sorted by `matchHost` length if multiple match)

To disable requests to a particular host, you can configure a rule like:

```json
{
  "hostRules": [
    {
      "matchHost": "registry.npmjs.org",
      "enabled": false
    }
  ]
}
```

A preset alternative to the above is:

```json
{
  "extends": [":disableHost(registry.npmjs.org)"]
}
```

To match specific ports you have to add a protocol to `matchHost`:

```json
{
  "hostRules": [
    {
      "matchHost": "https://domain.com:9118",
      "enabled": false
    }
  ]
}
```

<!-- prettier-ignore -->
!!! warning
    Using `matchHost` without a protocol behaves the same as if you had set no `matchHost` configuration.

<!-- prettier-ignore -->
!!! note
    Disabling a host is only 100% effective if added to self-hosted config.
    Renovate currently still checks its _cache_ for results first before trying to connect, so if a public host is blocked in your repository config (e.g. `renovate.json`) then it's possible you may get cached _results_ from that host if another repository using the same bot has successfully queried for the same dependency recently.

### abortIgnoreStatusCodes

This field can be used to configure status codes that Renovate ignores and passes through when `abortOnError` is set to `true`.
For example to also skip 404 responses then configure the following:

```json
{
  "hostRules": [
    {
      "abortOnError": true,
      "abortIgnoreStatusCodes": [404]
    }
  ]
}
```

<!-- prettier-ignore -->
!!! tip
    This field is _not_ mergeable, so the last-applied host rule takes precedence.

### abortOnError

Use this field to configure Renovate to abort runs for custom hosts.
By default, Renovate will only abort for known public hosts, which has the downside that transient errors for other hosts can cause autoclosing of PRs.

To abort Renovate runs for http failures from _any_ host:

```json
{
  "hostRules": [
    {
      "abortOnError": true
    }
  ]
}
```

To abort Renovate runs for any `docker` datasource failures:

```json
{
  "hostRules": [
    {
      "hostType": "docker",
      "abortOnError": true
    }
  ]
}
```

To abort Renovate for errors for a specific `docker` host:

```json
{
  "hostRules": [
    {
      "matchHost": "docker.company.com",
      "abortOnError": true
    }
  ]
}
```

When this field is enabled, Renovate will abort its run if it encounters either (a) any low-level http error (e.g. `ETIMEDOUT`) or (b) gets a response _not_ matching any of the configured `abortIgnoreStatusCodes` (e.g. `500 Internal Error`);

### authType

You may use the `authType` option to create a custom HTTP `authorization` header.
For `authType` to work, you must also set your own `token`.

Do not set `authType=Bearer`: it's the default setting for Renovate anyway.
Do not set a username or password when you're using `authType`, as `authType` doesn't use usernames or passwords.

An example for npm basic auth with token:

```json
{
  "hostRules": [
    {
      "matchHost": "npm.custom.org",
      "token": "<some-token>",
      "authType": "Basic"
    }
  ]
}
```

This will generate the following header: `authorization: Basic <some-token>`.

To use a bare token in the authorization header (required by e.g. Hex) - use the `authType` "Token-Only":

```json
{
  "hostRules": [
    {
      "matchHost": "https://hex.pm/api/repos/private_repo/",
      "token": "<some-token>",
      "authType": "Token-Only"
    }
  ]
}
```

This will generate the header `authorization: <some-token>`.

### concurrentRequestLimit

Usually the default setting is fine, but you can use `concurrentRequestLimit` to limit the number of concurrent outstanding requests.
You only need to adjust this setting if a datasource is rate limiting Renovate or has problems with the load.
The limit will be set for any host it applies to.

Example config:

```json
{
  "hostRules": [
    {
      "matchHost": "api.github.com",
      "concurrentRequestLimit": 2
    }
  ]
}
```

Use an exact host for `matchHost` and not a domain (e.g. `api.github.com` as shown above and not `github.com`).
Do not combine with `hostType` in the same rule or it won't work.

### maxRequestsPerSecond

In addition to `concurrentRequestLimit`, you can limit the maximum number of requests that can be made per one second.
It can be used to set minimal delay between two requests to the same host.
Fractional values are allowed, e.g. `0.25` means 1 request per 4 seconds.
Default value `0` means no limit.

Example config:

```json
{
  "hostRules": [
    {
      "matchHost": "api.github.com",
      "maxRequestsPerSecond": 2
    }
  ]
}
```

### dnsCache

Enable got [dnsCache](https://github.com/sindresorhus/got/blob/v11.5.2/readme.md#dnsCache) support.
It uses `QuickLRU` with a `maxSize` of `1000`.

### enableHttp2

Enable got [http2](https://github.com/sindresorhus/got/blob/v11.5.2/readme.md#http2) support.

### hostType

`hostType` is another way to filter rules and can be either a platform such as `github` and `bitbucket-server`, or it can be a datasource such as `docker` and `rubygems`.
You usually don't need to configure it in a host rule if you have already configured `matchHost` and only one host type is in use for those, as is usually the case.
`hostType` can help for cases like an enterprise registry that serves multiple package types and has different authentication for each, although it's often the case that multiple `matchHost` rules could achieve the same thing.

### insecureRegistry

Enable this option to allow Renovate to connect to an [insecure Docker registry](https://docs.docker.com/registry/insecure/) that is http only.
This is insecure and is not recommended.

Example:

```json
{
  "hostRules": [
    {
      "matchHost": "reg.insecure.com",
      "insecureRegistry": true
    }
  ]
}
```

### keepalive

If enabled, this allows a single TCP connection to remain open for multiple HTTP(S) requests/responses.

### artifactAuth

You may use this field whenever it is needed to only enable authentication for a specific set of managers.

For example, using this option could be used whenever authentication using Git for private composer packages is already being handled through the use of SSH keys, which results in no need for also setting up authentication using tokens.

```json
{
  "hostRules": [
    {
      "hostType": "gitlab",
      "matchHost": "gitlab.myorg.com",
      "token": "abc123",
      "artifactAuth": ["composer"]
    }
  ]
}
```

Supported artifactAuth and hostType combinations:

| artifactAuth | hostTypes                                   |
| ------------ | ------------------------------------------- |
| `composer`   | `gitlab`, `packagist`, `github`, `git-tags` |

### matchHost

This can be a base URL (e.g. `https://api.github.com`) or a hostname like `github.com` or `api.github.com`.
If the value starts with `http(s)` then it will only match against URLs which start with the full base URL.
Otherwise, it will be matched by checking if the URL's hostname matches the `matchHost` directly or ends with it.
When checking the end of the hostname, a single dot is prefixed to the value of `matchHost`, if one is not already present, to ensure it can only match against whole domain segments.

The `matchHost` URL must be the same as the `registryUrl` set in `.npmrc`, or you'll get authentication issues when the artifacts are updated when yarn or npm runs.

```json
{
  "hostRules": [
    {
      "matchHost": "https://gitlab.myorg.com/api/v4/packages/npm/",
      "token": "abc123"
    }
  ]
}
```

The above corresponds with an `.npmrc` like the following:

```
registry=https://gitlab.myorg.com/api/v4/packages/npm/
```

<!-- prettier-ignore -->
!!! note
    Values containing a URL path but missing a scheme will be prepended with 'https://' (e.g. `domain.com/path` -> `https://domain.com/path`)

### timeout

Use this figure to adjust the timeout for queries.
The default is 60s, which is quite high.
To adjust it down to 10s for all queries, do this:

```json
{
  "hostRules": [
    {
      "timeout": 10000
    }
  ]
}
```

## ignoreDeprecated

By default, Renovate won't update a dependency version to a deprecated release unless the current version was _itself_ deprecated.
The goal of this is to make sure you don't upgrade from a non-deprecated version to a deprecated one, only because it's higher than the current version.

If for some reason you wish to _force_ deprecated updates with Renovate, you can configure `ignoreDeprecated` to `false`, which we do not recommend for most situations.

## ignoreDeps

The `ignoreDeps` configuration field allows you to define a list of dependency names to be ignored by Renovate.
Currently it supports only "exact match" dependency names and not any patterns. e.g. to ignore both `eslint` and `eslint-config-base` you would add this to your config:

```json
{
  "ignoreDeps": ["eslint", "eslint-config-base"]
}
```

The above is the same as if you wrote this package rule:

```json
{
  "packageRules": [
    {
      "matchPackageNames": ["eslint", "eslint-config-base"],
      "enabled": false
    }
  ]
}
```

## ignorePaths

Renovate will extract dependencies from every file it finds in a repository, unless that file is explicitly ignored.
With this setting you can selectively ignore package files that would normally be "autodiscovered" and updated by Renovate.

For instance if you have a project with an `"examples/"` directory you wish to ignore:

```json
{
  "ignorePaths": ["**/examples/**"]
}
```

Renovate's default ignore is `node_modules` and `bower_components` only.
If you are extending from the popular `config:recommended` preset then it adds ignore patterns for `vendor`, `examples`, `test(s)` and `fixtures` directories too.

## ignorePlugins

Set this to `true` if running plugins causes problems.
Applicable for Composer only for now.

## ignorePrAuthor

This is usually needed if someone needs to migrate bot accounts, including from hosted app to self-hosted.
If `ignorePrAuthor` is configured to true, it means Renovate will fetch the entire list of repository PRs instead of optimizing to fetch only those PRs which it created itself.
You should only want to enable this if you are changing the bot account (e.g. from `@old-bot` to `@new-bot`) and want `@new-bot` to find and update any existing PRs created by `@old-bot`.
It's recommended to revert this setting once that transition period is over and all old PRs are resolved.

## ignorePresets

Use this if you are extending a complex preset but don't want to use every "sub preset" that it includes.
For example, consider this config:

```json
{
  "extends": ["config:recommended"],
  "ignorePresets": [":prHourlyLimit2"]
}
```

It would take the entire `"config:recommended"` preset - which has a lot of sub-presets - but ignore the `":prHourlyLimit2"` rule.

## ignoreReviewers

By default, Renovate does not add assignees or reviewers to PRs which are configured for automerge.
If tests have failed, Renovate then does add them, but only if the assignees and reviewers list is empty.
In the case that a user is automatically added as reviewer (such as Renovate Approve bot) and you want to ignore it for the purpose of this decision, add it to the `ignoreReviewers` list.

```json
{
  "reviewers": ["foo"],
  "ignoreReviewers": ["renovate-approve"]
}
```

## ignoreScripts

Applicable for npm and Composer only for now. Set this to `true` if running scripts causes problems.

## ignoreTests

Currently Renovate's default behavior is to only automerge if every status check has succeeded.

Setting this option to `true` means that Renovate will ignore _all_ status checks.
You can set this if you don't have any status checks but still want Renovate to automerge PRs.
Beware: configuring Renovate to automerge without any tests can lead to broken builds on your base branch, please think again before enabling this!

## ignoreUnstable

By default, Renovate won't update any package versions to unstable versions (e.g. `4.0.0-rc3`) unless the current version has the same `major.minor.patch` and was _already_ unstable (e.g. it was already on `4.0.0-rc2`).
Renovate will also not "jump" unstable versions automatically, e.g. if you are on `4.0.0-rc2` and newer versions `4.0.0` and `4.1.0-alpha.1` exist then Renovate will update you to `4.0.0` only.
If you need to force permanent unstable updates for a package, you can add a package rule setting `ignoreUnstable` to `false`.

Also check out the `followTag` configuration option above if you wish Renovate to keep you pinned to a particular release tag.

## includePaths

If you wish for Renovate to process only select paths in the repository, use `includePaths`.

Alternatively, if you need to _exclude_ certain paths in the repository then consider `ignorePaths` instead.
If you are more interested in including only certain package managers (e.g. `npm`), then consider `enabledManagers` instead.

## internalChecksAsSuccess

By default, internal Renovate checks such as `renovate/stability-days` are not counted towards a branch being "green" or not.
This is primarily to prevent automerge when the only check is a passing Renovate check.

Internal checks will always be counted/considered if they are in pending or failed states.
If there are multiple passing checks for a branch, including non-Renovate ones, then this setting won't make any difference.

Change this setting to `true` if you want to use internal Renovate checks towards a passing branch result.

## internalChecksFilter

This setting determines whether Renovate controls when and how filtering of internal checks are performed, particularly when multiple versions of the same update type are available.
Currently this applies to the `minimumReleaseAge` check only.

- `none`: No filtering will be performed, and the highest release will be used regardless of whether it's pending or not
- `strict`: All pending releases will be filtered. PRs will be skipped unless a non-pending version is available
- `flexible`: Similar to strict, but in the case where all versions are pending then a PR will be created with the highest pending version

The `flexible` mode can result in "flapping" of Pull Requests, for example: a pending PR with version `1.0.3` is first released but then downgraded to `1.0.2` once it passes `minimumReleaseAge`.
We recommend that you use the `strict` mode, and enable the `dependencyDashboard` so that you can see suppressed PRs.

## labels

By default, Renovate won't add any labels to PRs.
If you want Renovate to add labels to PRs it creates then define a `labels` array of one or more label strings.
If you want the same label(s) for every PR then you can configure it at the top level of config.
However you can also fully override them on a per-package basis.

Consider this example:

```json
{
  "labels": ["dependencies"],
  "packageRules": [
    {
      "matchPackagePatterns": ["eslint"],
      "labels": ["linting"]
    }
  ]
}
```

With the above config, every PR raised by Renovate will have the label `dependencies` while PRs containing `eslint`-related packages will instead have the label `linting`.

Renovate only adds labels when it creates the PR, which means:

- If you remove labels which Renovate added, it won't re-apply them
- If you change your config, the new/changed labels are not applied to any open PRs

The `labels` array is non-mergeable, meaning if multiple `packageRules` match then Renovate uses the last value for `labels`.
If you want to add/combine labels, use the `addLabels` config option, which is mergeable.

## lockFileMaintenance

You can use `lockFileMaintenance` to refresh lock files to keep them up-to-date.

When Renovate performs `lockFileMaintenance` it deletes the lock file and runs the relevant package manager.
That package manager creates a new lock file, where all dependency versions are updated to the latest version.
Renovate then commits that lock file to the update branch and creates the lock file update PR.

Supported lock files:

- `.terraform.lock.hcl`
- `Cargo.lock`
- `Chart.lock`
- `composer.lock`
- `flake.lock`
- `Gemfile.lock`
- `gradle.lockfile`
- `jsonnetfile.lock.json`
- `package-lock.json`
- `packages.lock.json`
- `pdm.lock`
- `Pipfile.lock`
- `pnpm-lock.yaml`
- `poetry.lock`
- `pubspec.lock`
- `pyproject.toml`
- `requirements.txt`
- `yarn.lock`

Support for new lock files may be added via feature request.

By default, `lockFileMaintenance` is disabled.
To enable `lockFileMaintenance` add this to your configuration:

```json
{
  "lockFileMaintenance": { "enabled": true }
}
```

To reduce "noise" in the repository, Renovate performs `lockFileMaintenance` `"before 4am on monday"`, i.e. to achieve once-per-week semantics.
Depending on its running schedule, Renovate may run a few times within that time window - even possibly updating the lock file more than once - but it hopefully leaves enough time for tests to run and automerge to apply, if configured.

## major

Add to this object if you wish to define rules that apply only to major updates.

## minimumReleaseAge

This feature used to be called `stabilityDays`.

If this is set _and_ an update has a release timestamp header, then Renovate will check if the set duration has passed.

Note: Renovate will wait for the set duration to pass for each **separate** version.
Renovate does not wait until the package has seen no releases for x time-duration(`minimumReleaseAge`).
`minimumReleaseAge` is not intended to help with slowing down fast releasing project updates.
If you want to slow down PRs for a specific package, setup a custom schedule for that package.
Read [our selective-scheduling help](./noise-reduction.md#selective-scheduling) to learn how to set the schedule.

If the time since the release is less than the set `minimumReleaseAge` a "pending" status check is added to the branch.
If enough days have passed then the "pending" status is removed, and a "passing" status check is added.

Some datasources don't have a release timestamp, in which case this feature is not compatible.
Other datasources may have a release timestamp, but Renovate does not support it yet, in which case a feature request needs to be implemented.

Maven users: you cannot use `minimumReleaseAge` if a Maven source returns unreliable `last-modified` headers.

<!-- prettier-ignore -->
!!! note
    Configuring this option will add a `renovate/stability-days` option to the status checks.

There are a couple of uses for `minimumReleaseAge`:

<!-- markdownlint-disable MD001 -->

#### Suppress branch/PR creation for X days

If you combine `minimumReleaseAge=3 days` and `internalChecksFilter="strict"` then Renovate will hold back from creating branches until 3 or more days have elapsed since the version was released.
We recommend that you set `dependencyDashboard=true` so you can see these pending PRs.

#### Prevent holding broken npm packages

npm packages less than 72 hours (3 days) old can be unpublished, which could result in a service impact if you have already updated to it.
Set `minimumReleaseAge` to `3 days` for npm packages to prevent relying on a package that can be removed from the registry:

```json
{
  "packageRules": [
    {
      "matchDatasources": ["npm"],
      "minimumReleaseAge": "3 days"
    }
  ]
}
```

#### Await X time duration before Automerging

If you enabled `automerge` _and_ `minimumReleaseAge`, it means that PRs will be created immediately but automerging will be delayed until the time-duration has passed.
This works because Renovate will add a "renovate/stability-days" pending status check to each branch/PR and that pending check will prevent the branch going green to automerge.

<!-- markdownlint-enable MD001 -->

## minor

Add to this object if you wish to define rules that apply only to minor updates.

## npmToken

See [Private npm module support](./getting-started/private-packages.md) for details on how this is used.
Typically you would encrypt it and put it inside the `encrypted` object.

## npmrc

See [Private npm module support](./getting-started/private-packages.md) for details on how this is used.

## npmrcMerge

This option exists to provide flexibility about whether `npmrc` strings in config should override `.npmrc` files in the repo, or be merged with them.
In some situations you need the ability to force override `.npmrc` contents in a repo (`npmrcMerge=false`) while in others you might want to simply supplement the settings already in the `.npmrc` (`npmrcMerge=true`).
A use case for the latter is if you are a Renovate bot admin and wish to provide a default token for `npmjs.org` without removing any other `.npmrc` settings which individual repositories have configured (such as scopes/registries).

If `false` (default), it means that defining `config.npmrc` will result in any `.npmrc` file in the repo being overridden and its values ignored.
If configured to `true`, it means that any `.npmrc` file in the repo will have `config.npmrc` prepended to it before running `npm`.

## osvVulnerabilityAlerts

Renovate integrates with [OSV](https://osv.dev/), an open-source vulnerability database, to check if extracted dependencies have known vulnerabilities.
Set `osvVulnerabilityAlerts` to `true` to get pull requests with vulnerability fixes (once they are available).

You will only get OSV-based vulnerability alerts for _direct_ dependencies.
Renovate only queries the OSV database for dependencies that use one of these datasources:

- [`crate`](https://docs.renovatebot.com/modules/datasource/crate/)
- [`go`](https://docs.renovatebot.com/modules/datasource/go/)
- [`hex`](https://docs.renovatebot.com/modules/datasource/hex/)
- [`maven`](https://docs.renovatebot.com/modules/datasource/maven/)
- [`npm`](https://docs.renovatebot.com/modules/datasource/npm/)
- [`nuget`](https://docs.renovatebot.com/modules/datasource/nuget/)
- [`packagist`](https://docs.renovatebot.com/modules/datasource/packagist/)
- [`pypi`](https://docs.renovatebot.com/modules/datasource/pypi/)
- [`rubygems`](https://docs.renovatebot.com/modules/datasource/rubygems/)

## packageRules

`packageRules` is a powerful feature that lets you apply rules to individual packages or to groups of packages using regex pattern matching.

Here is an example if you want to group together all packages starting with `eslint` into a single branch/PR:

```json
{
  "packageRules": [
    {
      "matchPackagePatterns": ["^eslint"],
      "groupName": "eslint packages"
    }
  ]
}
```

Note how the above uses `matchPackagePatterns` with a regex value.

Here's an example config to limit the "noisy" `aws-sdk` package to weekly updates:

```json
{
  "packageRules": [
    {
      "matchPackageNames": ["aws-sdk"],
      "schedule": ["after 9pm on sunday"]
    }
  ]
}
```

For Maven dependencies, the package name is `<groupId:artefactId>`, e.g. `"matchPackageNames": ["com.thoughtworks.xstream:xstream"]`

Note how the above uses `matchPackageNames` instead of `matchPackagePatterns` because it is an exact match package name.
This is the equivalent of defining `"matchPackagePatterns": ["^aws\-sdk$"]`.
However you can mix together both `matchPackageNames` and `matchPackagePatterns` in the same package rule and the rule will be applied if _either_ match.
Example:

```json
{
  "packageRules": [
    {
      "matchPackageNames": ["neutrino"],
      "matchPackagePatterns": ["^@neutrino/"],
      "groupName": "neutrino monorepo"
    }
  ]
}
```

The above rule will group together the `neutrino` package and any package matching `@neutrino/*`.

File name matches are convenient to use if you wish to apply configuration rules to certain package or lock files using patterns.
For example, if you have an `examples` directory and you want all updates to those examples to use the `chore` prefix instead of `fix`, then you could add this configuration:

```json
{
  "packageRules": [
    {
      "matchFileNames": ["examples/**"],
      "extends": [":semanticCommitTypeAll(chore)"]
    }
  ]
}
```

If you wish to limit Renovate to apply configuration rules to certain files in the root repository directory, you have to use `matchFileNames` with a `minimatch` pattern (which can include an exact file name match).
For example you have multiple `package.json` and want to use `dependencyDashboardApproval` only on the root `package.json`:

```json
{
  "packageRules": [
    {
      "matchFileNames": ["package.json"],
      "dependencyDashboardApproval": true
    }
  ]
}
```

<!-- prettier-ignore -->
!!! tip
    Renovate evaluates all `packageRules` and does not stop after the first match.
    Order your `packageRules` so the least important rules are at the _top_, and the most important rules at the _bottom_.
    This way important rules override settings from earlier rules if needed.

<!-- prettier-ignore -->
!!! warning
    Avoid nesting any `object`-type configuration in a `packageRules` array, such as a `major` or `minor` block.

### allowedVersions

Use this - usually within a packageRule - to limit how far to upgrade a dependency.
For example, if you wish to upgrade to Angular v1.5 but not to `angular` v1.6 or higher, you could define this to be `<= 1.5` or `< 1.6.0`:

```json
{
  "packageRules": [
    {
      "matchPackageNames": ["angular"],
      "allowedVersions": "<=1.5"
    }
  ]
}
```

The valid syntax for this will be calculated at runtime because it depends on the versioning scheme, which is itself dynamic.

This field also supports Regular Expressions if they begin and end with `/`.
For example, the following will enforce that only 3 or 4-part versions are supported, without any prefixes:

```json
{
  "packageRules": [
    {
      "matchPackageNames": ["com.thoughtworks.xstream:xstream"],
      "allowedVersions": "/^[0-9]+\\.[0-9]+\\.[0-9]+(\\.[0-9]+)?$/"
    }
  ]
}
```

This field also supports a special negated regex syntax for ignoring certain versions.
Use the syntax `!/ /` like the following:

```json
{
  "packageRules": [
    {
      "matchPackageNames": ["chalk"],
      "allowedVersions": "!/java$/"
    }
  ]
}
```

### matchDepTypes

Use this field if you want to limit a `packageRule` to certain `depType` values.
Invalid if used outside of a `packageRule`.

### excludeDepNames

### excludeDepPatterns

### excludePackageNames

**Important**: Do not mix this up with the option `ignoreDeps`.
Use `ignoreDeps` instead if all you want to do is have a list of package names for Renovate to ignore.

Use `excludePackageNames` if you want to have one or more exact name matches excluded in your package rule.
See also `matchPackageNames`.

```json
{
  "packageRules": [
    {
      "matchPackagePatterns": ["^eslint"],
      "excludePackageNames": ["eslint-foo"]
    }
  ]
}
```

The above will match all package names starting with `eslint` but exclude the specific package `eslint-foo`.

### excludePackagePatterns

Use this field if you want to have one or more package name patterns excluded in your package rule.
See also `matchPackagePatterns`.

```json
{
  "packageRules": [
    {
      "matchPackagePatterns": ["^eslint"],
      "excludePackagePatterns": ["^eslint-foo"]
    }
  ]
}
```

The above will match all package names starting with `eslint` but exclude ones starting with `eslint-foo`.

### excludePackagePrefixes

Use this field if you want to have one or more package name prefixes excluded in your package rule, without needing to write a regex.
See also `matchPackagePrefixes`.

```json
{
  "packageRules": [
    {
      "matchPackagePrefixes": ["eslint"],
      "excludePackagePrefixes": ["eslint-foo"]
    }
  ]
}
```

The above will match all package names starting with `eslint` but exclude ones starting with `eslint-foo`.

### matchCategories

Use `matchCategories` to restrict rules to a particular language or group.
Matching is done using "any" logic, i.e. "match any of the following categories".
The categories can be found in the [manager documentation](./modules/manager/index.md).

<!-- prettier-ignore -->
!!! note
    Rules with `matchCategories` are only applied _after_ extraction of dependencies.
    If you want to configure which managers are being extracted at all, use `enabledManagers` instead.

```json
{
  "packageRules": [
    {
      "matchCategories": ["python"],
      "addLabels": ["py"]
    }
  ]
}
```

### matchBaseBranches

Use this field to restrict rules to a particular branch. e.g.

```json
{
  "packageRules": [
    {
      "matchBaseBranches": ["main"],
      "excludePackagePatterns": ["^eslint"],
      "enabled": false
    }
  ]
}
```

This field also supports Regular Expressions if they begin and end with `/`. e.g.

```json
{
  "packageRules": [
    {
      "matchBaseBranches": ["/^release/.*/"],
      "excludePackagePatterns": ["^eslint"],
      "enabled": false
    }
  ]
}
```

### matchManagers

Use this field to restrict rules to a particular package manager. e.g.

```json
{
  "packageRules": [
    {
      "matchPackageNames": ["node"],
      "matchManagers": ["dockerfile"],
      "enabled": false
    }
  ]
}
```

For the full list of available managers, see the [Supported Managers](https://docs.renovatebot.com/modules/manager/#supported-managers) documentation.

### matchDatasources

Use this field to restrict rules to a particular datasource. e.g.

```json
{
  "packageRules": [
    {
      "matchDatasources": ["orb"],
      "labels": ["circleci-orb!!"]
    }
  ]
}
```

### matchCurrentValue

This option is matched against the `currentValue` field of a dependency.

`matchCurrentValue` supports Regular Expressions which must begin and end with `/`.
For example, the following enforces that only `1.*` versions will be used:

```json
{
  "packageRules": [
    {
      "matchPackagePatterns": ["io.github.resilience4j"],
      "matchCurrentValue": "/^1\\./"
    }
  ]
}
```

This field also supports a special negated regex syntax to ignore certain versions.
Use the syntax `!/ /` like this:

```json
{
  "packageRules": [
    {
      "matchPackagePatterns": ["io.github.resilience4j"],
      "matchCurrentValue": "!/^0\\./"
    }
  ]
}
```

### matchCurrentVersion

The `currentVersion` field will be one of the following (in order of preference):

- locked version if a lock file exists
- resolved version
- current value

Consider using instead `matchCurrentValue` if you wish to match against the raw string value of a dependency.

`matchCurrentVersion` can be an exact version or a version range:

```json
{
  "packageRules": [
    {
      "matchCurrentVersion": ">=1.0.0",
      "matchPackageNames": ["angular"]
    }
  ]
}
```

The syntax of the version range must follow the [versioning scheme](https://docs.renovatebot.com/modules/versioning/#supported-versioning) used by the matched package(s).
This is usually defined by the [manager](https://docs.renovatebot.com/modules/manager/#supported-managers) which discovered them or by the default versioning for the package's [datasource](https://docs.renovatebot.com/modules/datasource/).
For example, a Gradle package would typically need Gradle constraint syntax (e.g. `[,7.0)`) and not SemVer syntax (e.g. `<7.0`).

This field also supports Regular Expressions which must begin and end with `/`.
For example, the following enforces that only `1.*` versions will be used:

```json
{
  "packageRules": [
    {
      "matchPackagePatterns": ["io.github.resilience4j"],
      "matchCurrentVersion": "/^1\\./"
    }
  ]
}
```

This field also supports a special negated regex syntax to ignore certain versions.
Use the syntax `!/ /` like this:

```json
{
  "packageRules": [
    {
      "matchPackagePatterns": ["io.github.resilience4j"],
      "matchCurrentVersion": "!/^0\\./"
    }
  ]
}
```

### matchFileNames

Renovate will compare `matchFileNames` glob matching against the dependency's package file or lock file.

The following example matches `package.json` but _not_ `package/frontend/package.json`:

```json
{
  "packageRules": [
    {
      "matchFileNames": ["package.json"],
      "labels": ["npm"]
    }
  ]
}
```

The following example matches any `package.json`, including files like `backend/package.json`:

```json
{
  "packageRules": [
    {
      "description": "Group dependencies from package.json files",
      "matchFileNames": ["**/package.json"],
      "groupName": "All package.json changes"
    }
  ]
}
```

The following example matches any file in directories starting with `app/`:

```json
{
  "packageRules": [
    {
      "description": "Group all dependencies from the app directory",
      "matchFileNames": ["app/**"],
      "groupName": "App dependencies"
    }
  ]
}
```

### matchDepNames

### matchDepPatterns

### matchPackageNames

Use this field if you want to have one or more exact name matches in your package rule.
See also `excludePackageNames`.

```json
{
  "packageRules": [
    {
      "matchPackageNames": ["angular"],
      "rangeStrategy": "pin"
    }
  ]
}
```

The above will configure `rangeStrategy` to `pin` only for the package `angular`.

### matchPackagePatterns

Use this field if you want to have one or more package names patterns in your package rule.
See also `excludePackagePatterns`.

```json
{
  "packageRules": [
    {
      "matchPackagePatterns": ["^angular"],
      "rangeStrategy": "replace"
    }
  ]
}
```

The above will configure `rangeStrategy` to `replace` for any package starting with `angular`.

### matchPackagePrefixes

Use this field to match a package prefix without needing to write a regex expression.
See also `excludePackagePrefixes`.

```json
{
  "packageRules": [
    {
      "matchPackagePrefixes": ["angular"],
      "rangeStrategy": "replace"
    }
  ]
}
```

Like the earlier `matchPackagePatterns` example, the above will configure `rangeStrategy` to `replace` for any package starting with `angular`.

### matchSourceUrlPrefixes

Here's an example of where you use this to group together all packages from the `renovatebot` GitHub org:

```json
{
  "packageRules": [
    {
      "matchSourceUrlPrefixes": ["https://github.com/renovatebot/"],
      "groupName": "All renovate packages"
    }
  ]
}
```

### matchSourceUrls

Here's an example of where you use this to group together all packages from the Vue monorepo:

```json
{
  "packageRules": [
    {
      "matchSourceUrls": ["https://github.com/vuejs/vue"],
      "groupName": "Vue monorepo packages"
    }
  ]
}
```

### matchUpdateTypes

Use `matchUpdateTypes` to match rules against types of updates.
For example to apply a special label to `major` updates:

```json
{
  "packageRules": [
    {
      "matchUpdateTypes": ["major"],
      "labels": ["UPDATE-MAJOR"]
    }
  ]
}
```

<!-- prettier-ignore -->
!!! warning
    Packages that follow SemVer are allowed to make breaking changes in _any_ `0.x` version, even `patch` and `minor`.
    Check if you're using any `0.x` package, and see if you need custom `packageRules` for it.
    When setting up automerge for dependencies, make sure to stop accidental automerges of `0.x` versions.
    Read the [automerge non-major updates](./key-concepts/automerge.md#automerge-non-major-updates) docs for a config example that blocks `0.x` updates.

### matchConfidence

<!-- prettier-ignore -->
!!! warning
    This configuration option needs a Mend API key, and is in private beta testing only.
    API keys are not available for free or via the `renovatebot/renovate` repository.

For example to group high merge confidence updates:

```json
{
  "packageRules": [
    {
      "matchConfidence": ["high", "very high"],
      "groupName": "high merge confidence"
    }
  ]
}
```

Tokens can be configured via `hostRules` using the `"merge-confidence"` `hostType`:

```json
{
  "hostRules": [
    {
      "hostType": "merge-confidence",
      "token": "********"
    }
  ]
}
```

### customChangelogUrl

Use this field to set the source URL for a package, including overriding an existing one.
Source URLs are necessary in order to look up release notes.

Using this field we can specify the exact URL to fetch release notes from.

Example setting source URL for package "dummy":

```json
{
  "packageRules": [
    {
      "matchPackageNames": ["dummy"],
      "customChangelogUrl": "https://github.com/org/dummy"
    }
  ]
}
```

<!-- prettier-ignore -->
!!! note
    Renovate can fetch changelogs from GitHub and GitLab platforms only, and setting the URL to an unsupported host/platform type won't change that.

### replacementName

This config option only works with some managers.
We're working to support more managers, subscribe to issue [renovatebot/renovate#14149](https://github.com/renovatebot/renovate/issues/14149) to follow our progress.

Managers which do not support replacement:

- `bazel`
- `git-submodules`
- `gomod`
- `gradle`
- `hermit`
- `homebrew`
- `maven`
- `regex`

Use the `replacementName` config option to set the name of a replacement package.

Can be used in combination with `replacementVersion`.

You can suggest a new community package rule by editing [the `replacements.ts` file on the Renovate repository](https://github.com/renovatebot/renovate/blob/main/lib/config/presets/internal/replacements.ts) and opening a pull request.

### replacementNameTemplate

<!-- prettier-ignore -->
!!! note
    `replacementName` will take precedence if used within the same package rule.

Use the `replacementNameTemplate` config option to control the replacement name.

Use the triple brace `{{{ }}}` notation to avoid Handlebars escaping any special characters.

For example, the following package rule can be used to replace the registry for `docker` images:

```json
{
  "packageRules": [
    {
      "matchDatasources": ["docker"],
      "matchPackagePatterns": ["^docker\\.io/.+"],
      "replacementNameTemplate": "{{{replace 'docker\\.io/' 'ghcr.io/' packageName}}}"
    }
  ]
}
```

Or, to add a registry prefix to any `docker` images that do not contain an explicit registry:

```json
{
  "packageRules": [
    {
      "description": "official images",
      "matchDatasources": ["docker"],
      "matchPackagePatterns": ["^[a-z-]+$"],
      "replacementNameTemplate": "some.registry.org/library/{{{packageName}}}"
    },
    {
      "description": "non-official images",
      "matchDatasources": ["docker"],
      "matchPackagePatterns": ["^[a-z-]+/[a-z-]+$"],
      "replacementNameTemplate": "some.registry.org/{{{packageName}}}"
    }
  ]
}
```

### replacementVersion

This config option only works with some managers.
We're working to support more managers, subscribe to issue [renovatebot/renovate#14149](https://github.com/renovatebot/renovate/issues/14149) to follow our progress.
For a list of managers which do not support replacement read the `replacementName` config option docs.

Use the `replacementVersion` config option to set the version of a replacement package.
Must be used with `replacementName`.
For example to replace the npm package `jade` with version `2.0.0` of the package `pug`:

```json
{
  "packageRules": [
    {
      "matchDatasources": ["npm"],
      "matchPackageNames": ["jade"],
      "replacementName": "pug",
      "replacementVersion": "2.0.0"
    }
  ]
}
```

## patch

Add to this object if you wish to define rules that apply only to patch updates.

## pin

Add to this object if you wish to define rules that apply only to PRs that pin dependencies.

## pinDigest

Add to this object if you wish to define rules that apply only to PRs that pin digests.

## pinDigests

If enabled Renovate will pin Docker images or GitHub Actions by means of their SHA256 digest and not only by tag so that they are immutable.

## platformAutomerge

<!-- prettier-ignore -->
!!! note
    If you use the default `platformAutomerge=true` then you should enable your Git hosting platform's capabilities to enforce test passing before PR merge.
    If you don't do this, the platform might merge Renovate PRs even if the repository's tests haven't started, are in still in progress, or possibly even when they have failed.
    On GitHub this is called "Require status checks before merging", which you can find in the "Branch protection rules" section of the settings for your repository.
    [GitHub docs, about protected branches](https://docs.github.com/en/repositories/configuring-branches-and-merges-in-your-repository/defining-the-mergeability-of-pull-requests/about-protected-branches)
    [GitHub docs, require status checks before merging](https://docs.github.com/en/repositories/configuring-branches-and-merges-in-your-repository/defining-the-mergeability-of-pull-requests/about-protected-branches#require-status-checks-before-merging)
    If you're using another platform, search their documentation for a similar feature.

If you have enabled `automerge` and set `automergeType=pr` in the Renovate config, then leaving `platformAutomerge` as `true` speeds up merging via the platform's native automerge functionality.

Renovate tries platform-native automerge only when it initially creates the PR.
Any PR that is being updated will be automerged with the Renovate-based automerge.

`platformAutomerge` will configure PRs to be merged after all (if any) branch policies have been met.
This option is available for Azure, Gitea, GitHub and GitLab.
It falls back to Renovate-based automerge if the platform-native automerge is not available.

You can also fine-tune the behavior by setting `packageRules` if you want to use it selectively (e.g. per-package).

Note that the outcome of `rebaseWhen=auto` can differ when `platformAutomerge=true`.
Normally when you set `rebaseWhen=auto` Renovate rebases any branch that's behind the base branch automatically, and some people rely on that.
This behavior is no longer guaranteed when `platformAutomerge` is `true` because the platform might automerge a branch which is not up-to-date.
For example, GitHub might automerge a Renovate branch even if it's behind the base branch at the time.

Please check platform specific docs for version requirements.

To learn how to use GitHub's Merge Queue feature with Renovate, read our [Key Concepts, Automerge, GitHub Merge Queue](./key-concepts/automerge.md#github-merge-queue) docs.

## platformCommit

Only use this option if you run Renovate as a [GitHub App](https://docs.github.com/en/developers/apps/getting-started-with-apps/about-apps).
It does not apply when you use a Personal Access Token as credential.

When `platformCommit` is enabled, Renovate will create commits with GitHub's API instead of using `git` directly.
This way Renovate can use GitHub's [Commit signing support for bots and other GitHub Apps](https://github.blog/2019-08-15-commit-signing-support-for-bots-and-other-github-apps/) feature.

## postUpdateOptions

Table with options:

| Name                         | Description                                                                                                                                                |
| ---------------------------- | ---------------------------------------------------------------------------------------------------------------------------------------------------------- |
| `bundlerConservative`        | Enable conservative mode for `bundler` (Ruby dependencies). This will only update the immediate dependency in the lockfile instead of all subdependencies. |
| `gomodMassage`               | Enable massaging `replace` directives before calling `go` commands.                                                                                        |
| `gomodTidy`                  | Run `go mod tidy` after Go module updates. This is implicitly enabled for major module updates when `gomodUpdateImportPaths` is enabled.                   |
| `gomodTidy1.17`              | Run `go mod tidy -compat=1.17` after Go module updates.                                                                                                    |
| `gomodTidyE`                 | Run `go mod tidy -e` after Go module updates.                                                                                                              |
| `gomodUpdateImportPaths`     | Update source import paths on major module updates, using [mod](https://github.com/marwan-at-work/mod).                                                    |
| `helmUpdateSubChartArchives` | Update subchart archives in the `/charts` folder.                                                                                                          |
| `npmDedupe`                  | Run `npm dedupe` after `package-lock.json` updates.                                                                                                        |
| `pnpmDedupe`                 | Run `pnpm dedupe` after `pnpm-lock.yaml` updates.                                                                                                          |
| `yarnDedupeFewer`            | Run `yarn-deduplicate --strategy fewer` after `yarn.lock` updates.                                                                                         |
| `yarnDedupeHighest`          | Run `yarn-deduplicate --strategy highest` (`yarn dedupe --strategy highest` for Yarn >=2.2.0) after `yarn.lock` updates.                                   |

## postUpgradeTasks

<!-- prettier-ignore -->
!!! note
    Post-upgrade tasks can only be used on self-hosted Renovate instances.

Post-upgrade tasks are commands that are executed by Renovate after a dependency has been updated but before the commit is created.
The intention is to run any additional command line tools that would modify existing files or generate new files when a dependency changes.

Each command must match at least one of the patterns defined in `allowedPostUpgradeCommands` (a global-only configuration option) in order to be executed.
If the list of allowed tasks is empty then no tasks will be executed.

e.g.

```json
{
  "postUpgradeTasks": {
    "commands": ["tslint --fix"],
    "fileFilters": ["yarn.lock", "**/*.js"],
    "executionMode": "update"
  }
}
```

The `postUpgradeTasks` configuration consists of three fields:

### commands

A list of commands that are executed after Renovate has updated a dependency but before the commit is made.

You can use variable templating in your commands as long as [`allowPostUpgradeCommandTemplating`](./self-hosted-configuration.md#allowpostupgradecommandtemplating) is enabled.

<!-- prettier-ignore -->
!!! note
    Do not use `git add` in your commands to add new files to be tracked, add them by including them in your [`fileFilters`](#filefilters) instead.

### fileFilters

A list of glob-style matchers that determine which files will be included in the final commit made by Renovate.
Dotfiles are included.

### executionMode

Defaults to `update`, but can also be set to `branch`.
This sets the level the postUpgradeTask runs on, if set to `update` the postUpgradeTask will be executed for every dependency on the branch.
If set to `branch` the postUpgradeTask is executed for the whole branch.

## prBodyColumns

Use this array to provide a list of column names you wish to include in the PR tables.

For example, if you wish to add the package file name to the table, you would add this to your config:

```json
{
  "prBodyColumns": [
    "Package",
    "Update",
    "Type",
    "New value",
    "Package file",
    "References"
  ]
}
```

<!-- prettier-ignore -->
!!! note
    "Package file" is predefined in the default `prBodyDefinitions` object so does not require a definition before it can be used.

## prBodyDefinitions

You can configure this object to either (a) modify the template for an existing table column in PR bodies, or (b) you wish to _add_ a definition for a new/additional column.

Here is an example of modifying the default value for the `"Package"` column to put it inside a `<code></code>` block:

```json
{
  "prBodyDefinitions": {
    "Package": "`{{{depName}}}`"
  }
}
```

Here is an example of adding a custom `"Sourcegraph"` column definition:

```json
{
  "prBodyDefinitions": {
    "Sourcegraph": "[![code search for \"{{{depName}}}\"](https://sourcegraph.com/search/badge?q=repo:%5Egithub%5C.com/{{{repository}}}%24+case:yes+-file:package%28-lock%29%3F%5C.json+{{{depName}}}&label=matches)](https://sourcegraph.com/search?q=repo:%5Egithub%5C.com/{{{repository}}}%24+case:yes+-file:package%28-lock%29%3F%5C.json+{{{depName}}})"
  },
  "prBodyColumns": [
    "Package",
    "Update",
    "New value",
    "References",
    "Sourcegraph"
  ]
}
```

<!-- prettier-ignore -->
!!! tip
    Columns must also be included in the `prBodyColumns` array in order to be used, so that's why it's included above in the example.

## prBodyNotes

Use this field to add custom content inside PR bodies, including conditionally.

e.g. if you wish to add an extra Warning to major updates:

```json
{
  "prBodyNotes": ["{{#if isMajor}}:warning: MAJOR MAJOR MAJOR :warning:{{/if}}"]
}
```

## prBodyTemplate

The available sections are:

- `header`
- `table`
- `warnings`
- `notes`
- `changelogs`
- `configDescription`
- `controls`
- `footer`

## prConcurrentLimit

This setting - if enabled - limits Renovate to a maximum of `x` concurrent PRs open at any time.

This limit is enforced on a per-repository basis.

<!-- prettier-ignore -->
!!! note
    Renovate always creates security PRs, even if the concurrent PR limit is already reached.
    Security PRs have `[SECURITY]` in their PR title.

## prCreation

This setting tells Renovate when you would like it to raise PRs:

- `immediate` (default): Renovate will create PRs immediately after creating the corresponding branch
- `not-pending`: Renovate will wait until status checks have completed (passed or failed) before raising the PR
- `status-success`: Renovate won't raise PRs unless tests pass

Renovate defaults to `immediate` but you might want to change this to `not-pending` instead.

With prCreation set to `immediate`, you'll get a Pull Request and possible associated notification right away when a new update is available.
You'll have to wait until the checks have been performed, before you can decide if you want to merge the PR or not.

With prCreation set to `not-pending`, Renovate creates the PR only once all tests have passed or failed.
When you get the PR notification, you can take action immediately, as you have the full test results.
If there are no checks associated, Renovate will create the PR once 24 hrs have elapsed since creation of the commit.

With prCreation set to `status-success`, Renovate creates the PR only if/ once all tests have passed.

For all cases of non-immediate PR creation, Renovate doesn't run instantly once tests complete.
Instead, Renovate can create the PR on its next run after relevant tests have completed, so there will be some delay.

## prFooter

## prHeader

## prHourlyLimit

This config option slows down the _rate_ at which Renovate creates PRs.

Slowing Renovate down can be handy when you're onboarding a repository with a lot of dependencies.
What may happen if you don't set a `prHourlyLimit`:

1. Renovate creates an Onboarding PR
1. You merge the onboarding PR to activate Renovate
1. Renovate creates a "Pin Dependencies" PR (if needed)
1. You merge the "Pin Dependencies" PR
1. Renovate creates every single upgrade PR needed, which can be a lot

The above may cause:

- Renovate bot's PRs to overwhelm your CI systems
- a lot of test runs, because branches are rebased each time you merge a PR

To prevent these problems you can set `prHourlyLimit` to a value like `1` or `2`.
Renovate will only create that many PRs within each hourly period (`:00` through `:59`).
You still get all the PRs in a reasonable time, perhaps over a day or so.
Now you can merge the PRs at a do-able rate, once the tests pass.

<!-- prettier-ignore -->
!!! tip
    The `prHourlyLimit` setting does _not_ limit the number of _concurrently open PRs_, only the _rate_ at which PRs are created.
    The `prHourlyLimit` setting is enforced on a per-repository basis.

## prNotPendingHours

If you configure `prCreation=not-pending`, then Renovate will wait until tests are non-pending (all pass or at least one fails) before creating PRs.
However there are cases where PRs may remain in pending state forever, e.g. absence of tests or status checks that are configure to pending indefinitely.
This is why we configured an upper limit for how long we wait until creating a PR.

<!-- prettier-ignore -->
!!! note
    If the option `minimumReleaseAge` is non-zero then Renovate disables the `prNotPendingHours` functionality.

## prPriority

Sometimes Renovate needs to rate limit its creation of PRs, e.g. hourly or concurrent PR limits.
By default, Renovate sorts/prioritizes based on the update type, going from smallest update to biggest update.
Renovate creates update PRs in this order:

1. `pinDigest`
1. `pin`
1. `digest`
1. `patch`
1. `minor`
1. `major`

If you have dependencies that are more or less important than others then you can use the `prPriority` field for PR sorting.
The default value is 0, so setting a negative value will make dependencies sort last, while higher values sort first.

Here's an example of how you would define PR priority so that `devDependencies` are raised last and `react` is raised first:

```json
{
  "packageRules": [
    {
      "matchDepTypes": ["devDependencies"],
      "prPriority": -1
    },
    {
      "matchPackageNames": ["react"],
      "prPriority": 5
    }
  ]
}
```

## prTitle

The PR title is important for some of Renovate's matching algorithms (e.g. determining whether to recreate a PR or not) so ideally don't modify it much.

## prTitleStrict

There are certain scenarios where the default behavior appends extra context to the PR title.

These scenarios include if a `baseBranch` or if there is a grouped update and either `separateMajorMinor` or `separateMinorPatch` is true.

Using this option allows you to skip these default behaviors and use other templating methods to control the format of the PR title.

## printConfig

This option is useful for troubleshooting, particularly if using presets.
e.g. run `renovate foo/bar --print-config > config.log` and the fully-resolved config will be included in the log file.

## pruneBranchAfterAutomerge

By default Renovate deletes, or "prunes", the branch after automerging.
Set `pruneBranchAfterAutomerge` to `false` to keep the branch after automerging.

## pruneStaleBranches

Configure to `false` to disable deleting orphan branches and autoclosing PRs.
Defaults to `true`.

## rangeStrategy

Behavior:

- `auto` = Renovate decides (this will be done on a manager-by-manager basis)
- `pin` = convert ranges to exact versions, e.g. `^1.0.0` -> `1.1.0`
- `bump` = e.g. bump the range even if the new version satisfies the existing range, e.g. `^1.0.0` -> `^1.1.0`
- `replace` = Replace the range with a newer one if the new version falls outside it, and update nothing otherwise
- `widen` = Widen the range with newer one, e.g. `^1.0.0` -> `^1.0.0 || ^2.0.0`
- `update-lockfile` = Update the lock file when in-range updates are available, otherwise `replace` for updates out of range. Works for `bundler`, `composer`, `npm`, `yarn`, `terraform` and `poetry` so far
- `in-range-only` = Update the lock file when in-range updates are available, ignore package file updates

Renovate's `"auto"` strategy works like this for npm:

1. Widen `peerDependencies`
1. If an existing range already ends with an "or" operator like `"^1.0.0 || ^2.0.0"`, then Renovate widens it into `"^1.0.0 || ^2.0.0 || ^3.0.0"`
1. Otherwise, if the update is outside the existing range, Renovate replaces the range. So `"^2.0.0"` is replaced by `"^3.0.0"`
1. Finally, if the update is in-range, Renovate will update the lockfile with the new exact version.

By default, Renovate assumes that if you are using ranges then it's because you want them to be wide/open.
Renovate won't deliberately "narrow" any range by increasing the semver value inside.

For example, if your `package.json` specifies a value for `left-pad` of `^1.0.0` and the latest version on npmjs is `1.2.0`, then Renovate won't change anything because `1.2.0` satisfies the range.
If instead you'd prefer to be updated to `^1.2.0` in cases like this, then configure `rangeStrategy` to `bump` in your Renovate config.

This feature supports caret (`^`) and tilde (`~`) ranges only, like `^1.0.0` and `~1.0.0`.

The `in-range-only` strategy may be useful if you want to leave the package file unchanged and only do `update-lockfile` within the existing range.
The `in-range-only` strategy behaves like `update-lockfile`, but discards any updates where the new version of the dependency is not equal to the current version.
We recommend you avoid using the `in-range-only` strategy unless you strictly need it.
Using the `in-range-only` strategy may result in you being multiple releases behind without knowing it.

## rebaseLabel

On supported platforms it is possible to add a label to a PR to manually request Renovate to recreate/rebase it.
By default this label is `"rebase"` but you can configure it to anything you want by changing this `rebaseLabel` field.

## rebaseWhen

Possible values and meanings:

- `auto`: Renovate will autodetect the best setting. It will use `behind-base-branch` if configured to automerge or repository has been set to require PRs to be up to date. Otherwise, `conflicted` will be used instead
- `never`: Renovate will never rebase the branch or update it unless manually requested
- `conflicted`: Renovate will rebase only if the branch is conflicted
- `behind-base-branch`: Renovate will rebase whenever the branch falls 1 or more commit behind its base branch

`rebaseWhen=conflicted` is not recommended if you have enabled Renovate automerge, because:

- It could result in a broken base branch if two updates are merged one after another without testing the new versions together
- If you have enforced that PRs must be up-to-date before merging (e.g. using branch protection on GitHub), then automerge won't be possible as soon as a PR gets out-of-date but remains non-conflicted

It is also recommended to avoid `rebaseWhen=never` as it can result in conflicted branches with outdated PR descriptions and/or status checks.

Avoid setting `rebaseWhen=never` and then also setting `prCreation=not-pending` as this can prevent creation of PRs.

## recreateWhen

This feature used to be called `recreateClosed`.

By default, Renovate detects if it proposed an update to a project before, and will not propose the same update again.
For example the Webpack 3.x case described in the [`separateMajorMinor`](#separatemajorminor) documentation.
You can use `recreateWhen` to customize this behavior down to a per-package level.
For example we override it to `always` in the following cases where branch names and PR titles must be reused:

- Package groups
- When pinning versions
- Lock file maintenance

You can select which behavior you want from Renovate:

- `always`: Recreates all closed or blocking PRs
- `auto`: The default option. Recreates only immortal PRs (default)
- `never`: No PR is recreated, doesn't matter if it is immortal or not

We recommend that you stick with the default setting for this option.
Only change this setting if you really need to.

## regexManagers

Use `regexManagers` entries to configure the `regex` manager in Renovate.

You can define custom managers to handle:

- Proprietary file formats or conventions
- Popular file formats not yet supported as a manager by Renovate

The custom manager concept is based on using Regular Expression named capture groups.

You must have a named capture group matching (e.g. `(?<depName>.*)`) _or_ configure its corresponding template (e.g. `depNameTemplate`) for these fields:

- `datasource`
- `depName`
- `currentValue`

Use named capture group matching _or_ set a corresponding template.
We recommend you use only one of these methods, or you'll get confused.

We recommend that you also tell Renovate what `versioning` to use.
If the `versioning` field is missing, then Renovate defaults to using `semver` versioning.

For more details and examples, see our [documentation for the `regex` manager](/modules/manager/regex/).
For template fields, use the triple brace `{{{ }}}` notation to avoid Handlebars escaping any special characters.

<!-- prettier-ignore -->
!!! tip
    Look at our [Regex Manager Presets](https://docs.renovatebot.com/presets-regexManagers/), they may have what you need.

### matchStrings

`matchStrings` should each be a valid regular expression, optionally with named capture groups.

Example:

```json
{
  "matchStrings": [
    "ENV .*?_VERSION=(?<currentValue>.*) # (?<datasource>.*?)/(?<depName>.*?)\\s"
  ]
}
```

### matchStringsStrategy

`matchStringsStrategy` controls behavior when multiple `matchStrings` values are provided.
Three options are available:

- `any` (default)
- `recursive`
- `combination`

#### any

Each provided `matchString` will be matched individually to the content of the `packageFile`.
If a `matchString` has multiple matches in a file each will be interpreted as an independent dependency.

As example the following configuration will update all 3 lines in the Dockerfile.
renovate.json:

```json
{
  "regexManagers": [
    {
      "fileMatch": ["^Dockerfile$"],
      "matchStringsStrategy": "any",
      "matchStrings": [
        "ENV [A-Z]+_VERSION=(?<currentValue>.*) # (?<datasource>.*?)/(?<depName>.*?)(\\&versioning=(?<versioning>.*?))?\\s",
        "FROM (?<depName>\\S*):(?<currentValue>\\S*)"
      ],
      "datasourceTemplate": "docker"
    }
  ]
}
```

a Dockerfile:

```dockerfile
FROM amd64/ubuntu:18.04
ENV GRADLE_VERSION=6.2 # gradle-version/gradle&versioning=maven
ENV NODE_VERSION=10.19.0 # github-tags/nodejs/node&versioning=node
```

#### recursive

If using `recursive` the `matchStrings` will be looped through and the full match of the last will define the range of the next one.
This can be used to narrow down the search area to prevent multiple matches.
But the `recursive` strategy still allows the matching of multiple dependencies as described below.
All matches of the first `matchStrings` pattern are detected, then each of these matches will used as basis be used as the input for the next `matchStrings` pattern, and so on.
If the next `matchStrings` pattern has multiple matches then it will split again.
This process will be followed as long there is a match plus a next `matchingStrings` pattern is available.

Matched groups will be available in subsequent matching layers.

This is an example how this can work.
The first regex manager will only upgrade `grafana/loki` as looks for the `backup` key then looks for the `test` key and then uses this result for extraction of necessary attributes.
But the second regex manager will upgrade both definitions as its first `matchStrings` matches both `test` keys.

renovate.json:

```json
{
  "regexManagers": [
    {
      "fileMatch": ["^example.json$"],
      "matchStringsStrategy": "recursive",
      "matchStrings": [
        "\"backup\":\\s*{[^}]*}",
        "\"test\":\\s*\\{[^}]*}",
        "\"name\":\\s*\"(?<depName>.*)\"[^\"]*\"type\":\\s*\"(?<datasource>.*)\"[^\"]*\"value\":\\s*\"(?<currentValue>.*)\""
      ],
      "datasourceTemplate": "docker"
    },
    {
      "fileMatch": ["^example.json$"],
      "matchStringsStrategy": "recursive",
      "matchStrings": [
        "\"test\":\\s*\\{[^}]*}",
        "\"name\":\\s*\"(?<depName>.*)\"[^\"]*\"type\":\\s*\"(?<datasource>.*)\"[^\"]*\"value\":\\s*\"(?<currentValue>.*)\""
      ],
      "datasourceTemplate": "docker"
    }
  ]
}
```

example.json:

```json
{
  "backup": {
    "test": {
      "name": "grafana/loki",
      "type": "docker",
      "value": "1.6.1"
    }
  },
  "setup": {
    "test": {
      "name": "python",
      "type": "docker",
      "value": "3.9.0"
    }
  }
}
```

#### combination

This option allows the possibility to combine the values of multiple lines inside a file.
While using multiple lines is also possible using both other `matchStringStrategy` values, the `combination` approach is less susceptible to white space or line breaks stopping a match.

`combination` will only match at most one dependency per file, so if you want to update multiple dependencies using `combination` you have to define multiple regex managers.

Matched group values will be merged to form a single dependency.

renovate.json:

```json
{
  "regexManagers": [
    {
      "fileMatch": ["^main.yml$"],
      "matchStringsStrategy": "combination",
      "matchStrings": [
        "prometheus_image:\\s*\"(?<depName>.*)\"\\s*//",
        "prometheus_version:\\s*\"(?<currentValue>.*)\"\\s*//"
      ],
      "datasourceTemplate": "docker"
    },
    {
      "fileMatch": ["^main.yml$"],
      "matchStringsStrategy": "combination",
      "matchStrings": [
        "thanos_image:\\s*\"(?<depName>.*)\"\\s*//",
        "thanos_version:\\s*\"(?<currentValue>.*)\"\\s*//"
      ],
      "datasourceTemplate": "docker"
    }
  ]
}
```

Ansible variable file ( yaml ):

```yaml
prometheus_image: "prom/prometheus"  // a comment
prometheus_version: "v2.21.0" // a comment
------
thanos_image: "prom/prometheus"  // a comment
thanos_version: "0.15.0" // a comment
```

In the above example, each regex manager will match a single dependency each.

### depNameTemplate

If `depName` cannot be captured with a named capture group in `matchString` then it can be defined manually using this field.
It will be compiled using Handlebars and the regex `groups` result.

### extractVersionTemplate

If `extractVersion` cannot be captured with a named capture group in `matchString` then it can be defined manually using this field.
It will be compiled using Handlebars and the regex `groups` result.

### packageNameTemplate

`packageName` is used for looking up dependency versions.
It will be compiled using Handlebars and the regex `groups` result.
It will default to the value of `depName` if left unconfigured/undefined.

### currentValueTemplate

If the `currentValue` for a dependency is not captured with a named group then it can be defined in config using this field.
It will be compiled using Handlebars and the regex `groups` result.

### datasourceTemplate

If the `datasource` for a dependency is not captured with a named group then it can be defined in config using this field.
It will be compiled using Handlebars and the regex `groups` result.

### depTypeTemplate

If `depType` cannot be captured with a named capture group in `matchString` then it can be defined manually using this field.
It will be compiled using Handlebars and the regex `groups` result.

### versioningTemplate

If the `versioning` for a dependency is not captured with a named group then it can be defined in config using this field.
It will be compiled using Handlebars and the regex `groups` result.

### registryUrlTemplate

If the `registryUrls` for a dependency is not captured with a named group then it can be defined in config using this field.
It will be compiled using Handlebars and the regex `groups` result.

### autoReplaceStringTemplate

Allows overwriting how the matched string is replaced.
This allows for some migration strategies.
E.g. moving from one Docker image repository to another one.

helm-values.yaml:

```yaml
# The image of the service <registry>/<repo>/<image>:<tag>
image: my.old.registry/aRepository/andImage:1.18-alpine
```

regex definition:

```json
{
  "regexManagers": [
    {
      "fileMatch": ["values.yaml$"],
      "matchStrings": [
        "image:\\s+(?<depName>my\\.old\\.registry/aRepository/andImage):(?<currentValue>[^\\s]+)"
      ],
      "depNameTemplate": "my.new.registry/aRepository/andImage",
      "autoReplaceStringTemplate": "image: {{{depName}}}:{{{newValue}}}",
      "datasourceTemplate": "docker"
    }
  ]
}
```

This will lead to following update where `1.21-alpine` is the newest version of `my.new.registry/aRepository/andImage`:

```yaml
# The image of the service <registry>/<repo>/<image>:<tag>
image: my.new.registry/aRepository/andImage:1.21-alpine
```

## registryAliases

You can use the `registryAliases` object to set registry aliases.

This feature works with the following managers:

- [`ansible`](/modules/manager/ansible)
- [`docker-compose`](/modules/manager/docker-compose)
- [`dockerfile`](/modules/manager/dockerfile)
- [`droneci`](/modules/manager/droneci)
- [`gitlabci`](/modules/manager/gitlabci/)
- [`helm-requirements`](/modules/manager/helm-requirements/)
- [`helmfile`](/modules/manager/helmfile/)
- [`helmv3`](/modules/manager/helmv3/)
- [`kubernetes`](/modules/manager/kubernetes)
- [`terraform`](/modules/manager/terraform)
- [`woodpecker`](/modules/manager/woodpecker)

## registryUrls

Usually Renovate is able to either (a) use the default registries for a datasource, or (b) automatically detect during the manager extract phase which custom registries are in use.
In case there is a need to configure them manually, it can be done using this `registryUrls` field, typically using `packageRules` like so:

```json
{
  "packageRules": [
    {
      "matchDatasources": ["docker"],
      "registryUrls": ["https://docker.mycompany.domain"]
    }
  ]
}
```

The field supports multiple URLs but it is datasource-dependent on whether only the first is used or multiple.

## replacement

Add to this object if you wish to define rules that apply only to PRs that replace dependencies.

## respectLatest

Similar to `ignoreUnstable`, this option controls whether to update to versions that are greater than the version tagged as `latest` in the repository.
By default, `renovate` will update to a version greater than `latest` only if the current version is itself past latest.

## reviewers

Must be valid usernames.

**Required reviewers on GitHub**

If you're assigning a team to review on GitHub, you must use the prefix `team:` and add the _last part_ of the team name.
Say the full team name on GitHub is `@organization/foo`, then you'd set the config option like this:

```json
{
  "reviewers": ["team:foo"]
}
```

**Required reviewers on Azure DevOps**

To mark a reviewer as required on Azure DevOps, you must use the prefix `required:`.

For example: if the username or team name is `bar` then you would set the config option like this:

```json
{
  "reviewers": ["required:bar"]
}
```

## reviewersFromCodeOwners

If enabled Renovate tries to determine PR reviewers by matching rules defined in a CODEOWNERS file against the changes in the PR.

See [GitHub](https://help.github.com/en/github/creating-cloning-and-archiving-repositories/about-code-owners) or [GitLab](https://docs.gitlab.com/ee/user/project/code_owners.html) documentation for details on syntax and possible file locations.

## reviewersSampleSize

## rollback

Add to this object if you wish to define rules that apply only to PRs that roll back versions.

## rollbackPrs

There are times when a dependency version in use by a project gets removed from the registry.
For some registries, existing releases or even whole packages can be removed or "yanked" at any time, while for some registries only very new or unused releases can be removed.
Renovate's "rollback" feature exists to propose a downgrade to the next-highest release if the current release is no longer found in the registry.

Renovate does not create these rollback PRs by default, so this functionality needs to be opted-into.
We recommend you do this selectively with `packageRules` and not globally.
<<<<<<< HEAD
=======

## ruby

## rust
>>>>>>> 061c0f4d

## schedule

The `schedule` option allows you to define times of week or month for Renovate updates.
Running Renovate around the clock can be too "noisy" for some projects.
To reduce the noise you can use the `schedule` config option to limit the time frame in which Renovate will perform actions on your repository.
You can use the standard [Cron syntax](https://crontab.guru/crontab.5.html) and [Later syntax](https://github.com/breejs/later) to define your schedule.

The default value for `schedule` is "at any time", which is functionally the same as declaring a `null` schedule.
i.e. Renovate will run on the repository around the clock.

The easiest way to define a schedule is to use a preset if one of them fits your requirements.
See [Schedule presets](https://docs.renovatebot.com/presets-schedule/) for details and feel free to request a new one in the source repository if you think others would benefit from it too.

Otherwise, here are some text schedules that are known to work:

```
every weekend
before 5:00am
after 10pm and before 5:00am
after 10pm and before 5am every weekday
on friday and saturday
every 3 months on the first day of the month
* 0 2 * *
```

<!-- prettier-ignore -->
!!! warning
    For Cron schedules, you _must_ use the `*` wildcard for the minutes value, as Renovate doesn't support minute granularity.

One example might be that you don't want Renovate to run during your typical business hours, so that your build machines don't get clogged up testing `package.json` updates.
You could then configure a schedule like this at the repository level:

```json
{
  "schedule": ["after 10pm and before 5am every weekday", "every weekend"]
}
```

This would mean that Renovate can run for 7 hours each night plus all the time on weekends.

This scheduling feature can also be particularly useful for "noisy" packages that are updated frequently, such as `aws-sdk`.

To restrict `aws-sdk` to only monthly updates, you could add this package rule:

```json
{
  "packageRules": [
    {
      "matchPackageNames": ["aws-sdk"],
      "extends": ["schedule:monthly"]
    }
  ]
}
```

Technical details: We mostly rely on the text parsing of the library [@breejs/later](https://github.com/breejs/later) but only its concepts of "days", "time_before", and "time_after".
Read the parser documentation at [breejs.github.io/later/parsers.html#text](https://breejs.github.io/later/parsers.html#text).
To parse Cron syntax, Renovate uses [@cheap-glitch/mi-cron](https://github.com/cheap-glitch/mi-cron).
Renovate does not support scheduled minutes or "at an exact time" granularity.

<!-- prettier-ignore -->
!!! tip
    If you want to _disable_ Renovate, then avoid setting `schedule` to `"never"`.
    Instead, use the `enabled` config option to disable Renovate.
    Read the [`enabled` config option docs](#enabled) to learn more.

<!-- prettier-ignore -->
!!! note
    Actions triggered via the [Dependency Dashboard](#dependencydashboard) are not restricted by a configured schedule.

<!-- prettier-ignore -->
!!! tip
    To validate your `later` schedule before updating your `renovate.json`, you can use [this CodePen](https://codepen.io/rationaltiger24/full/ZExQEgK).

## semanticCommitScope

By default you will see Angular-style commit prefixes like `"chore(deps):"`.
If you wish to change it to something else like `"package"` then it will look like `"chore(package):"`.
You can also use `parentDir` or `baseDir` to namespace your commits for monorepos e.g. `"{{parentDir}}"`.

## semanticCommitType

By default you will see Angular-style commit prefixes like `"chore(deps):"`.
If you wish to change it to something else like "ci" then it will look like `"ci(deps):"`.

## semanticCommits

If you are using a semantic prefix for your commits, then you will want to enable this setting.
Although it's configurable to a package-level, it makes most sense to configure it at a repository level.
If configured to `enabled`, then the `semanticCommitScope` and `semanticCommitType` fields will be used for each commit message and PR title.

Renovate autodetects if your repository is already using semantic commits or not and follows suit, so you only need to configure this if you wish to _override_ Renovate's autodetected setting.

## separateMajorMinor

Renovate's default behavior is to create a separate branch/PR if both minor and major version updates exist (note that your choice of `rangeStrategy` value can influence which updates exist in the first place however).
For example, if you were using Webpack 2.0.0 and versions 2.1.0 and 3.0.0 were both available, then Renovate would create two PRs so that you have the choice whether to apply the minor update to 2.x or the major update of 3.x.
If you were to apply the minor update then Renovate would keep updating the 3.x branch for you as well, e.g. if Webpack 3.0.1 or 3.1.0 were released.
If instead you applied the 3.0.0 update then Renovate would clean up the unneeded 2.x branch for you on the next run.

It is recommended that you leave this option to `true`, because of the polite way that Renovate handles this.
For example, let's say in the above example that you decided you wouldn't update to Webpack 3 for a long time and don't want to build/test every time a new 3.x version arrives.
In that case, simply close the "Update Webpack to version 3.x" PR and it _won't_ be recreated again even if subsequent Webpack 3.x versions are released.
You can continue with Webpack 2.x for as long as you want and get any updates/patches that are made for it.
Then eventually when you do want to update to Webpack 3.x you can make that update to `package.json` yourself and commit it to the base branch once it's tested.
After that, Renovate will resume providing you updates to 3.x again!
i.e. if you close a major upgrade PR then it won't come back again, but once you make the major upgrade yourself then Renovate will resume providing you with minor or patch updates.

This option also has priority over package groups configured by `packageRule`.
So Renovate will propose separate PRs for major and minor updates of packages even if they are grouped.
If you want to enforce grouped package updates, you need to set this option to `false` within the `packageRule`.

## separateMinorPatch

By default, Renovate won't distinguish between "patch" (e.g. 1.0.x) and "minor" (e.g. 1.x.0) releases - it groups them together.
E.g., if you are running version 1.0.0 of a package and both versions 1.0.1 and 1.1.0 are available then Renovate will raise a single PR for version 1.1.0.
If you wish to distinguish between patch and minor upgrades, for example if you wish to automerge patch but not minor, then you can configured this option to `true`.

## separateMultipleMajor

Configure this to `true` if you wish to get one PR for every separate major version upgrade of a dependency.
e.g. if you are on webpack@v1 currently then default behavior is a PR for upgrading to webpack@v3 and not for webpack@v2.
If this setting is true then you would get one PR for webpack@v2 and one for webpack@v3.

## stopUpdatingLabel

This feature only works on supported platforms, check the table above.

If you want Renovate to stop updating a PR, you can apply a label to the PR.
By default, Renovate listens to the label: `"stop-updating"`.

You can set your own label name with the `"stopUpdatingLabel"` field:

```json
{
  "stopUpdatingLabel": "take-a-break-renovate"
}
```

## suppressNotifications

Use this field to suppress various types of warnings and other notifications from Renovate.
Example:

```json
{
  "suppressNotifications": ["prIgnoreNotification"]
}
```

The above config will suppress the comment which is added to a PR whenever you close a PR unmerged.

## timezone

It is only recommended to configure this field if you wish to use the `schedules` feature and want to write them in your local timezone.
Please see the above link for valid timezone names.

## transitiveRemediation

When enabled, Renovate tries to remediate vulnerabilities even if they exist only in transitive dependencies.

Applicable only for GitHub platform (with vulnerability alerts enabled) and `npm` manager.
When the `lockfileVersion` is higher than `1` in `package-lock.json`, remediations are only possible when changes are made to `package.json`.

This is considered a feature flag with the aim to remove it and default to this behavior once it has been more widely tested.

## updateInternalDeps

Renovate defaults to skipping any internal package dependencies within monorepos.
In such case dependency versions won't be updated by Renovate.

To opt in to letting Renovate update internal package versions normally, set this configuration option to true.

## updateLockFiles

## updateNotScheduled

When schedules are in use, it generally means "no updates".
However there are cases where updates might be desirable - e.g. if you have configured `prCreation=not-pending`, or you have `rebaseWhen=behind-base-branch` and the base branch is updated so you want Renovate PRs to be rebased.

This defaults to `true`, meaning that Renovate will perform certain "desirable" updates to _existing_ PRs even when outside of schedule.
If you wish to disable all updates outside of scheduled hours then configure this field to `false`.

## updatePinnedDependencies

By default, Renovate will try to update all detected dependencies, regardless of whether they are defined using pinned single versions (e.g. `1.2.3`) or constraints/ranges (e.g. (`^1.2.3`).
You can set this option to `false` if you wish to disable updating for pinned (single version) dependencies specifically.

## useBaseBranchConfig

By default, Renovate will read config file from the default branch only and will ignore any config files in base branches.
You can configure `useBaseBranchConfig=merge` to instruct Renovate to merge the config from each base branch over the top of the config in the default branch.

The config file name in the base branch must be the same as in the default branch and cannot be `package.json`.
This scenario may be useful for testing the config changes in base branches instantly.

## userStrings

When a PR is closed, Renovate posts a comment to let users know that future updates will be ignored.
If you want, you can change the text in the comment with the `userStrings` config option.

You can edit these user-facing strings:

- `ignoreDigest`: Text of the PR comment for digest upgrades.
- `ignoreMajor`: Text of the PR comment for major upgrades.
- `ignoreOther`: Text of the PR comment for other (neither digest nor major) upgrades.
- `ignoreTopic`: Topic of the PR comment.

Example:

```json
{
  "userStrings": {
    "ignoreTopic": "Custom topic for PR comment",
    "ignoreMajor": "Custom text for major upgrades.",
    "ignoreDigest": "Custom text for digest upgrades.",
    "ignoreOther": "Custom text for other upgrades."
  }
}
```

## versioning

Usually, each language or package manager has a specific type of "versioning":
JavaScript uses npm's SemVer implementation, Python uses pep440, etc.

Renovate also uses custom versioning, like `"docker"` to address the most common way people tag versions using Docker, and `"loose"` as a fallback that tries SemVer first.
Otherwise Renovate does its best to sort and compare.

By exposing `versioning` to config, you can override the default versioning for a package manager if needed.
We do not recommend overriding the default versioning, but there are some cases such as Docker or Gradle where versioning is not strictly defined and you may need to specify the versioning type per-package.

Renovate supports 4-part versions (1.2.3.4) in full for the NuGet package manager.
Other managers can use the `"loose"` versioning fallback: the first 3 parts are used as the version, all trailing parts are used for alphanumeric sorting.

## vulnerabilityAlerts

Renovate can read GitHub's Vulnerability Alerts to customize its Pull Requests.
For this to work, you must enable the [Dependency graph](https://docs.github.com/en/code-security/supply-chain-security/understanding-your-software-supply-chain/about-the-dependency-graph#enabling-the-dependency-graph), and [Dependabot alerts](https://docs.github.com/en/repositories/managing-your-repositorys-settings-and-features/enabling-features-for-your-repository/managing-security-and-analysis-settings-for-your-repository).
Follow these steps:

1. While logged in to GitHub, navigate to your repository
1. Select the "Settings" tab
1. Select "Code security and analysis" in the sidebar
1. Enable the "Dependency graph"
1. Enable "Dependabot alerts"
1. If you're running Renovate in app mode: make sure the app has `read` permissions for "Vulnerability alerts".
   If you're the account administrator, browse to the app (for example [https://github.com/apps/renovate](https://github.com/apps/renovate)), select "Configure", and then scroll down to the "Permissions" section and make sure that `read` access to "vulnerability alerts" is mentioned

Once the above conditions are met, and you got one or more vulnerability alerts from GitHub for this repository, then Renovate tries to raise fix PRs.

You may use the `vulnerabilityAlerts` configuration object to customize vulnerability-fix PRs.
For example, to set custom labels and assignees:

```json
{
  "vulnerabilityAlerts": {
    "labels": ["security"],
    "automerge": true,
    "assignees": ["@rarkins"]
  }
}
```

<!-- prettier-ignore -->
!!! warning
    There's a small chance that an incorrect vulnerability alert could result in flapping/looping vulnerability fixes, so observe carefully if enabling `automerge`.

To disable the vulnerability alerts feature, set `enabled=false` in a `vulnerabilityAlerts` config object, like this:

```json
{
  "vulnerabilityAlerts": {
    "enabled": false
  }
}
```<|MERGE_RESOLUTION|>--- conflicted
+++ resolved
@@ -3270,13 +3270,6 @@
 
 Renovate does not create these rollback PRs by default, so this functionality needs to be opted-into.
 We recommend you do this selectively with `packageRules` and not globally.
-<<<<<<< HEAD
-=======
-
-## ruby
-
-## rust
->>>>>>> 061c0f4d
 
 ## schedule
 
