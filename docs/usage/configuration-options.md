--- conflicted
+++ resolved
@@ -3271,13 +3271,6 @@
 
 Renovate does not create these rollback PRs by default, so this functionality needs to be opted-into.
 We recommend you do this selectively with `packageRules` and not globally.
-<<<<<<< HEAD
-=======
-
-## ruby
-
-## rust
->>>>>>> 0dff03bc
 
 ## schedule
 
