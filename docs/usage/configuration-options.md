--- conflicted
+++ resolved
@@ -253,11 +253,7 @@
 
 ## bumpVersion
 
-<<<<<<< HEAD
-Currently this setting supports `helmv3`, `helm-values`, and `npm` only, so raise a feature request if you have a use for it with other package managers.
-=======
-Currently this setting supports `helmv3`, `npm` and `sbt` only, so raise a feature request if you have a use for it with other package managers.
->>>>>>> d0531f52
+Currently this setting supports `helmv3`, `helm-values`, `npm` and `sbt` only, so raise a feature request if you have a use for it with other package managers.
 Its purpose is if you want Renovate to update the `version` field within your file's `package.json` any time it updates dependencies within.
 Usually this is for automatic release purposes, so that you don't need to add another step after Renovate before you can release a new version.
 
