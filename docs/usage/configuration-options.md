---
title: Configuration Options
description: Configuration Options usable in renovate.json or package.json
---

# Configuration Options

This document describes all the configuration options you may configure in a Renovate configuration file.
Any config you define applies to the whole repository (e.g. if you have a monorepo).

You can store your Renovate configuration file in one of the following locations:

- `.github/renovate.json`
- `.github/renovate.json5`
- `.gitlab/renovate.json`
- `.gitlab/renovate.json5`
- `.renovaterc.json`
- `renovate.json`
- `renovate.json5`
- `.renovaterc`
- `package.json` _(within a `"renovate"` section)_

Renovate always uses the config from the repository's default branch, even if that configuration specifies multiple `baseBranches`.
Renovate does not read/override the config from within each base branch if present.

Also, be sure to check out Renovate's [shareable config presets](./config-presets.md) to save yourself from reinventing any wheels.
Shareable config presets only work with the JSON format.

If you have any questions about the config options, or want to get help/feedback about a config, go to the [discussions tab in the Renovate repository](https://github.com/renovatebot/renovate/discussions) and start a new "config help" discussion.
We will do our best to answer your question(s).

A `subtype` in the configuration table specifies what type you're allowed to use within the main element.

If a config option has a `parent` defined, it means it's only allowed to configure it within an object with the parent name, such as `packageRules` or `hostRules`.

When an array or object configuration option is `mergeable`, it means that values inside it will be added to any existing object or array that existed with the same name.

---

## addLabels

The `labels` field is non-mergeable, meaning that any config setting a list of PR labels will replace any existing list.
If you want to append labels for matched rules, then define an `addLabels` array with one (or more) label strings.
All matched `addLabels` strings will be attached to the PR.

Consider this example:

```json
{
  "labels": ["dependencies"],
  "packageRules": [
    {
      "matchPackagePatterns": ["eslint"],
      "labels": ["linting"]
    },
    {
      "matchDepTypes": ["optionalDependencies"],
      "addLabels": ["optional"]
    }
  ]
}
```

With the above config:

- Optional dependencies will have the labels `dependencies` and `optional`
- ESLint dependencies will have the label `linting`
- All other dependencies will have the label `dependencies`

## additionalBranchPrefix

This value defaults to an empty string, and is typically not necessary.
Some managers previously populated this field, but they no longer do so by default.
You normally don't need to configure this, but one example where it can be useful is combining with `parentDir` in monorepos to split PRs based on where the package definition is located, e.g.

```json
{
  "additionalBranchPrefix": "{{parentDir}}-"
}
```

## additionalReviewers

In contrast to `reviewers`, this option adds to the existing reviewer list, rather than replacing it.
This makes it suitable for augmenting a preset or base list without displacing the original, for example when adding focused reviewers for a specific package group.

## aliases

The `aliases` object is used for configuring registry aliases.
Currently it is needed/supported for the `helm-requirements` manager only.

`helm-requirements` includes this default alias:

```json
{
  "aliases": {
    "stable": "https://charts.helm.sh/stable"
  }
}
```

Alias values must be properly formatted URIs.

## assignAutomerge

By default, Renovate will not assign reviewers and assignees to an automerge-enabled PR unless it fails status checks.
By configuring this setting to `true`, Renovate will instead always assign reviewers and assignees for automerging PRs at time of creation.

## assignees

Must be valid usernames on the platform in use.

## assigneesFromCodeOwners

If enabled Renovate will try to determine PR assignees by matching rules defined in a CODEOWNERS file against the changes in the PR.

See [GitHub](https://help.github.com/en/github/creating-cloning-and-archiving-repositories/about-code-owners) or [GitLab](https://docs.gitlab.com/ee/user/project/code_owners.html) documentation for details on syntax and possible file locations.

## assigneesSampleSize

If configured, Renovate will take a random sample of given size from assignees and assign them only, instead of assigning the entire list of `assignees` you have configured.

## automerge

By default, Renovate raises PRs but leaves them to someone or something else to merge them.
By configuring this setting, you can enable Renovate to automerge PRs or even branches itself, therefore reducing the amount of human intervention required.

Usually you won't want to automerge _all_ PRs, for example most people would want to leave major dependency updates to a human to review first.
You could configure Renovate to automerge all but major this way:

```json
{
  "packageRules": [
    {
      "matchUpdateTypes": ["minor", "patch", "pin", "digest"],
      "automerge": true
    }
  ]
}
```

Also note that this option can be combined with other nested settings, such as dependency type.
So for example you could elect to automerge all (passing) `devDependencies` only this way:

```json
{
  "packageRules": [
    {
      "matchDepTypes": ["devDependencies"],
      "automerge": true
    }
  ]
}
```

Important: Renovate won't automerge on GitHub if a PR has a negative review outstanding.

Note: on Azure there can be a delay between a PR being set as completed by Renovate, and Azure merging the PR / finishing its tasks.
Renovate will try to delay until Azure is in the expected state, however if it takes too long it will continue.
In some cases this can result in a dependency not being merged, and a fresh PR being created for the dependency.

## automergeComment

Use this only if you configure `automergeType="pr-comment"`.

Example use:

```json
{
  "automerge": true,
  "automergeType": "pr-comment",
  "automergeComment": "bors: r+"
}
```

## automergeType

This setting is only applicable if you opt in to configure `automerge` to `true` for any of your dependencies.

Automerging defaults to using Pull Requests (`automergeType="pr"`).
In that case Renovate first creates a branch and associated Pull Request, and then automerges the PR on a subsequent run once it detects the PR's status checks are "green".
If by the next run the PR is already behind the base branch it will be automatically rebased, because Renovate only automerges branches which are up-to-date and green.
If Renovate is scheduled for hourly runs on the repository but commits are made every 15 minutes to the main branch, then an automerge like this will keep getting deferred with every rebase.

Note: if you have no tests but still want Renovate to automerge, you need to add `"requiredStatusChecks": null` to your configuration.

If you prefer that Renovate more silently automerge _without_ Pull Requests at all, you can configure `"automergeType": "branch"`. In this case Renovate will:

- Create the branch, wait for test results
- Rebase it any time it gets out of date with the base branch
- Automerge the branch commit if it's: (a) up-to-date with the base branch, and (b) passing all tests
- As a backup, raise a PR only if either: (a) tests fail, or (b) tests remain pending for too long (default: 24 hours)

The final value for `automergeType` is `"pr-comment"`, intended only for users who already have a "merge bot" such as [bors-ng](https://github.com/bors-ng/bors-ng) and want Renovate to _not_ actually automerge by itself and instead tell `bors-ng` to merge for it, by using a comment in the PR.
If you're not already using `bors-ng` or similar, don't worry about this option.

## azureAutoApprove

Setting this to `true` will automatically approve the PRs in Azure DevOps.

You can also configure this using `packageRules` if you want to use it selectively (e.g. per-package).

## azureAutoComplete

Setting this to `true` will configure PRs in Azure DevOps to auto-complete after all (if any) branch policies have been met.

You can also configure this using `packageRules` if you want to use it selectively (e.g. per-package).

## azureWorkItemId

When creating a PR in Azure DevOps, some branches can be protected with branch policies to [check for linked work items](https://docs.microsoft.com/en-us/azure/devops/repos/git/branch-policies?view=azure-devops#check-for-linked-work-items).
Creating a work item in Azure DevOps is beyond the scope of Renovate, but Renovate can link an already existing work item when creating PRs.

## baseBranches

By default, Renovate will detect and process only the repository's default branch.
For most projects, this is the expected approach.
However, Renovate also allows users to explicitly configure `baseBranches`, e.g. for use cases such as:

- You wish Renovate to process only a non-default branch, e.g. `dev`: `"baseBranches": ["dev"]`
- You have multiple release streams you need Renovate to keep up to date, e.g. in branches `main` and `next`: `"baseBranches": ["main", "next"]`

It's possible to add this setting into the `renovate.json` file as part of the "Configure Renovate" onboarding PR.
If so then Renovate will reflect this setting in its description and use package file contents from the custom base branch(es) instead of default.

## bbUseDefaultReviewers

Configuring this to `true` means that Renovate will detect and apply the default reviewers rules to PRs (Bitbucket only).

## branchConcurrentLimit

By default, Renovate won't enforce any concurrent branch limits. If you want the same limit for both concurrent branches
and concurrent PRs, then just set a value for `prConcurrentLimit` and it will be reused for branch calculations too.
However, if you want to allow more concurrent branches than concurrent PRs, you can configure both values (
e.g. `branchConcurrentLimit=5` and `prConcurrentLimit=3`).

This limit is enforced on a per-repository basis.

Example config:

```json
{
  "branchConcurrentLimit": 3
}
```

## branchName

Warning: it's strongly recommended not to configure this field directly.
Use at your own risk.
If you truly need to configure this then it probably means either:

- You are hopefully mistaken, and there's a better approach you should use, so open a new "config help" discussion at the [Renovate discussions tab](https://github.com/renovatebot/renovate/discussions) or
- You have a use case we didn't anticipate and we should have a feature request from you to add it to the project

## branchPrefix

You can modify this field if you want to change the prefix used.
For example if you want branches to be like `deps/eslint-4.x` instead of `renovate/eslint-4.x` then you configure `branchPrefix` = `deps/`.
Or if you wish to avoid forward slashes in branch names then you could use `renovate_` instead, for example.

`branchPrefix` must be configured at the root of the configuration (e.g. not within any package rule) and is not allowed to use template values.
e.g. instead of `renovate/{{parentDir}}-`, configure the template part in `additionalBranchPrefix`, like `"additionalBranchPrefix": "{{parentDir}}-"`.

Note that this setting does not change the default _onboarding_ branch name, i.e. `renovate/configure`.
If you wish to change that too, you need to also configure the field `onboardingBranch` in your admin bot config.

## branchTopic

This field is combined with `branchPrefix` and `additionalBranchPrefix` to form the full `branchName`. `branchName` uniqueness is important for dependency update grouping or non-grouping so be cautious about ever editing this field manually.
This is an advance field and it's recommend you seek a config review before applying it.

## bumpVersion

Currently this setting supports `helmv3`, `npm` and `sbt` only, so raise a feature request if you have a use for it with other package managers.
Its purpose is if you want Renovate to update the `version` field within your file's `package.json` any time it updates dependencies within.
Usually this is for automatic release purposes, so that you don't need to add another step after Renovate before you can release a new version.

Configure this value to `"patch"`, `"minor"` or `"major"` to have Renovate update the version in your edited `package.json`.
e.g. if you wish Renovate to always increase the target `package.json` version with a patch update, configure this to `"patch"`.

For `npm` only you can also configure this field to `"mirror:x"` where `x` is the name of a package in the `package.json`.
Doing so means that the `package.json` `version` field will mirror whatever the version is that `x` depended on.
Make sure that version is a pinned version of course, as otherwise it won't be valid.

## cloneSubmodules

## commitBody

Configure this if you wish Renovate to add a commit body, otherwise Renovate just uses a regular single-line commit.

For example, To add `[skip ci]` to every commit you could configure:

```json
{
  "commitBody": "[skip ci]"
}
```

Another example would be if you want to configure a DCO signoff to each commit.

## commitBodyTable

## commitMessage

Editing of `commitMessage` directly is now deprecated and not recommended.
Please instead edit the fields such as `commitMessageAction`, `commitMessageExtra`, etc.

## commitMessageAction

This is used to alter `commitMessage` and `prTitle` without needing to copy/paste the whole string.
Actions may be like `Update`, `Pin`, `Roll back`, `Refresh`, etc.
Check out the default value for `commitMessage` to understand how this field is used.

## commitMessageExtra

This is used to alter `commitMessage` and `prTitle` without needing to copy/paste the whole string.
The "extra" is usually an identifier of the new version, e.g. "to v1.3.2" or "to tag 9.2".

## commitMessagePrefix

This is used to alter `commitMessage` and `prTitle` without needing to copy/paste the whole string.
The "prefix" is usually an automatically applied semantic commit prefix, however it can also be statically configured.

## commitMessageSuffix

This is used to add a suffix to commit messages.
Usually left empty except for internal use (multiple base branches, and vulnerability alerts).

## commitMessageTopic

This is used to alter `commitMessage` and `prTitle` without needing to copy/paste the whole string.
The "topic" is usually refers to the dependency being updated, e.g. `"dependency react"`.

## configWarningReuseIssue

Renovate's default behavior is to reuse/reopen a single Config Warning issue in each repository so as to keep the "noise" down.
However for some people this has the downside that the config warning won't be sorted near the top if you view issues by creation date.
Configure this option to `false` if you prefer Renovate to open a new issue whenever there is a config warning.

## constraints

Constraints are used in package managers which use third party tools to update "artifacts" like lock files or checksum files.
Typically, the constraint is detected automatically by Renovate from files within the repository and there is no need to manually configure it.

Constraints are also used to manually restrict which _datasource_ versions are possible to upgrade to based on their language support.
For now this only supports `python`, other compatibility restrictions will be added in the future.

```json
{
  "constraints": {
    "python": "2.7"
  }
}
```

If you need to _override_ constraints that Renovate detects from the repository, wrap it in the `force` object like so:

```json
{
  "force": {
    "constraints": {
      "node": "< 15.0.0"
    }
  }
}
```

Note: make sure not to mix this up with the term `compatibility`, which Renovate uses in the context of version releases, e.g. if a Docker image is `node:12.16.0-alpine` then the `-alpine` suffix represents `compatibility`.

## dependencyDashboard

Configuring `dependencyDashboard` to `true` will lead to the creation of a "Dependency Dashboard" issue within the repository.
This issue contains a list of all PRs pending, open, closed (unmerged) or in error.
The goal of this issue is to give visibility into all updates that Renovate is managing.

Examples of what having a Dependency Dashboard will allow you to do:

- View all PRs in one place, rather than having to filter PRs by author
- Rebase/retry multiple PRs without having to open each individually
- Override any rate limiting (e.g. concurrent PRs) or scheduling to force Renovate to create a PR that would otherwise be suppressed
- Recreate an unmerged PR (e.g. for a major update that you postponed by closing the original PR)

Note: Enabling the Dependency Dashboard does not itself change any of the "control flow" of Renovate, e.g. it will otherwise still create and manage PRs exactly as it always has, including scheduling and rate limiting.
The Dependency Dashboard therefore provides visibility as well as additional control.

## dependencyDashboardApproval

This feature allows you to use Renovate's Dependency Dashboard to force approval of updates before they are created.

By setting `dependencyDashboardApproval` to `true` in config (including within `packageRules`), you can tell Renovate to wait for your approval from the Dependency Dashboard before creating a branch/PR.
You can approve a pending PR by ticking the checkbox in the Dependency Dashboard issue.

Note: When you set `dependencyDashboardApproval` to `true` the Dependency Dashboard issue will be created automatically, you do not need to turn on `dependencyDashboard` explictly.

You can configure Renovate to wait for approval for:

- all package upgrades
- major, minor, patch level upgrades
- specific package upgrades
- upgrades coming from specific package managers

If you want to approve _all_ upgrades, set `dependencyDashboardApproval` to `true`:

```json
{
  "dependencyDashboardApproval": true
}
```

If you want to require approval for _major_ updates, set `dependencyDashboardApproval` to `true` within a `major` object:

```json
{
  "major": {
    "dependencyDashboardApproval": true
  }
}
```

If you want to approve _specific_ packages, set `dependencyDashboardApproval` to `true` within a `packageRules` entry where you have defined a specific package or pattern.

```json
{
  "packageRules": [
    {
      "matchPackagePatterns": ["^@package-name"],
      "dependencyDashboardApproval": true
    }
  ]
}
```

## dependencyDashboardAutoclose

You can configure this to `true` if you prefer Renovate to close an existing Dependency Dashboard whenever there are no outstanding PRs left.

## dependencyDashboardFooter

## dependencyDashboardHeader

## dependencyDashboardTitle

Configure this option if you prefer a different title for the Dependency Dashboard.

## description

The description field is used by config presets to describe what they do.
They are then collated as part of the onboarding description.

## digest

Add to this object if you wish to define rules that apply only to PRs that update digests.

## docker

Add config here if you wish it to apply to Docker package managers Dockerfile and Docker Compose.
If instead you mean to apply settings to any package manager that updates using the Docker _datasource_, use a package rule instead, e.g.

```json
{
  "packageRules": [
    {
      "matchDatasources": ["docker"],
      "labels": ["docker-update"]
    }
  ]
}
```

## dotnet

## draftPR

If you want the PRs created by Renovate to be considered as drafts rather than normal PRs, you could add this property to your `renovate.json`:

```json
{
  "draftPR": true
}
```

This option is evaluated at PR/MR creation time and is only supported on the following platforms: GitHub, GitLab, Azure.

Note that GitLab implements draft status by checking whether the PR's title starts with certain strings.
Therefore, draftPR on GitLab is incompatible with the legacy method of triggering Renovate to rebase a PR by renaming the PR to start with `rebase!`.

## enabled

The most common use of `enabled` is if you want to turn Renovate's functionality off, for some reason.

For example, if you wanted to disable Renovate completely on a repository, you could make this your `renovate.json`:

```json
{
  "enabled": false
}
```

To disable Renovate for all `eslint` packages, you can configure a package rule like:

```json
{
  "packageRules": [
    {
      "matchPackagePatterns": ["^eslint"],
      "enabled": false
    }
  ]
}
```

To disable Renovate for npm `devDependencies` but keep it for `dependencies` you could configure:

```json
{
  "packageRules": [
    {
      "matchManagers": ["npm"],
      "matchDepTypes": ["devDependencies"],
      "enabled": false
    }
  ]
}
```

## enabledManagers

This is a way to allow only certain package managers and implicitly disable all others.

Example:

```json
{
  "enabledManagers": ["dockerfile", "npm"]
}
```

For the full list of available managers, see the [Supported Managers](https://docs.renovatebot.com/modules/manager/#supported-managers) documentation.

## encrypted

See [Private npm module support](https://docs.renovatebot.com/private-modules) for details on how this is used to encrypt npm tokens.

## excludeCommitPaths

Warning: Advanced use!

Be careful you know what you're doing with this option.
The initial intended use is to allow the user to exclude certain dependencies from being added/removed/modified when "vendoring" dependencies.
Example:

```json
{
  "excludeCommitPaths": ["vendor/golang.org/x/text/**"]
}
```

The above would mean Renovate would not include files matching the above glob pattern in the commit, even if it thinks they should be updated.

## extends

See [shareable config presets](https://docs.renovatebot.com/config-presets) for details.

## extractVersion

Use this only when the raw version strings from the datasource do not match the expected format that you need in your package file.
You must defined a "named capture group" called `version` as shown in the below examples.

For example, to extract only the major.minor precision from a GitHub release, the following would work:

```json
{
  "packageRules": [
    {
      "matchPackageNames": ["foo"],
      "extractVersion": "^(?<version>v\\d+\\.\\d+)"
    }
  ]
}
```

The above will change a raw version of `v1.31.5` to `v1.31`, for example.

Alternatively, to strip a `release-` prefix:

```json
{
  "packageRules": [
    {
      "matchPackageNames": ["bar"],
      "extractVersion": "^release-(?<version>.*)$"
    }
  ]
}
```

The above will change a raw version of `release-2.0.0` to `2.0.0`, for example.
A similar one could strip leading `v` prefixes:

```json
{
  "packageRules": [
    {
      "matchPackageNames": ["baz"],
      "extractVersion": "^v(?<version>.*)$"
    }
  ]
}
```

## fetchReleaseNotes

Configure this to `false` if you want to disable release notes fetching

## fileMatch

`fileMatch` is used by Renovate to know which files in a repository to parse and extract, and it is possible to override the default values to customize for your project's needs.

Sometimes file matches are really simple - for example with Go Modules Renovate looks for any `go.mod` file, and you probably don't need to change that default.

At other times, the possible files is too vague for Renovate to have any default.
For default, Kubernetes manifests can exist in any `*.yaml` file and we don't want Renovate to parse every single YAML file in every repository just in case some of them contain a Kubernetes manifest, so Renovate's default `fileMatch` for manager `kubernetes` is actually empty (`[]`) and needs the user to tell Renovate what directories/files to look in.

Finally, there are cases where Renovate's default `fileMatch` is good, but you may be using file patterns that a bot couldn't possibly guess about.
For example, Renovate's default `fileMatch` for `Dockerfile` is `['(^|/|\\.)Dockerfile$', '(^|/)Dockerfile\\.[^/]*$']`.
This will catch files like `backend/Dockerfile`, `prefix.Dockerfile` or `Dockerfile.suffix`, but it will miss files like `ACTUALLY_A_DOCKERFILE.template`.
Because `fileMatch` is mergeable, you don't need to duplicate the defaults and could just add the missing file like this:

```json
{
  "dockerfile": {
    "fileMatch": ["^ACTUALLY_A_DOCKERFILE\\.template$"]
  }
}
```

If you configure `fileMatch` then it must be within a manager object (e.g. `dockerfile` in the above example).
The full list of supported managers can be found [here](https://docs.renovatebot.com/modules/manager/).

## filterUnavailableUsers

When this option is enabled PRs are not assigned to users that are unavailable.
This option only works on platforms that support the concept of user availability.
For now, you can only use this option on the GitLab platform.

## followTag

Caution: advanced functionality. Only use it if you're sure you know what you're doing.

This functionality requires that the datasource to support distribution streams/tags, such as npm does.

The primary use case for this option is if you are following a pre-release tag of a certain dependency, e.g. `typescript`'s `"insiders"` build.
If configured, Renovate bypasses its normal major/minor/patch upgrade logic and stable/unstable consistency logic and keeps your dependency version sync'd strictly to whatever version is in the tag.

Beware that Renovate follows tags strictly.
For example, if you are following a tag like `next` and then that stream is released as `stable` and `next` is no longer being updated then that means your dependencies also won't be getting updated.

## gitIgnoredAuthors

Specify commit authors ignored by Renovate.

By default, Renovate will treat any PR as modified if another git author has added to the branch.
When a PR is considered modified, Renovate won't perform any further commits such as if it's conflicted or needs a version update.
If you have other bots which commit on top of Renovate PRs, and don't want Renovate to treat these PRs as modified, then add the other git author(s) to `gitIgnoredAuthors`.

Example:

```json
{
  "gitIgnoredAuthors": ["some-bot@example.org"]
}
```

## gitLabAutomerge

Caution (fixed in GitLab >= 12.7): when this option is enabled it is possible due to a bug in GitLab that MRs with failing pipelines might still get merged.
This is caused by a race condition in GitLab's Merge Request API - [read the corresponding issue](https://gitlab.com/gitlab-org/gitlab/issues/26293) for details.

## golang

Configuration added here applies for all Go-related updates, however currently the only supported package manager for Go is the native Go Modules (the `gomod` manager).

## group

Caution: Advanced functionality only. Do not use unless you know what you're doing.

The default configuration for groups are essentially internal to Renovate and you normally shouldn't need to modify them.
However, you may choose to _add_ settings to any group by defining your own `group` configuration object.

## groupName

There are multiple cases where it can be useful to group multiple upgrades together.
Internally Renovate uses this for branches such as "Pin Dependencies", "Lock File Maintenance", etc.
Another example used previously is to group together all related `eslint` packages, or perhaps `angular` or `babel`.
To enable grouping, you configure the `groupName` field to something non-null.

The `groupName` field allows free text and does not have any semantic interpretation by Renovate.
All updates sharing the same `groupName` will be placed into the same branch/PR.
For example, to group all non-major devDependencies updates together into a single PR:

```json
{
  "packageRules": [
    {
      "matchDepTypes": ["devDependencies"],
      "matchUpdateTypes": ["patch", "minor"],
      "groupName": "devDependencies (non-major)"
    }
  ]
}
```

## groupSlug

By default, Renovate will "slugify" the groupName to determine the branch name.
For example if you named your group "devDependencies (non-major)" then the branchName would be `renovate/devdependencies-non-major`.
If you wished to override this then you could configure like this:

```json
{
  "packageRules": [
    {
      "matchDepTypes": ["devDependencies"],
      "matchUpdateTypes": ["patch", "minor"],
      "groupName": "devDependencies (non-major)",
      "groupSlug": "dev-dependencies"
    }
  ]
}
```

As a result of the above, the branchName would be `renovate/dev-dependencies` instead.

Note: you shouldn't usually need to configure this unless you really care about your branch names.

## hashedBranchLength

Some code hosting systems have restrictions on the branch name lengths, this option lets you get around these restrictions.
You can set the `hashedBranchLength` option to a number of characters that works for your system and then Renovate will generate branch names with the appropriate length by hashing `additionalBranchPrefix` and `branchTopic`, and then truncating the hash so that the full branch name (including `branchPrefix`) has the right number of characters.

Example: If you have set `branchPrefix: "deps-"` and `hashedBranchLength: 12` it will result in a branch name like `deps-5bf36ec` instead of the traditional pretty branch name like `deps-react-17.x`.

## hostRules

The primary purpose of `hostRules` is to configure credentials for host authentication.
You tell Renovate how to match against the host you need authenticated, and then you also tell it which credentials to use.

The lookup keys for `hostRules` are: `hostType` and `matchHost`, both of which are optional.

Supported credential fields are `token`, `username`, `password`, `timeout`, `enabled` and `insecureRegistry`.

Example for configuring `docker` auth:

```json
{
  "hostRules": [
    {
      "matchHost": "docker.io",
      "username": "<some-username>",
      "password": "<some-password>"
    }
  ]
}
```

To disable requests to a particular host, you can configure a rule like:

```json
{
  "hostRules": [
    {
      "matchHost": "registry.npmjs.org",
      "enabled": false
    }
  ]
}
```

A preset alternative to the above is:

```json
{
  "extends": [":disableHost(registry.npmjs.org)"]
}
```

Note: Disabling a host is only 100% effective if added to self-hosted config.
Renovate currently still checks its _cache_ for results first before making connection attempts, so if a public host is blocked in your repository config (e.g. `renovate.json`) then it's possible you may get cached _results_ from that host if another repository using the same bot has successfully queried for the same dependency recently.

### abortIgnoreStatusCodes

This field can be used to configure status codes that Renovate ignores and passes through when `abortOnError` is set to `true`.
For example to also skip 404 responses then configure the following:

```json
{
  "hostRules": [
    {
      "abortOnError": true,
      "abortIgnoreStatusCodes": [404]
    }
  ]
}
```

Note that this field is _not_ mergeable, so the last-applied host rule will take precedence.

### abortOnError

Use this field to configure Renovate to abort runs for custom hosts.
By default, Renovate will only abort for known public hosts, which has the downside that transient errors for other hosts can cause autoclosing of PRs.

To abort Renovate runs for http failures from _any_ host:

```json
{
  "hostRules": [
    {
      "abortOnError": true
    }
  ]
}
```

To abort Renovate runs for any `docker` datasource failures:

```json
{
  "hostRules": [
    {
      "hostType": "docker",
      "abortOnError": true
    }
  ]
}
```

To abort Renovate for errors for a specific `docker` host:

```json
{
  "hostRules": [
    {
      "matchHost": "docker.company.com",
      "abortOnError": true
    }
  ]
}
```

When this field is enabled, Renovate will abort its run if it encounters either (a) any low-level http error (e.g. `ETIMEDOUT`) or (b) receives a response _not_ matching any of the configured `abortIgnoreStatusCodes` (e.g. `500 Internal Error`);

### authType

This can be used with `token` to create a custom http `authorization` header.

An example for npm basic auth with token:

```json
{
  "hostRules": [
    {
      "matchHost": "npm.custom.org",
      "token": "<some-token>",
      "authType": "Basic"
    }
  ]
}
```

This will generate the following header: `authorization: Basic <some-token>`.

### concurrentRequestLimit

Usually the default setting is fine, but you can use `concurrentRequestLimit` to limit the number of concurrent outstanding requests.
You only need to adjust this setting if a datasource is rate limiting Renovate or has problems with the load.
The limit will be set for any host it applies to.

Example config:

```json
{
  "hostRules": [
    {
      "matchHost": "github.com",
      "concurrentRequestLimit": 2
    }
  ]
}
```

### enableHttp2

Enable got [http2](https://github.com/sindresorhus/got/blob/v11.5.2/readme.md#http2) support.

### hostType

`hostType` is another way to filter rules and can be either a platform such as `github` and `bitbucket-server`, or it can be a datasource such as `docker` and `rubygems`.
You usually don't need to configure it in a host rule if you have already configured `matchHost` and only one host type is in use for those, as is usually the case.
`hostType` can help for cases like an enterprise registry that serves multiple package types and has different authentication for each, although it's often the case that multiple `matchHost` rules could achieve the same thing.

### insecureRegistry

Warning: Advanced config, use at own risk.

Enable this option to allow Renovate to connect to an [insecure Docker registry](https://docs.docker.com/registry/insecure/) that is http only.
This is insecure and is not recommended.

Example:

```json
{
  "hostRules": [
    {
      "matchHost": "reg.insecure.com",
      "insecureRegistry": true
    }
  ]
}
```

### matchHost

This can be a base URL (e.g. `https://api.github.com`) or a hostname like `github.com` or `api.github.com`.
If the value starts with `http(s)` then it will only match against URLs which start with the full base URL.
Otherwise, it will be matched by checking if the URL's hostname matches the `matchHost` directly or ends with it.

### timeout

Use this figure to adjust the timeout for queries.
The default is 60s, which is quite high.
To adjust it down to 10s for all queries, do this:

```json
{
  "hostRules": [
    {
      "timeout": 10000
    }
  ]
}
```

## ignoreDeprecated

By default, Renovate won't update a dependency version to a deprecated release unless the current version was _itself_ deprecated.
The goal of this is to make sure you don't upgrade from a non-deprecated version to a deprecated one just because it's higher than the current version.

If for some reason you wish to _force_ deprecated updates with Renovate, you can configure `ignoreDeprecated` to `false`, but this is not recommended for most situations.

## ignoreDeps

The `ignoreDeps` configuration field allows you to define a list of dependency names to be ignored by Renovate.
Currently it supports only "exact match" dependency names and not any patterns. e.g. to ignore both `eslint` and `eslint-config-base` you would add this to your config:

```json
{
  "ignoreDeps": ["eslint", "eslint-config-base"]
}
```

The above is the same as if you wrote this package rule:

```json
{
  "packageRules": [
    {
      "matchPackageNames": ["eslint", "eslint-config-base"],
      "enabled": false
    }
  ]
}
```

## ignorePaths

Using this setting, you can selectively ignore package files that you don't want Renovate autodiscovering.
For instance if your repository has an "examples" directory of many package.json files that you don't want to be kept up to date.

## ignorePrAuthor

This is usually needed if someone needs to migrate bot accounts, including from hosted app to self-hosted.
If `ignorePrAuthor` is configured to true, it means Renovate will fetch the entire list of repository PRs instead of optimizing to fetch only those PRs which it created itself.
You should only want to enable this if you are changing the bot account (e.g. from `@old-bot` to `@new-bot`) and want `@new-bot` to find and update any existing PRs created by `@old-bot`.
It's recommended to revert this setting once that transition period is over and all old PRs are resolved.

## ignorePresets

Use this if you are extending a complex preset but don't want to use every "sub preset" that it includes.
For example, consider this config:

```json
{
  "extends": ["config:base"],
  "ignorePresets": [":prHourlyLimit2"]
}
```

It would take the entire `"config:base"` preset - which contains a lot of sub-presets - but ignore the `":prHourlyLimit2"` rule.

## ignoreScripts

Applicable for npm and Composer only for now. Set this to `true` if running scripts causes problems.

## ignoreUnstable

By default, Renovate won't update any package versions to unstable versions (e.g. `4.0.0-rc3`) unless the current version has the same `major.minor.patch` and was _already_ unstable (e.g. it was already on `4.0.0-rc2`).
Renovate will also not "jump" unstable versions automatically, e.g. if you are on `4.0.0-rc2` and newer versions `4.0.0` and `4.1.0-alpha.1` exist then Renovate will update you to `4.0.0` only.
If you need to force permanent unstable updates for a package, you can add a package rule setting `ignoreUnstable` to `false`.

Also check out the `followTag` configuration option above if you wish Renovate to keep you pinned to a particular release tag.

## includeForks

By default, Renovate will skip over any repositories that are forked.
This includes if the forked repository contain a Renovate config file, because Renovate can't tell if that file was added by the original repository or not.
If you wish to enable processing of a forked repository by Renovate, you need to add `"includeForks": true` to your repository config or run the CLI command with `--include-forks=true`.

If you are using the hosted WhiteSource Renovate then this option will be configured to `true` automatically if you "Selected" repositories individually but remain as `false` if you installed for "All" repositories.

## includePaths

If you wish for Renovate to process only select paths in the repository, use `includePaths`.

Alternatively, if you need to just _exclude_ certain paths in the repository then consider `ignorePaths` instead.
If you are more interested in including only certain package managers (e.g. `npm`), then consider `enabledManagers` instead.

## internalChecksFilter

This setting determines whether Renovate controls when and how filtering of internal checks are performed, particularly when multiple versions of the same update type are available.
Currently this applies to the `stabilityDays` check only.

- `none`: No filtering will be performed, and the highest release will be used regardless of whether it's pending or not
- `strict`: All pending releases will be filtered. PRs will be skipped unless a non-pending version is available
- `flexible`: Similar to strict, but in the case where all versions are pending then a PR will be created with the highest pending version

The `flexible` mode can result in "flapping" of Pull Requests, where e.g. a pending PR with version `1.0.3` is first released but then downgraded to `1.0.2` once it passes `stabilityDays`.
We recommend that you use the `strict` mode, and enable the `dependencyDashboard` so that you have visibility into suppressed PRs.

## java

Use this configuration option for shared config across all java projects (Gradle and Maven).

## js

Use this configuration option for shared config across npm/Yarn/pnpm and meteor package managers.

## labels

By default, Renovate won't add any labels to its PRs.
If you want Renovate to do so then define a `labels` array of one or more label strings.
If you want the same label(s) for every PR then you can configure it at the top level of config.
However you can also fully override them on a per-package basis.

Consider this example:

```json
{
  "labels": ["dependencies"],
  "packageRules": [
    {
      "matchPackagePatterns": ["eslint"],
      "labels": ["linting"]
    }
  ]
}
```

With the above config, every PR raised by Renovate will have the label `dependencies` while PRs containing `eslint`-related packages will instead have the label `linting`.

## lockFileMaintenance

This feature can be used to refresh lock files and keep them up-to-date.
"Maintaining" a lock file means recreating it so that every dependency version within it is updated to the latest.
Supported lock files are `package-lock.json`, `yarn.lock`, `composer.lock`, `Gemfile.lock`, `poetry.lock` and `Cargo.lock`.
Others may be added via feature request.

This feature is disabled by default.
If you wish to enable this feature then you could add this to your configuration:

```json
{
  "lockFileMaintenance": { "enabled": true }
}
```

To reduce "noise" in the repository, it defaults its schedule to `"before 5am on monday"`, i.e. to achieve once-per-week semantics.
Depending on its running schedule, Renovate may run a few times within that time window - even possibly updating the lock file more than once - but it hopefully leaves enough time for tests to run and automerge to apply, if configured.

## major

Add to this object if you wish to define rules that apply only to major updates.

## minor

Add to this object if you wish to define rules that apply only to minor updates.

## node

Using this configuration option allows you to apply common configuration and policies across all Node.js version updates even if managed by different package managers (`npm`, `yarn`, etc.).

Check out our [Node.js documentation](https://docs.renovatebot.com/node) for a comprehensive explanation of how the `node` option can be used.

## npmToken

See [Private npm module support](https://docs.renovatebot.com/private-modules) for details on how this is used.
Typically you would encrypt it and put it inside the `encrypted` object.

## npmrc

See [Private npm module support](https://docs.renovatebot.com/private-modules) for details on how this is used.

## packageRules

`packageRules` is a powerful feature that lets you apply rules to individual packages or to groups of packages using regex pattern matching.

Here is an example if you want to group together all packages starting with `eslint` into a single branch/PR:

```json
{
  "packageRules": [
    {
      "matchPackagePatterns": ["^eslint"],
      "groupName": "eslint packages"
    }
  ]
}
```

Note how the above uses `matchPackagePatterns` with a regex value.

Here is an example where you might want to limit the "noisy" package `aws-sdk` to updates just once per week:

```json
{
  "packageRules": [
    {
      "matchPackageNames": ["aws-sdk"],
      "schedule": ["after 9pm on sunday"]
    }
  ]
}
```

For Maven dependencies, the package name is `<groupId:artefactId>`, eg `"matchPackageNames": ["com.thoughtworks.xstream:xstream"]`

Note how the above uses `matchPackageNames` instead of `matchPackagePatterns` because it is an exact match package name.
This is the equivalent of defining `"matchPackagePatterns": ["^aws\-sdk$"]` and hence much simpler.
However you can mix together both `matchPackageNames` and `matchPackagePatterns` in the same package rule and the rule will be applied if _either_ match.
Example:

```json
{
  "packageRules": [
    {
      "matchPackageNames": ["neutrino"],
      "matchPackagePatterns": ["^@neutrino/"],
      "groupName": "neutrino monorepo"
    }
  ]
}
```

The above rule will group together the `neutrino` package and any package matching `@neutrino/*`.

Path rules are convenient to use if you wish to apply configuration rules to certain package files using patterns.
For example, if you have an `examples` directory and you want all updates to those examples to use the `chore` prefix instead of `fix`, then you could add this configuration:

```json
{
  "packageRules": [
    {
      "matchPaths": ["examples/**"],
      "extends": [":semanticCommitTypeAll(chore)"]
    }
  ]
}
```

If you wish to limit Renovate to apply configuration rules to certain files in the root repository directory, you have to use `matchPaths` with either a partial string match or a minimatch pattern.
For example you have multiple `package.json` and want to use `dependencyDashboardApproval` only on the root `package.json`:

```json
{
  "packageRules": [
    {
      "matchPaths": ["+(package.json)"],
      "dependencyDashboardApproval": true
    }
  ]
}
```

Important to know: Renovate will evaluate all `packageRules` and not stop once it gets a first match.
Therefore, you should order your `packageRules` in order of importance so that later rules can override settings from earlier rules if necessary.

### allowedVersions

Use this - usually within a packageRule - to limit how far to upgrade a dependency.
For example, if you wish to upgrade to Angular v1.5 but not to `angular` v1.6 or higher, you could define this to be `<= 1.5` or `< 1.6.0`:

```json
{
  "packageRules": [
    {
      "matchPackageNames": ["angular"],
      "allowedVersions": "<=1.5"
    }
  ]
}
```

The valid syntax for this will be calculated at runtime because it depends on the versioning scheme, which is itself dynamic.

This field also supports Regular Expressions if they begin and end with `/`.
For example, the following will enforce that only 3 or 4-section versions are supported, without any prefixes:

```json
{
  "packageRules": [
    {
      "matchPackageNames": ["com.thoughtworks.xstream:xstream"],
      "allowedVersions": "/^[0-9]+\\.[0-9]+\\.[0-9]+(\\.[0-9]+)?$/"
    }
  ]
}
```

This field also supports a special negated regex syntax for ignoring certain versions.
Use the syntax `!/ /` like the following:

```json
{
  "packageRules": [
    {
      "matchPackageNames": ["chalk"],
      "allowedVersions": "!/java$/"
    }
  ]
}
```

### matchDepTypes

Use this field if you want to limit a `packageRule` to certain `depType` values.
Invalid if used outside of a `packageRule`.

### excludePackageNames

**Important**: Do not mix this up with the option `ignoreDeps`.
Use `ignoreDeps` instead if all you want to do is have a list of package names for Renovate to ignore.

Use `excludePackageNames` if you want to have one or more exact name matches excluded in your package rule.
See also `matchPackageNames`.

```json
{
  "packageRules": [
    {
      "matchPackagePatterns": ["^eslint"],
      "excludePackageNames": ["eslint-foo"]
    }
  ]
}
```

The above will match all package names starting with `eslint` but exclude the specific package `eslint-foo`.

### excludePackagePatterns

Use this field if you want to have one or more package name patterns excluded in your package rule.
See also `matchPackagePatterns`.

```json
{
  "packageRules": [
    {
      "matchPackagePatterns": ["^eslint"],
      "excludePackagePatterns": ["^eslint-foo"]
    }
  ]
}
```

The above will match all package names starting with `eslint` but exclude ones starting with `eslint-foo`.

### excludePackagePrefixes

Use this field if you want to have one or more package name prefixes excluded in your package rule, without needing to write a regex.
See also `matchPackagePrefixes`.

```json
{
  "packageRules": [
    {
      "matchPackagePrefixes": ["eslint"],
      "excludePackagePrefixes": ["eslint-foo"]
    }
  ]
}
```

The above will match all package names starting with `eslint` but exclude ones starting with `eslint-foo`.

### matchLanguages

Use this field to restrict rules to a particular language. e.g.

```json
{
  "packageRules": [
    {
      "matchPackageNames": ["request"],
      "matchLanguages": ["python"],
      "enabled": false
    }
  ]
}
```

### matchBaseBranches

Use this field to restrict rules to a particular branch. e.g.

```json
{
  "packageRules": [
    {
      "matchBaseBranches": ["main"],
      "excludePackagePatterns": ["^eslint"],
      "enabled": false
    }
  ]
}
```

### matchManagers

Use this field to restrict rules to a particular package manager. e.g.

```json
{
  "packageRules": [
    {
      "matchPackageNames": ["node"],
      "matchManagers": ["dockerfile"],
      "enabled": false
    }
  ]
}
```

### matchDatasources

Use this field to restrict rules to a particular datasource. e.g.

```json
{
  "packageRules": [
    {
      "matchDatasources": ["orb"],
      "labels": ["circleci-orb!!"]
    }
  ]
}
```

### matchCurrentVersion

`matchCurrentVersion` can be an exact SemVer version or a SemVer range.

This field also supports Regular Expressions which must begin and end with `/`.
For example, the following enforces that only `1.*` versions will be used:

```json
{
  "packageRules": [
    {
      "matchPackagePatterns": ["io.github.resilience4j"],
      "matchCurrentVersion": "/^1\\./"
    }
  ]
}
```

This field also supports a special negated regex syntax to ignore certain versions.
Use the syntax `!/ /` like this:

```json
{
  "packageRules": [
    {
      "matchPackagePatterns": ["io.github.resilience4j"],
      "matchCurrentVersion": "!/^0\\./"
    }
  ]
}
```

### matchFiles

Renovate will compare `matchFiles` for an exact match against the dependency's package file or lock file.

For example the following would match `package.json` but not `package/frontend/package.json`:

```
  "matchFiles": ["package.json"],
```

Use `matchPaths` instead if you need more flexible matching.

### matchPackageNames

Use this field if you want to have one or more exact name matches in your package rule.
See also `excludePackageNames`.

```json
{
  "packageRules": [
    {
      "matchPackageNames": ["angular"],
      "rangeStrategy": "pin"
    }
  ]
}
```

The above will configure `rangeStrategy` to `pin` only for the package `angular`.

### matchPackagePatterns

Use this field if you want to have one or more package names patterns in your package rule.
See also `excludePackagePatterns`.

```json
{
  "packageRules": [
    {
      "matchPackagePatterns": ["^angular"],
      "rangeStrategy": "replace"
    }
  ]
}
```

The above will configure `rangeStrategy` to `replace` for any package starting with `angular`.

### matchPackagePrefixes

Use this field to match a package prefix without needing to write a regex expression.
See also `excludePackagePrefixes`.

```json
{
  "packageRules": [
    {
      "matchPackagePrefixes": ["angular"],
      "rangeStrategy": "replace"
    }
  ]
}
```

Just like the earlier `matchPackagePatterns` example, the above will configure `rangeStrategy` to `replace` for any package starting with `angular`.

### matchPaths

Renovate will match `matchPaths` against both a partial string match or a minimatch glob pattern.
If you want to avoid the partial string matching so that only glob matching is performed, wrap your string in `+(...)` like so:

```
  "matchPaths": ["+(package.json)"],
```

The above will match only the root `package.json`, whereas the following would match any `package.json` in any subdirectory too:

```
  "matchPaths": ["package.json"],
```

### matchSourceUrlPrefixes

Here's an example of where you use this to group together all packages from the Vue monorepo:

```json
{
  "packageRules": [
    {
      "matchSourceUrlPrefixes": ["https://github.com/vuejs/vue"],
      "groupName": "Vue monorepo packages"
    }
  ]
}
```

Here's an example of where you use this to group together all packages from the `renovatebot` GitHub org:

```json
{
  "packageRules": [
    {
      "matchSourceUrlPrefixes": ["https://github.com/renovatebot/"],
      "groupName": "All renovate packages"
    }
  ]
}
```

### matchUpdateTypes

Use this field to match rules against types of updates.
For example to apply a special label for Major updates:

```json
{
  "packageRules": [
    {
      "matchUpdateTypes": ["major"],
      "labels": ["UPDATE-MAJOR"]
    }
  ]
}
```

## patch

Add to this object if you wish to define rules that apply only to patch updates.

## php

## pin

Add to this object if you wish to define rules that apply only to PRs that pin dependencies.

## pinDigests

If enabled Renovate will pin Docker images by means of their SHA256 digest and not only by tag so that they are immutable.

## postUpdateOptions

- `gomodTidy`: Run `go mod tidy` after Go module updates. This is implicitly enabled for major module updates.
- `gomodUpdateImportPaths`: Update source import paths on major module updates, using [mod](https://github.com/marwan-at-work/mod)
- `npmDedupe`: Run `npm dedupe` after `package-lock.json` updates
- `yarnDedupeFewer`: Run `yarn-deduplicate --strategy fewer` after `yarn.lock` updates
- `yarnDedupeHighest`: Run `yarn-deduplicate --strategy highest` (`yarn dedupe --strategy highest` for Yarn >=2.2.0) after `yarn.lock` updates

## postUpgradeTasks

Post-upgrade tasks are commands that are executed by Renovate after a dependency has been updated but before the commit is created.
The intention is to run any additional command line tools that would modify existing files or generate new files when a dependency changes.

Each command must match at least one of the patterns defined in `allowedPostUpgradeCommands` (an admin-only configuration option) in order to be executed.
If the list of allowed tasks is empty then no tasks will be executed.

e.g.

```json
{
  "postUpgradeTasks": {
    "commands": ["tslint --fix"],
    "fileFilters": ["yarn.lock", "**/*.js"],
    "executionMode": "update"
  }
}
```

The `postUpgradeTasks` configuration consists of three fields:

### commands

A list of commands that are executed after Renovate has updated a dependency but before the commit it made

### fileFilters

A list of glob-style matchers that determine which files will be included in the final commit made by Renovate

### executionMode

Defaults to `update`, but can also be set to `branch`. This sets the level the postUpgradeTask runs on, if set to `update` the postUpgradeTask
will be executed for every dependency on the branch. If set to `branch` the postUpgradeTask is executed for the whole branch.

## prBodyColumns

Use this array to provide a list of column names you wish to include in the PR tables.

For example, if you wish to add the package file name to the table, you would add this to your config:

```json
{
  "prBodyColumns": [
    "Package",
    "Update",
    "Type",
    "New value",
    "Package file",
    "References"
  ]
}
```

Note: "Package file" is predefined in the default `prBodyDefinitions` object so does not require a definition before it can be used.

## prBodyDefinitions

You can configure this object to either (a) modify the template for an existing table column in PR bodies, or (b) you wish to _add_ a definition for a new/additional column.

Here is an example of modifying the default value for the `"Package"` column to put it inside a `<code></code>` block:

```json
{
  "prBodyDefinitions": {
    "Package": "`{{{depName}}}`"
  }
}
```

Here is an example of adding a custom `"Sourcegraph"` column definition:

```json
{
  "prBodyDefinitions": {
    "Sourcegraph": "[![code search for \"{{{depName}}}\"](https://sourcegraph.com/search/badge?q=repo:%5Egithub%5C.com/{{{repository}}}%24+case:yes+-file:package%28-lock%29%3F%5C.json+{{{depName}}}&label=matches)](https://sourcegraph.com/search?q=repo:%5Egithub%5C.com/{{{repository}}}%24+case:yes+-file:package%28-lock%29%3F%5C.json+{{{depName}}})"
  },
  "prBodyColumns": [
    "Package",
    "Update",
    "New value",
    "References",
    "Sourcegraph"
  ]
}
```

Note: Columns must also be included in the `prBodyColumns` array in order to be used, so that's why it's included above in the example.

## prBodyNotes

Use this field to add custom content inside PR bodies, including conditionally.

e.g. if you wish to add an extra Warning to major updates:

```json
{
  "prBodyNotes": ["{{#if isMajor}}:warning: MAJOR MAJOR MAJOR :warning:{{/if}}"]
}
```

## prBodyTemplate

This setting controls which sections are rendered in the body of the pull request.

The available sections are header, table, notes, changelogs, configDescription, controls, footer.

## prConcurrentLimit

This setting - if enabled - limits Renovate to a maximum of x concurrent PRs open at any time.

Note that this limit is enforced on a per-repository basis.

## prCreation

This setting tells Renovate when you would like it to raise PRs:

- `immediate` (default): Renovate will create PRs immediately after creating the corresponding branch
- `not-pending`: Renovate will wait until status checks have completed (passed or failed) before raising the PR
- `status-success`: Renovate won't raise PRs unless tests pass

Renovate defaults to `immediate` but you might want to change this to `not-pending` instead.

With prCreation set to `immediate`, you'll get a Pull Request and possible associated notification right away when a new update is available.
Your test suite takes a bit of time to complete, so if you go look at the new PR right away, you don't know if your tests pass or fail.
You're basically waiting until you have the test results, before you can decide if you want to merge the PR or not.

With prCreation set to `not-pending`, Renovate waits until all tests have finished running, and only then creates the PR.
When you receive the PR notification, you can take action immediately, as you have the full test results.

When you set prCreation to `not-pending` you're reducing the "noise" but get notified of new PRs a bit later.

## prFooter

## prHeader

## prHourlyLimit

This setting - if enabled - helps slow down Renovate, particularly during the onboarding phase. What may happen without this setting is:

1. Onboarding PR is created
2. User merges onboarding PR to activate Renovate
3. Renovate creates a "Pin Dependencies" PR (if necessary)
4. User merges Pin PR
5. Renovate then creates every single upgrade PR necessary - potentially dozens

The above can result in swamping CI systems, as well as a lot of retesting if branches need to be rebased every time one is merged.
Instead, if `prHourlyLimit` is configure to a value like 1 or 2, it will mean that Renovate creates at most that many new PRs within each hourly period (:00-:59).
So the project should still result in all PRs created perhaps within the first 24 hours maximum, but at a rate that may allow users to merge them once they pass tests.
It does not place a limit on the number of _concurrently open_ PRs - only on the rate they are created.

Note that this limit is enforced on a per-repository basis.

## prNotPendingHours

If you configure `prCreation=not-pending`, then Renovate will wait until tests are non-pending (all pass or at least one fails) before creating PRs.
However there are cases where PRs may remain in pending state forever, e.g. absence of tests or status checks that are configure to pending indefinitely.
Therefore we configure an upper limit for how long we wait until creating a PR.

Note: if the option `stabilityDays` is non-zero then Renovate will disable the `prNotPendingHours` functionality.

## prPriority

Sometimes Renovate needs to rate limit its creation of PRs, e.g. hourly or concurrent PR limits.
In such cases it sorts/prioritizes by default based on the update type (e.g. patches raised before minor, minor before major).
If you have dependencies that are more or less important than others then you can use the `prPriority` field for PR sorting.
The default value is 0, so therefore setting a negative value will make dependencies sort last, while higher values sort first.

Here's an example of how you would define PR priority so that devDependencies are raised last and `react` is raised first:

```json
{
  "packageRules": [
    {
      "matchDepTypes": ["devDependencies"],
      "prPriority": -1
    },
    {
      "matchPackageNames": ["react"],
      "prPriority": 5
    }
  ]
}
```

## prTitle

The PR title is important for some of Renovate's matching algorithms (e.g. determining whether to recreate a PR or not) so ideally don't modify it much.

## pruneStaleBranches

Configure to `false` to disable deleting orphan branches and autoclosing PRs.
Defaults to `true`.

## python

Currently the only Python package manager is `pip` - specifically for `requirements.txt` and `requirements.pip` files - so adding any config to this `python` object is essentially the same as adding it to the `pip_requirements` object instead.

## rangeStrategy

Behavior:

- `auto` = Renovate decides (this will be done on a manager-by-manager basis)
- `pin` = convert ranges to exact versions, e.g. `^1.0.0` -> `1.1.0`
- `bump` = e.g. bump the range even if the new version satisfies the existing range, e.g. `^1.0.0` -> `^1.1.0`
- `replace` = Replace the range with a newer one if the new version falls outside it, e.g. `^1.0.0` -> `^2.0.0`
- `widen` = Widen the range with newer one, e.g. `^1.0.0` -> `^1.0.0 || ^2.0.0`
- `update-lockfile` = Update the lock file when in-range updates are available, otherwise `replace` for updates out of range. Works for `bundler`, `composer`, `npm`, `yarn` and `poetry` so far

Renovate's `"auto"` strategy works like this for npm:

1. Always pin `devDependencies`
2. Pin `dependencies` if we detect that it's an app and not a library
3. Widen `peerDependencies`
4. If an existing range already ends with an "or" operator - e.g. `"^1.0.0 || ^2.0.0"` - then Renovate will widen it, e.g. making it into `"^1.0.0 || ^2.0.0 || ^3.0.0"`
5. Otherwise, replace the range. e.g. `"^2.0.0"` would be replaced by `"^3.0.0"`

By default, Renovate assumes that if you are using ranges then it's because you want them to be wide/open.
As such, Renovate won't deliberately "narrow" any range by increasing the semver value inside.

For example, if your `package.json` specifies a value for `left-pad` of `^1.0.0` and the latest version on npmjs is `1.2.0`, then Renovate won't change anything because `1.2.0` satisfies the range.
If instead you'd prefer to be updated to `^1.2.0` in cases like this, then configure `rangeStrategy` to `bump` in your Renovate config.

This feature supports simple caret (`^`) and tilde (`~`) ranges only, like `^1.0.0` and `~1.0.0`.

## rebaseLabel

On supported platforms it is possible to add a label to a PR to manually request Renovate to recreate/rebase it.
By default this label is `"rebase"` however you can configure it to anything you want by changing this `rebaseLabel` field.

## rebaseWhen

Possible values and meanings:

- `auto`: Renovate will autodetect the best setting. Defaults to `conflicted` unless the repository has a setting requiring PRs to be up to date with the base branch
- `never`: Renovate will never rebase the branch
- `conflicted`: Renovate will rebase only if the branch is conflicted
- `behind-base-branch`: Renovate will rebase whenever the branch falls 1 or more commit behind its base branch

`rebaseWhen=conflicted` is not recommended if you have enabled Renovate automerge, because:

- It could result in a broken base branch if two updates are merged one after another without testing the new versions together
- If you have enforced that PRs must be up-to-date before merging (e.g. using branch protection on GitHub), then automerge won't be possible as soon as a PR gets out-of-date but remains non-conflicted

## recreateClosed

By default, Renovate will detect if it has proposed an update to a project before and not propose the same one again.
For example the Webpack 3.x case described above.
This field lets you customise this behavior down to a per-package level.
For example we override it to `true` in the following cases where branch names and PR titles need to be reused:

- Package groups
- When pinning versions
- Lock file maintenance

Typically you shouldn't need to modify this setting.

## regexManagers

`regexManagers` entries are used to configure the `regex` Manager in Renovate.

Users can define custom managers for cases such as:

- Proprietary file formats or conventions
- Popular file formats not yet supported as a manager by Renovate

The custom manager concept is based on using Regular Expression named capture groups.
For the fields `datasource`, `depName` and `currentValue`, it's mandatory to have either a named capture group matching them (e.g. `(?<depName>.*)`) or to configure it's corresponding template (e.g. `depNameTemplate`).
It's not recommended to do both, due to the potential for confusion.
It is recommended to also include `versioning` however if it is missing then it will default to `semver`.

For more details and examples, see the documentation page the for the regex manager [here](/modules/manager/regex/).
For template fields, use the triple brace `{{{ }}}` notation to avoid Handlebars escaping any special characters.

### matchStrings

`matchStrings` should each be a valid regular expression, optionally with named capture groups.
Currently only a length of one `matchString` is supported.

Example:

```json
{
  "matchStrings": [
    "ENV .*?_VERSION=(?<currentValue>.*) # (?<datasource>.*?)/(?<depName>.*?)\\s"
  ]
}
```

### matchStringsStrategy

`matchStringsStrategy` controls behavior when multiple `matchStrings` values are provided.
Three options are available:

- `any` (default)
- `recursive`
- `combination`

#### any

Each provided `matchString` will be matched individually to the content of the `packageFile`.
If a `matchString` has multiple matches in a file each will be interpreted as an independent dependency.

As example the following configuration will update all 3 lines in the Dockerfile.
renovate.json:

```json
{
  "regexManagers": [
    {
      "fileMatch": ["^Dockerfile$"],
      "matchStringsStrategy": "any",
      "matchStrings": [
        "ENV [A-Z]+_VERSION=(?<currentValue>.*) # (?<datasource>.*?)/(?<depName>.*?)(\\&versioning=(?<versioning>.*?))?\\s",
        "FROM (?<depName>\\S*):(?<currentValue>\\S*)"
      ],
      "datasourceTemplate": "docker"
    }
  ]
}
```

a Dockerfile:

```dockerfile
FROM amd64/ubuntu:18.04
ENV GRADLE_VERSION=6.2 # gradle-version/gradle&versioning=maven
ENV NODE_VERSION=10.19.0 # github-tags/nodejs/node&versioning=node
```

#### recursive

If using `recursive` the `matchStrings` will be looped through and the full match of the last will define the range of the next one.
This can be used to narrow down the search area to prevent multiple matches.
However, the `recursive` strategy still allows the matching of multiple dependencies as described below.
All matches of the first `matchStrings` pattern are detected, then each of these matches will used as basis be used as the input for the next `matchStrings` pattern, and so on.
If the next `matchStrings` pattern has multiple matches then it will split again.
This process will be followed as long there is a match plus a next `matchingStrings` pattern is available or a dependency is detected.

This is an example how this can work.
The first regex manager will only upgrade `grafana/loki` as looks for the `backup` key then looks for the `test` key and then uses this result for extraction of necessary attributes.
However, the second regex manager will upgrade both definitions as its first `matchStrings` matches both `test` keys.

renovate.json:

```json
{
  "regexManagers": [
    {
      "fileMatch": ["^example.json$"],
      "matchStringsStrategy": "recursive",
      "matchStrings": [
        "\"backup\":\\s*{[^}]*}",
        "\"test\":\\s*\\{[^}]*}",
        "\"name\":\\s*\"(?<depName>.*)\"[^\"]*\"type\":\\s*\"(?<datasource>.*)\"[^\"]*\"value\":\\s*\"(?<currentValue>.*)\""
      ],
      "datasourceTemplate": "docker"
    },
    {
      "fileMatch": ["^example.json$"],
      "matchStringsStrategy": "recursive",
      "matchStrings": [
        "\"test\":\\s*\\{[^}]*}",
        "\"name\":\\s*\"(?<depName>.*)\"[^\"]*\"type\":\\s*\"(?<datasource>.*)\"[^\"]*\"value\":\\s*\"(?<currentValue>.*)\""
      ],
      "datasourceTemplate": "docker"
    }
  ]
}
```

example.json:

```json
{
  "backup": {
    "test": {
      "name": "grafana/loki",
      "type": "docker",
      "value": "1.6.1"
    }
  },
  "setup": {
    "test": {
      "name": "python",
      "type": "docker",
      "value": "3.9.0"
    }
  }
}
```

#### combination

This option allows the possibility to combine the values of multiple lines inside a file.
While using multiple lines is also possible using both other `matchStringStrategy` values, the `combination` approach is less susceptible to white space or line breaks stopping a match.

`combination` will only match at most one dependency per file, so if you want to update multiple dependencies using `combination` you have to define multiple regex managers.

Matched group values will be merged to form a single dependency.

renovate.json:

```json
{
  "regexManagers": [
    {
      "fileMatch": ["^main.yml$"],
      "matchStringsStrategy": "combination",
      "matchStrings": [
        "prometheus_image:\\s*\"(?<depName>.*)\"\\s*//",
        "prometheus_version:\\s*\"(?<currentValue>.*)\"\\s*//"
      ],
      "datasourceTemplate": "docker"
    },
    {
      "fileMatch": ["^main.yml$"],
      "matchStringsStrategy": "combination",
      "matchStrings": [
        "thanos_image:\\s*\"(?<depName>.*)\"\\s*//",
        "thanos_version:\\s*\"(?<currentValue>.*)\"\\s*//"
      ],
      "datasourceTemplate": "docker"
    }
  ]
}
```

Ansible variable file ( yaml ):

```yaml
prometheus_image: "prom/prometheus"  // a comment
prometheus_version: "v2.21.0" // a comment
------
thanos_image: "prom/prometheus"  // a comment
thanos_version: "0.15.0" // a comment
```

In the above example, each regex manager will match a single dependency each.

### depNameTemplate

If `depName` cannot be captured with a named capture group in `matchString` then it can be defined manually using this field.
It will be compiled using Handlebars and the regex `groups` result.

### extractVersionTemplate

If `extractVersion` cannot be captured with a named capture group in `matchString` then it can be defined manually using this field.
It will be compiled using Handlebars and the regex `groups` result.

### lookupNameTemplate

`lookupName` is used for looking up dependency versions.
It will be compiled using Handlebars and the regex `groups` result.
It will default to the value of `depName` if left unconfigured/undefined.

### currentValueTemplate

If the `currentValue` for a dependency is not captured with a named group then it can be defined in config using this field.
It will be compiled using Handlebars and the regex `groups` result.

### datasourceTemplate

If the `datasource` for a dependency is not captured with a named group then it can be defined in config using this field.
It will be compiled using Handlebars and the regex `groups` result.

### versioningTemplate

If the `versioning` for a dependency is not captured with a named group then it can be defined in config using this field.
It will be compiled using Handlebars and the regex `groups` result.

### registryUrlTemplate

If the `registryUrls` for a dependency is not captured with a named group then it can be defined in config using this field.
It will be compiled using Handlebars and the regex `groups` result.

## registryUrls

Usually Renovate is able to either (a) use the default registries for a datasource, or (b) automatically detect during the manager extract phase which custom registries are in use.
In case there is a need to configure them manually, it can be done using this `registryUrls` field, typically using `packageUrls` like so:

```json
{
  "packageRules": [
    {
      "matchDatasources": ["docker"],
      "registryUrls": ["https://docker.mycompany.domain"]
    }
  ]
}
```

The field supports multiple URLs however it is datasource-dependent on whether only the first is used or multiple.

<<<<<<< HEAD
### replacementName

Valid in `packageRules`

### replacementVersion

Valid in `packageRules`
=======
## replacementName

## replacementVersion
>>>>>>> 404af1d1

## requiredStatusChecks

Currently Renovate's default behavior is to only automerge if every status check has succeeded.

Setting this option to `null` means that Renovate will ignore _all_ status checks.
You can set this if you don't have any status checks but still want Renovate to automerge PRs.
Beware: configuring Renovate to automerge without any tests can lead to broken builds on your base branch, please think again before enabling this!

In future, this might be configurable to allow certain status checks to be ignored/required.
See [issue 1853 at the Renovate repository](https://github.com/renovatebot/renovate/issues/1853) for more details.

## respectLatest

Similar to `ignoreUnstable`, this option controls whether to update to versions that are greater than the version tagged as `latest` in the repository.
By default, `renovate` will update to a version greater than `latest` only if the current version is itself past latest.

## reviewers

Must be valid usernames.
If on GitHub and assigning a team to review, use the prefix `team:`, e.g. provide a value like `team:someteam`.

## reviewersFromCodeOwners

If enabled Renovate will try to determine PR reviewers by matching rules defined in a CODEOWNERS file against the changes in the PR.

See [GitHub](https://help.github.com/en/github/creating-cloning-and-archiving-repositories/about-code-owners) or [GitLab](https://docs.gitlab.com/ee/user/project/code_owners.html) documentation for details on syntax and possible file locations.

## reviewersSampleSize

Take a random sample of given size from reviewers.

## rollback

Add to this object if you wish to define rules that apply only to PRs that roll back versions.

## rollbackPrs

There are times when a dependency version in use by a project gets removed from the registry.
For some registries, existing releases or even whole packages can be removed or "yanked" at any time, while for some registries only very new or unused releases can be removed.
Renovate's "rollback" feature exists to propose a downgrade to the next-highest release if the current release is no longer found in the registry.

Renovate does not create these rollback PRs by default, with one exception: npm packages get a rollback PR if needed.

You can configure the `rollbackPrs` property globally, per-lanuage, or per-package to override the default behavior.

## ruby

## rust

## schedule

The `schedule` option allows you to define times of week or month for Renovate updates.
Running Renovate around the clock may seem too "noisy" for some projects and therefore `schedule` is a good way to reduce the noise by reducing the timeframe in which Renovate will operate on your repository.

The default value for `schedule` is "at any time", which is functionally the same as declaring a `null` schedule.
i.e. Renovate will run on the repository around the clock.

The easiest way to define a schedule is to use a preset if one of them fits your requirements.
See [Schedule presets](https://docs.renovatebot.com/presets-schedule/) for details and feel free to request a new one in the source repository if you think others would benefit from it too.

Otherwise, here are some text schedules that are known to work:

```
every weekend
before 5:00am
after 10pm and before 5:00am
after 10pm and before 5am every weekday
on friday and saturday
every 3 months on the first day of the month
```

One example might be that you don't want Renovate to run during your typical business hours, so that your build machines don't get clogged up testing `package.json` updates.
You could then configure a schedule like this at the repository level:

```json
{
  "schedule": ["after 10pm and before 5am every weekday", "every weekend"]
}
```

This would mean that Renovate can run for 7 hours each night plus all the time on weekends.

This scheduling feature can also be particularly useful for "noisy" packages that are updated frequently, such as `aws-sdk`.

To restrict `aws-sdk` to only monthly updates, you could add this package rule:

```json
{
  "packageRules": [
    {
      "matchPackageNames": ["aws-sdk"],
      "extends": ["schedule:monthly"]
    }
  ]
}
```

Technical details: We mostly rely on the text parsing of the library [@breejs/later](https://github.com/breejs/later) but only its concepts of "days", "time_before", and "time_after".
Read the parser documentation at [breejs.github.io/later/parsers.html#text](https://breejs.github.io/later/parsers.html#text).
Renovate does not support scheduled minutes or "at an exact time" granularity.

## semanticCommitScope

By default you will see Angular-style commit prefixes like `"chore(deps):"`.
If you wish to change it to something else like `"package"` then it will look like `"chore(package):"`.
You can also use `parentDir` or `baseDir` to namespace your commits for monorepos e.g. `"{{parentDir}}"`.

## semanticCommitType

By default you will see Angular-style commit prefixes like `"chore(deps):"`.
If you wish to change it to something else like "ci" then it will look like `"ci(deps):"`.

## semanticCommits

If you are using a semantic prefix for your commits, then you will want to enable this setting.
Although it's configurable to a package-level, it makes most sense to configure it at a repository level.
If configured to `enabled`, then the `semanticCommitScope` and `semanticCommitType` fields will be used for each commit message and PR title.

However, please note that Renovate will autodetect if your repository is already using semantic commits or not and follow suit, so you only really need to configure this if you wish to _override_ Renovate's autodetected setting.

## separateMajorMinor

Renovate's default behavior is to create a separate branch/PR if both minor and major version updates exist (note that your choice of `rangeStrategy` value can influence which updates exist in the first place however).
For example, if you were using Webpack 2.0.0 and versions 2.1.0 and 3.0.0 were both available, then Renovate would create two PRs so that you have the choice whether to apply the minor update to 2.x or the major update of 3.x.
If you were to apply the minor update then Renovate would keep updating the 3.x branch for you as well, e.g. if Webpack 3.0.1 or 3.1.0 were released.
If instead you applied the 3.0.0 update then Renovate would clean up the unneeded 2.x branch for you on the next run.

It is recommended that you leave this setting to `true`, because of the polite way that Renovate handles this.
For example, let's say in the above example that you decided you wouldn't update to Webpack 3 for a long time and don't want to build/test every time a new 3.x version arrives.
In that case, simply close the "Update Webpack to version 3.x" PR and it _won't_ be recreated again even if subsequent Webpack 3.x versions are released.
You can continue with Webpack 2.x for as long as you want and receive any updates/patches that are made for it.
Then eventually when you do want to update to Webpack 3.x you can make that update to `package.json` yourself and commit it to the base branch once it's tested.
After that, Renovate will resume providing you updates to 3.x again!
i.e. if you close a major upgrade PR then it won't come back again, but once you make the major upgrade yourself then Renovate will resume providing you with minor or patch updates.

## separateMinorPatch

By default, Renovate won't distinguish between "patch" (e.g. 1.0.x) and "minor" (e.g. 1.x.0) releases - it groups them together.
E.g., if you are running version 1.0.0 of a package and both versions 1.0.1 and 1.1.0 are available then Renovate will raise a single PR for version 1.1.0.
If you wish to distinguish between patch and minor upgrades, for example if you wish to automerge patch but not minor, then you can configured this option to `true`.

## separateMultipleMajor

Configure this to `true` if you wish to receive one PR for every separate major version upgrade of a dependency.
e.g. if you are on webpack@v1 currently then default behavior is a PR for upgrading to webpack@v3 and not for webpack@v2.
If this setting is true then you would get one PR for webpack@v2 and one for webpack@v3.

## stabilityDays

If this is set to a non-zero value, _and_ an update contains a release timestamp header, then Renovate will check if the "stability days" have passed.

Note: Renovate will wait for the set amount of `stabilityDays` to pass for each **separate** version.
Renovate does not wait until the package has seen no releases for x `stabilityDays`.
`stabilityDays` is not intended to help with slowing down fast releasing project updates.
If you want to slow down PRs for a specific package, setup a custom schedule for that package.
Read [our selective-scheduling help](https://docs.renovatebot.com/noise-reduction/#selective-scheduling) to learn how to set the schedule.

If the amount of days since the release is less than the set `stabilityDays` a "pending" status check is added to the branch.
If enough days have passed then the "pending" status is removed, and a "passing" status check is added.

Some datasources do not provide a release timestamp (in which case this feature is not compatible), and other datasources may provide a release timestamp but it's not supported by Renovate (in which case a feature request needs to be implemented).

Maven users: you cannot use `stabilityDays` if a Maven source returns unreliable `last-modified` headers.

There are a couple of uses for `stabilityDays`:

<!-- markdownlint-disable MD001 -->

#### Suppress branch/PR creation for X days

If you combine `stabilityDays=3` and `prCreation="not-pending"` then Renovate will hold back from creating branches until 3 or more days have elapsed since the version was released.
It's recommended that you enable `dependencyDashboard=true` so you don't lose visibility of these pending PRs.

#### Prevent holding broken npm packages

npm packages less than 72 hours (3 days) old can be unpublished, which could result in a service impact if you have already updated to it.
Set `stabilityDays` to 3 for npm packages to prevent relying on a package that can be removed from the registry:

```json
{
  "packageRules": [
    {
      "matchDatasources": ["npm"],
      "stabilityDays": 3
    }
  ]
}
```

#### Await X days before Automerging

If you have both `automerge` as well as `stabilityDays` enabled, it means that PRs will be created immediately but automerging will be delayed until X days have passed.
This works because Renovate will add a "renovate/stability-days" pending status check to each branch/PR and that pending check will prevent the branch going green to automerge.

<!-- markdownlint-enable MD001 -->

## supportPolicy

Language support is limited to those listed below:

- **Node.js** - [Read our Node.js documentation](https://docs.renovatebot.com/node#configuring-support-policy)

## suppressNotifications

Use this field to suppress various types of warnings and other notifications from Renovate.
Example:

```json
{
  "suppressNotifications": ["prIgnoreNotification"]
}
```

The above config will suppress the comment which is added to a PR whenever you close a PR unmerged.

## timezone

It is only recommended to configure this field if you wish to use the `schedules` feature and want to write them in your local timezone.
Please see the above link for valid timezone names.

## transitiveRemediation

When enabled, Renovate will attempt to remediate vulnerabilities even if they exist only in transitive dependencies.

Applicable only for GitHub platform (with vulnerability alerts enabled), `npm` manager, and when a `package-lock.json` v1 format is present.
This is considered a feature flag with the aim to remove it and default to this behavior once it has been more widely tested.

## unicodeEmoji

If enabled emoji shortcodes (`:warning:`) are replaced with their Unicode equivalents (`⚠️`).

## updateInternalDeps

Renovate defaults to skipping any internal package dependencies within monorepos.
In such case dependency versions won't be updated by Renovate.

To opt in to letting Renovate update internal package versions normally, set this configuration option to true.

## updateLockFiles

## updateNotScheduled

When schedules are in use, it generally means "no updates".
However there are cases where updates might be desirable - e.g. if you have configured prCreation=not-pending, or you have rebaseWhen=behind-base-branch and the base branch is updated so you want Renovate PRs to be rebased.

This defaults to `true`, meaning that Renovate will perform certain "desirable" updates to _existing_ PRs even when outside of schedule.
If you wish to disable all updates outside of scheduled hours then configure this field to `false`.

## versioning

Usually, each language or package manager has a specific type of "versioning". e.g. JavaScript uses npm's semver implementation, Python uses pep440, etc.
At Renovate we have also implemented some of our own, such as `"docker"` to address the most common way people tag versions using Docker, and `"loose"` as a fallback that tries semver first but otherwise just does its best to sort and compare.

By exposing `versioning` to config, it allows you to override the default versioning for a package manager if you really need.
In most cases it would not be recommended, but there are some cases such as Docker or Gradle where versioning is not strictly defined and you may need to specify the versioning type per-package.

## vulnerabilityAlerts

Renovate can read from GitHub's Vulnerability Alerts and customize Pull Requests accordingly.
For this to work, you must first ensure you have enabled "[Dependency graph](https://docs.github.com/en/code-security/supply-chain-security/about-the-dependency-graph#enabling-the-dependency-graph)" and "[Dependabot alerts](https://docs.github.com/en/github/administering-a-repository/managing-security-and-analysis-settings-for-your-repository)" under the "Security & analysis" section of the repository's "Settings" tab.

Additionally, if you are running Renovate in app mode then you must make sure that the app has been granted the permissions to read "Vulnerability alerts".
If you are the account admin, browse to the app (e.g. [https://github.com/apps/renovate](https://github.com/apps/renovate)), select "Configure", and then scroll down to the "Permissions" section and verify that read access to "vulnerability alerts" is mentioned.

Once the above conditions are met, and you have received one or more vulnerability alerts from GitHub for this repository, then Renovate will attempt to raise fix PRs accordingly.

Use the `vulnerabilityAlerts` configuration object if you want to customise vulnerability-fix PRs specifically.
For example, to configure custom labels and assignees:

```json
{
  "vulnerabilityAlerts": {
    "labels": ["security"],
    "assignees": ["@rarkins"]
  }
}
```

To disable the vulnerability alerts functionality completely, configure like this:

```json
{
  "vulnerabilityAlerts": {
    "enabled": false
  }
}
```

## yarnrc<|MERGE_RESOLUTION|>--- conflicted
+++ resolved
@@ -2039,19 +2039,9 @@
 
 The field supports multiple URLs however it is datasource-dependent on whether only the first is used or multiple.
 
-<<<<<<< HEAD
-### replacementName
-
-Valid in `packageRules`
-
-### replacementVersion
-
-Valid in `packageRules`
-=======
 ## replacementName
 
 ## replacementVersion
->>>>>>> 404af1d1
 
 ## requiredStatusChecks
 
