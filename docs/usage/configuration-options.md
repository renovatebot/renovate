---
title: Configuration Options
description: Configuration Options usable in renovate.json or package.json
---

# Configuration Options

This document describes all the configuration options you may use in a Renovate configuration file.
Any config you define applies to the whole repository (e.g. if you have a monorepo).

You can store your Renovate configuration file in one of these locations:

1. `renovate.json`
1. `renovate.json5`
1. `.github/renovate.json`
1. `.github/renovate.json5`
1. `.gitlab/renovate.json`
1. `.gitlab/renovate.json5`
1. `.renovaterc`
1. `.renovaterc.json`
1. `.renovaterc.json5`
1. `package.json` _(within a `"renovate"` section)_

<!-- prettier-ignore -->
!!! warning
    Storing the Renovate configuration in a `package.json` file is deprecated and support may be removed in the future.

<!-- prettier-ignore -->
!!! note
     Renovate supports `JSONC` for `.json` files and any config files without file extension (e.g. `.renovaterc`).
     We also recommend you prefer using `JSONC` within a `.json` file to using a `.json5` file if you want to add comments.

When Renovate runs on a repository, it tries to find the configuration files in the order listed above.
Renovate stops the search after it finds the first match.

Renovate always uses the config from the repository's default branch, even if that configuration specifies `baseBranchPatterns`.
Renovate does not read/override the config from within each base branch if present.

Also, be sure to check out Renovate's [shareable config presets](./config-presets.md) to save yourself from reinventing any wheels.
Shareable config presets only work with the JSON format.

If you have any questions about the config options, or want to get help/feedback about a config, go to the [discussions tab in the Renovate repository](https://github.com/renovatebot/renovate/discussions) and start a new "config help" discussion.
We will do our best to answer your question(s).

A `subtype` in the configuration table specifies what type you're allowed to use within the main element.

If a config option has a `parent` defined, it means it's only allowed to configure it within an object with the parent name, such as `packageRules` or `hostRules`.

When an array or object configuration option is `mergeable`, it means that values inside it will be added to any existing object or array that existed with the same name.

<!-- prettier-ignore -->
!!! note
    Config options with `type=string` are always non-mergeable, so `mergeable=false`.

---

## abandonmentThreshold

The `abandonmentThreshold` option allows Renovate to flag packages as abandoned when they haven't received updates for a specified period of time.

Renovate adds an `isAbandoned` boolean property to the package lookup result when:

- `abandonmentThreshold` is defined (not `null`)
- The package has a `mostRecentTimestamp` timestamp available from the datasource

The `mostRecentTimestamp` timestamp represents the release date of the highest version, but only if that version also has the most recent timestamp among all releases.
This ensures abandonment detection is based on normal package release patterns.

If a package's most recent release date plus the `abandonmentThreshold` duration is in the past, the package is marked as abandoned (`isAbandoned: true`).

This option accepts time duration strings like `1 year`, `6 months`, `90 days`, etc.

Example usage:

```json
{
  "abandonmentThreshold": "2 years"
}
```

You can also apply this setting selectively using `packageRules`:

```json
{
  "packageRules": [
    {
      "matchDatasources": ["npm"],
      "abandonmentThreshold": "1 year"
    }
  ]
}
```

## addLabels

The `labels` field is non-mergeable, meaning that any config setting a list of PR labels will replace any existing list.
If you want to append labels for matched rules, then define an `addLabels` array with one (or more) label strings.
All matched `addLabels` strings will be attached to the PR.

Consider this example:

```json
{
  "labels": ["dependencies"],
  "packageRules": [
    {
      "matchPackageNames": ["/eslint/"],
      "labels": ["linting"]
    },
    {
      "matchDepTypes": ["optionalDependencies"],
      "addLabels": ["optional"]
    }
  ]
}
```

With the above config:

- Optional dependencies will have the labels `dependencies` and `optional`
- ESLint dependencies will have the label `linting`
- All other dependencies will have the label `dependencies`

If you want to use dynamic labels, you can use [templates](./templates.md) such as this example using `depName` for `addLabels`:

```json
{
  "addLabels": ["{{depName}}"]
}
```

<!-- prettier-ignore -->
!!! note
    Keep your labels within the maximum character limit for your Git hosting platform.
    Renovate usually truncates labels to 50 characters, except for GitLab, which has a 255 character limit.

## additionalBranchPrefix

By default, the value for this config option is an empty string.
Normally you don't need to set this config option.

Here's an example where `additionalBranchPrefix` can help you.
Say you're using a monorepo and want to split pull requests based on the location of the package definition, so that individual teams can manage their own Renovate pull requests.
This can be done with this configuration:

```json
{
  "additionalBranchPrefix": "{{parentDir}}-"
}
```

## additionalReviewers

This option _adds_ to the existing reviewer list, rather than _replacing_ it like `reviewers`.

Use `additionalReviewers` when you want to add to a preset or base list, without replacing the original.
For example, when adding focused reviewers for a specific package group.

Please note that Reviewers are only added during creation of a PR, but are not modified afterwards.

## assignAutomerge

By default, Renovate will not assign reviewers and assignees to an automerge-enabled PR unless it fails status checks.
By configuring this setting to `true`, Renovate will instead always assign reviewers and assignees for automerging PRs at time of creation.

## assignees

Must be valid usernames on the platform in use.
This setting is following the same convention as [`reviewers`](#reviewers) for platform-specific behaviors such as Github teams.

## assigneesFromCodeOwners

If enabled Renovate tries to determine PR assignees by matching rules defined in a CODEOWNERS file against the changes in the PR.

Read the docs for your platform for details on syntax and allowed file locations:

- [GitHub Docs, About code owners](https://docs.github.com/en/repositories/managing-your-repositorys-settings-and-features/customizing-your-repository/about-code-owners)
- [GitLab, Code Owners](https://docs.gitlab.com/ee/user/project/codeowners/)
- [Bitbucket, Set up and use code owners](https://support.atlassian.com/bitbucket-cloud/docs/set-up-and-use-code-owners/)

## assigneesSampleSize

If configured, Renovate will take a random sample of given size from assignees and assign them only, instead of assigning the entire list of `assignees` you have configured.

## autoApprove

Setting this to `true` will automatically approve the PRs.

You can also configure this using `packageRules` if you want to use it selectively (e.g. per-package).

## autoReplaceGlobalMatch

Setting this to `false` will replace only the first match during replacements updates.

Disabling this is useful for situations where values are repeated within the dependency string, such as when the `currentVersion` is also featured somewhere within the `currentDigest`, but you only want to replace the first instance.

Consider this example:

```dockerfile
FROM java:8@sha256:0e8b2a860
```

```json
{
  "packageRules": [
    {
      "matchPackageNames": ["java"],
      "replacementName": "eclipse-temurin",
      "replacementVersion": "11"
    }
  ]
}
```

With the above replacement scenario, the current dependency has a version of `8`, which also features several times within the digest section.

When using the default `autoReplaceGlobalMatch` configuration, Renovate will try to replace all instances of `8` within the dependency string with the `replacementVersion` value of `11`.
This will replace more than is intended and will be caught during replacement validation steps, resulting in the replacement PR to not be created.

When setting `autoReplaceGlobalMatch` configuration to `false`, Renovate will only replace the first occurrence of `8` and will successfully create a replacement PR.

## automerge

By default, Renovate raises PRs but leaves them to someone or something else to merge them.
By configuring this setting, you allow Renovate to automerge PRs or even branches.
Using automerge reduces the amount of human intervention required.

Usually you won't want to automerge _all_ PRs, for example most people would want to leave major dependency updates to a human to review first.
You could configure Renovate to automerge all but major this way:

```json
{
  "packageRules": [
    {
      "matchUpdateTypes": ["minor", "patch", "pin", "digest"],
      "automerge": true
    }
  ]
}
```

Also note that this option can be combined with other nested settings, such as dependency type.
So for example you could choose to automerge all (passing) `devDependencies` only this way:

```json
{
  "packageRules": [
    {
      "matchDepTypes": ["devDependencies"],
      "automerge": true
    }
  ]
}
```

<!-- prettier-ignore -->
!!! note
    Branches creation follows [`schedule`](#schedule) and the automerge follows [`automergeSchedule`](#automergeschedule).

<!-- prettier-ignore -->
!!! note
    On Azure there can be a delay between a PR being set as completed by Renovate, and Azure merging the PR / finishing its tasks.
    Renovate tries to delay until Azure is in the expected state, but it will continue if it takes too long.
    In some cases this can result in a dependency not being merged, and a fresh PR being created for the dependency.

<!-- prettier-ignore -->
!!! note
    By default, Renovate will not assign reviewers and assignees to an automerge-enabled PR unless it fails status checks.
    By configuring [`assignAutomerge`](#assignautomerge) setting to `true`, Renovate will instead always assign reviewers and assignees for automerging PRs at time of creation.

**Automerge and GitHub branch protection rules**

You must select at least one status check in the _Require status checks to pass before merging_ section of your branch protection rules on GitHub, if you match all three conditions:

- `automerge=true`
- `platformAutomerge=true`, Renovate defaults to `true`
- You use GitHub's _Require status checks to pass before merging_ branch protection rule

If you don't select any status check, and you use platform automerge, then GitHub might automerge PRs with failing tests!

## automergeComment

Use this only if you configure `automergeType="pr-comment"`.

Example use:

```json
{
  "automerge": true,
  "automergeType": "pr-comment",
  "automergeComment": "bors: r+"
}
```

## automergeSchedule

Use the `automergeSchedule` option to define times of week or month during which Renovate may automerge its PRs.
The default value for `automergeSchedule` is "at any time", which functions the same as setting a `null` schedule.
To configure this option refer to [`schedule`](#schedule) as the syntax is the same.

<!-- prettier-ignore -->
!!! warning
    When `platformAutomerge` is enabled, Renovate enqueues the platform PR automerge at time of creation, so the schedule specified in `automergeSchedule` cannot be followed.
    If it's essential that automerging only happens within the specific `automergeSchedule` time window, then you need to set `platformAutomerge` to `false` and instead rely on Renovate's automerge instead of the platform one.

## automergeStrategy

The automerge strategy defaults to `auto`, so Renovate decides how to merge pull requests as best it can.
If possible, Renovate follows the merge strategy set on the platform itself for the repository.

If you've set `automerge=true` and `automergeType=pr` for any of your dependencies, then you may choose what automerge strategy Renovate uses by setting the `automergeStrategy` config option.
If you're happy with the default behavior, you don't need to do anything.

You may choose from these values:

- `auto`, Renovate decides how to merge
- `fast-forward`, "fast-forwarding" the main branch reference, no new commits in the resultant tree
- `merge-commit`, create a new merge commit
- `rebase`, rewrite history as part of the merge, but usually keep the individual commits
- `rebase-merge`, create a new merge commit, but rebase the commits prior merging (azure-only)
- `squash`, flatten the commits that are being merged into a single new commit

Platforms may only support _some_ of these merge strategies.

If the chosen automerge strategy is not supported on your platform then Renovate stops automerging.
In that case you'll have to set a supported automerge strategy.

## automergeType

This setting is only applicable if you opt in to configure `automerge` to `true` for any of your dependencies.

Automerging defaults to using Pull Requests (`automergeType="pr"`).
In that case Renovate first creates a branch and associated Pull Request, and then automerges the PR on a subsequent run once it detects the PR's status checks are "green".
If by the next run the PR is already behind the base branch it will be automatically rebased, because Renovate only automerges branches which are up-to-date and green.
If Renovate is scheduled for hourly runs on the repository but commits are made every 15 minutes to the main branch, then an automerge like this will keep getting deferred with every rebase.

<!-- prettier-ignore -->
!!! tip
    If you have no tests but still want Renovate to automerge, you need to add `"ignoreTests": true` to your configuration.

If you prefer that Renovate more silently automerge _without_ Pull Requests at all, you can configure `"automergeType": "branch"`. In this case Renovate will:

- Create the branch, wait for test results
- Rebase it any time it gets out of date with the base branch
- Automerge the branch commit if it's: (a) up-to-date with the base branch, and (b) passing all tests
- As a backup, raise a PR only if either: (a) tests fail, or (b) tests remain pending for too long (default: 24 hours)

The final value for `automergeType` is `"pr-comment"`, intended only for users who already have a "merge bot" such as [bors-ng](https://github.com/bors-ng/bors-ng) and want Renovate to _not_ actually automerge by itself and instead tell `bors-ng` to merge for it, by using a comment in the PR.
If you're not already using `bors-ng` or similar, don't worry about this option.

## azureWorkItemId

When creating a PR in Azure DevOps, some branches can be protected with branch policies to [check for linked work items](https://learn.microsoft.com/azure/devops/repos/git/branch-policies#check-for-linked-work-items).
Creating a work item in Azure DevOps is beyond the scope of Renovate, but Renovate can link an already existing work item when creating PRs.

## baseBranchPatterns

This configuration option was formerly known as `baseBranches`.

By default, Renovate will detect and process only the repository's default branch.
For most projects, this is the expected approach.
Renovate also allows users to explicitly configure `baseBranchPatterns`, e.g. for use cases such as:

- You wish Renovate to process only a non-default branch, e.g. `dev`: `"baseBranchPatterns": ["dev"]`
- You have multiple release streams you need Renovate to keep up to date, e.g. in branches `main` and `next`: `"baseBranchPatterns": ["main", "next"]`
- You want to update your main branch and consistently named release branches, e.g. `main` and `release/<version>`: `"baseBranchPatterns": ["main", "/^release\\/.*/"]`

It's possible to add this setting into the `renovate.json` file as part of the "Configure Renovate" onboarding PR.
If so then Renovate will reflect this setting in its description and use package file contents from the custom base branch(es) instead of default.

The simplest approach is exact matches, e.g. `["main", "dev"]`.
`baseBranchPatterns` also supports Regular Expressions that must begin and end with `/`, e.g.:

```json
{
  "baseBranchPatterns": ["main", "/^release\\/.*/"]
}
```

You can negate the regex by prefixing it with `!`.
Only use a single negation and do not mix it with other branch names, since all branches are combined with `or`.
With a negation, all branches except those matching the regex will be added to the result:

```json
{
  "baseBranchPatterns": ["!/^pre-release\\/.*/"]
}
```

You can also use the special `"$default"` string to denote the repository's default branch, which is useful if you have it in an org preset, e.g.:

```json
{
  "baseBranchPatterns": ["$default", "/^release\\/.*/"]
}
```

<!-- prettier-ignore -->
!!! note
    Do _not_ use the `baseBranchPatterns` config option when you've set a `forkToken`.
    You may need a `forkToken` when you're using the Forking Renovate app.

## bbAutoResolvePrTasks

Configuring this to `true` means that Renovate will mark all PR Tasks as complete.

## bbUseDefaultReviewers

Configuring this to `true` means that Renovate will detect and apply the default reviewers rules to PRs (Bitbucket only).

## branchConcurrentLimit

By default, Renovate won't enforce any concurrent branch limits.
The `config:recommended` preset that many extend from limits the number of concurrent branches to 10, but in many cases a limit as low as 3 or 5 can be most efficient for a repository.

If you want the same limit for both concurrent branches and concurrent PRs, then set a value for `prConcurrentLimit` and it will be re-used for branch calculations too.
But if you want to allow more concurrent branches than concurrent PRs, you can configure both values (e.g. `branchConcurrentLimit=5` and `prConcurrentLimit=3`).

This limit is enforced on a per-repository basis.

Example config:

```json
{
  "branchConcurrentLimit": 3
}
```

<!-- prettier-ignore -->
!!! warning
    Leaving PRs/branches as unlimited or as a high number increases the time it takes for Renovate to process a repository.
    If you find that Renovate is too slow when rebasing out-of-date branches, decrease the `branchConcurrentLimit`.

If you have too many concurrent branches which rebase themselves each run, Renovate can take a lot of time to rebase.
Solutions:

- Decrease the concurrent branch limit (note: this won't go and delete any existing, so won't have an effect until you either merge or close existing ones manually)
- Remove automerge and/or automatic rebasing (set `rebaseWhen` to `conflicted`). However if you have branch protection saying PRs must be up to date then it's not ideal to remove automatic rebasing

## branchName

If you truly need to configure this then it probably means either:

- You are hopefully mistaken, and there's a better approach you should use, so open a new "config help" discussion at the [Renovate discussions tab](https://github.com/renovatebot/renovate/discussions) or
- You have a use case we didn't expect, please open a discussion to see if we want to get a feature request from you

## branchNameStrict

If `true`, Renovate removes special characters when slugifying the branch name:

- all special characters are removed
- only alphabetic characters are allowed
- hyphens `-` are used to separate sections

The default `false` behavior will mean that special characters like `.` and `/` may end up in the branch name.

<!-- prettier-ignore -->
!!! note
    Renovate will not apply any search/replace to the `branchPrefix` part of the branch name.
    If you don't want any `/` in your branch name then you will also need to change `branchPrefix` from the default `renovate/` value to something like `renovate-`.

## branchPrefix

You can modify this field if you want to change the prefix used.
For example if you want branches to be like `deps/eslint-4.x` instead of `renovate/eslint-4.x` then you configure `branchPrefix` = `deps/`.
Or if you wish to avoid forward slashes in branch names then you could use `renovate_` instead, for example.

`branchPrefix` must be configured at the root of the configuration (e.g. not within any package rule) and is not allowed to use template values.
e.g. instead of `renovate/{{parentDir}}-`, configure the template part in `additionalBranchPrefix`, like `"additionalBranchPrefix": "{{parentDir}}-"`.

<!-- prettier-ignore -->
!!! note
    This setting does not change the default _onboarding_ branch name, i.e. `renovate/configure`.
    If you wish to change that too, you need to also configure the field `onboardingBranch` in your global bot config.

## branchPrefixOld

Renovate uses branch names as part of its checks to see if an update PR was created previously, and already merged or ignored.
If you change `branchPrefix`, then no previously closed PRs will match, which could lead to Renovate recreating PRs in such cases.
Instead, set the old `branchPrefix` value as `branchPrefixOld` to allow Renovate to look for those branches too, and avoid this happening.

## branchTopic

This field is combined with `branchPrefix` and `additionalBranchPrefix` to form the full `branchName`. `branchName` uniqueness is important for dependency update grouping or non-grouping so be cautious about ever editing this field manually.
This is an advanced field, and it's recommend you seek a config review before applying it.

## bumpVersion

Currently, this config option only works with these managers:

- `cargo`
- `helmv3`
- `npm`
- `nuget`
- `maven`
- `ocb`
- `pep621`
- `poetry`
- `sbt`

Raise a feature request if you want to use this config option with other package managers.

Use `bumpVersion` if you want Renovate to update the `version` field in your package file when it updates the dependencies in that file.
This can be handy when you have automated your package's release, as you you don't need extra steps after the Renovate upgrade, you can just release a new version.

Configure this value to `"prerelease"`, `"patch"`, `"minor"` or `"major"` to have Renovate update the version in your edited package file.
e.g. if you wish Renovate to always increase the target `package.json` version with a patch update, configure this to `"patch"`.

For `npm` only you can also configure this field to `"mirror:x"` where `x` is the name of a package in the `package.json`.
Doing so means that the `package.json` `version` field will mirror whatever the version is that `x` depended on.
Make sure that version is a pinned version of course, as otherwise it won't be valid.

For `sbt` note that Renovate will update the version string only for packages that have the version string in their project's `built.sbt` file.

## bumpVersions

The `bumpVersions` option allows Renovate to update semantic version strings in your code when dependencies are updated.
This is useful for files or version fields that Renovate does not natively support or for custom versioning needs.

The option is an array of rules, each specifying how and where to bump versions. Each rule includes the following fields:

- `filePatterns`: A list of regex patterns to match file names. These patterns follow Renovate's [string pattern matching syntax](./string-pattern-matching.md). Templates can also be used for dynamic patterns.
- `matchStrings`: An array of regex patterns to locate version strings within the matched files. Any of the regexes can match the content. Each pattern must include a named capture group `version` to extract the version string.
- `bumpType`: Specifies the type of version bump which defaults to `patch`. This field supports templates for conditional logic. Supported values are documented in the [bumpType section](#bumptype).
- `name` (optional): A descriptive name for the rule, which is used in logs for easier identification.

<!-- prettier-ignore -->
!!! tip
    You can use templates in `filePatternTemplates`, `bumpType`, and `matchStrings`.
    This way you can leverage the power of Renovate's templating engine to change based on the context of the upgrade.

Here is an example of a `bumpVersions` configuration:

```json
{
  "bumpVersions": [
    {
      "name": "Updating release version file",
      "filePatterns": [".release-version"],
      "bumpType": "minor",
      "matchStrings": ["^(?<version>.+)$"]
    }
  ]
}
```

In this example:

- Renovate scans files named `.release-version`.
- It matches the entire file content as the version string.
- It bumps the version to the next minor release.

**Conditional Bumping with `packageRules`:**

You can use `packageRules` to apply `bumpVersions` conditionally.
For example, to bump versions only for updates in the `charts/` directory:

```json
{
  "packageRules": [
    {
      "matchFileNames": ["charts/**"],
      "bumpVersions": [
        {
          "filePatterns": ["{{packageFileDir}}/Chart.{yaml,yml}"],
          "matchStrings": ["version:\\s(?<version>[^\\s]+)"],
          "bumpType": "{{#if isPatch}}patch{{else}}minor{{/if}}"
        }
      ]
    }
  ]
}
```

In this configuration:

- If Renovate updates dependencies in the `charts/` directory check the `Chart.yaml` file next to the updated file.
- The version string is extracted from lines matching `version: <value>`.
- The `bumpType` is dynamically set to `patch` for if the dependency update is a patch update and `minor` otherwise.

**debugging `bumpVersions`**

Use [`logLevelRemap`](#loglevelremap) to remap, `trace` log level messages to a higher level e.g. `debug`.
All messages are prefixed with `bumpVersions` or `bumpVersions(<name>)` to help you filter them in the logs.

```json
{
  "logLevelRemap": [
    {
      "matchMessage": "/bumpVersions/",
      "newLogLevel": "debug"
    }
  ]
}
```

### bumpType

The `bumpType` field specifies the type of version bump to apply.
Supported values are:

- `prerelease`
- `patch`
- `minor`
- `major`

This field supports templates for conditional logic.
For example:

```json
{
  "bumpType": "{{#if isPatch}}patch{{else}}minor{{/if}}"
}
```

In this example, the bump type is set to `patch` for patch updates and `minor` for all other cases.

### filePatterns

The `filePatterns` field defines which files should be scanned for version strings.
It accepts one or more patterns following Renovate's [string pattern matching syntax](./string-pattern-matching.md).
Templates can also be used for dynamic patterns. See [Templates](./templates.md) for more information.

For example:

```json
{
  "filePatterns": ["**/version.txt", "{{packageFileDir}}/Chart.yaml"]
}
```

This configuration matches files named `version.txt` in any directory and `Chart.yaml` files in specific package directories.

---

### name

The `name` field is an optional identifier for the bump version rule. It is used in logs to help identify which rule is being applied.

For example:

```json
{
  "name": "Update release version"
}
```

This name will appear in Renovate logs, making it easier to debug or trace specific rules.

## cloneSubmodules

Enabling this option will mean that detected Git submodules will be cloned at time of repository clone.
By default all will be cloned, but this can be customized by configuring `cloneSubmodulesFilter` too.
Submodules are always cloned recursively.

Important: private submodules aren't supported by Renovate, unless the underlying `ssh` layer already has the correct permissions.

## cloneSubmodulesFilter

Use this option together with `cloneSubmodules` if you wish to clone only a subset of submodules.

This config option supports regex and glob filters, including negative matches.
For more details on this syntax see Renovate's [string pattern matching documentation](./string-pattern-matching.md).

## commitBody

Configure this if you wish Renovate to add a commit body, otherwise Renovate uses a regular single-line commit.

For example, To add `[skip ci]` to every commit you could configure:

```json
{
  "commitBody": "[skip ci]"
}
```

Another example would be if you want to configure a DCO sign off to each commit.

If you want Renovate to sign off its commits, add the [`:gitSignOff` preset](./presets-default.md#gitsignoff) to your `extends` array:

```json
{
  "extends": [":gitSignOff"]
}
```

## commitBodyTable

## commitMessage

## commitMessageAction

This is used to alter `commitMessage` and `prTitle` without needing to copy/paste the whole string.
Actions may be like `Update`, `Pin`, `Roll back`, `Refresh`, etc.
Check out the default value for `commitMessage` to understand how this field is used.

## commitMessageExtra

This is used to alter `commitMessage` and `prTitle` without needing to copy/paste the whole string.
The "extra" is usually an identifier of the new version, e.g. "to v1.3.2" or "to tag 9.2".

## commitMessageLowerCase

With `semanticCommits` pr- and commit-titles will by default (`"auto"`) be converted to all-lowercase.
Set this to `"never"` to leave the titles untouched, allowing uppercase characters in semantic commit titles.

## commitMessagePrefix

This is used to alter `commitMessage` and `prTitle` without needing to copy/paste the whole string.
The "prefix" is usually an automatically applied semantic commit prefix, but it can also be statically configured.

## commitMessageSuffix

This is used to add a suffix to commit messages.
Usually left empty except for internal use (multiple base branches, and vulnerability alerts).

## commitMessageTopic

You can use `commitMessageTopic` to change the `commitMessage` and `prTitle` without copy/pasting the whole string.
The "topic" usually refers to the dependency being updated, for example: `"dependency react"`.

We recommend you use `matchManagers` and `commitMessageTopic` in a `packageRules` array to set the commit message topic, like this:

```json
{
  "packageRules": [
    {
      "matchManagers": ["github-actions"],
      "commitMessageTopic": "{{depName}}"
    }
  ]
}
```

## composerIgnorePlatformReqs

By default, Renovate will ignore Composer platform requirements as the PHP platform used by Renovate most probably won't match the required PHP environment of your project as configured in your `composer.json` file.

Composer `2.2` and up will be run with `--ignore-platform-req='ext-*' --ignore-platform-req='lib-*'`, which ignores extension and library platform requirements but not the PHP version itself and should work in most cases.

Older Composer versions will be run with `--ignore-platform-reqs`, which means that all platform constraints (including the PHP version) will be ignored by default.
This can result in updated dependencies that are not compatible with your platform.

To customize this behavior, you can explicitly ignore platform requirements (for example `ext-zip`) by setting them separately in this array.
Each item will be added to the Composer command with `--ignore-platform-req`, resulting in it being ignored during its invocation.
Note that this requires your project to use Composer V2, as V1 doesn't support excluding single platform requirements.
The used PHP version will be guessed automatically from your `composer.json` definition, so `php` should not be added as explicit dependency.

If an empty array is configured, Renovate uses its default behavior.

Set to `null` (not recommended) to fully omit `--ignore-platform-reqs/--ignore-platform-req` during Composer invocation.
This requires the Renovate image to be fully compatible with your Composer platform requirements in order for the Composer invocation to succeed, otherwise Renovate will fail to create the updated lock file.
The Composer output should inform you about the reasons the update failed.

## confidential

If enabled, all issues created by Renovate are set as confidential, even in a public repository.

<!-- prettier-ignore -->
!!! note
    The Dependency Dashboard issue will also be confidential.
    By default issues created by Renovate are visible to all users.

<!-- prettier-ignore -->
!!! note
    This option is applicable to GitLab only.

## configMigration

If enabled, Renovate raises a pull request when it needs to migrate the Renovate config file.
Renovate only performs `configMigration` on `.json` and `.json5` files.

We're adding new features to Renovate bot often.
Often you can keep using your Renovate config and use the new features right away.
But sometimes you need to update your Renovate configuration.
To help you with this, Renovate will create config migration pull requests, when you enable `configMigration`.

Example:

After we changed the [`baseBranchPatterns`](#basebranchpatterns) feature, the Renovate configuration migration pull request would make this change:

```diff
{
- "baseBranch": "main"
+ "baseBranchPatterns": ["main"]
}
```

<!-- prettier-ignore -->
!!! warning
    The `configMigration` feature writes plain JSON for `.json` files, and JSON5 for `.json5` files.
    Renovate may downgrade JSON5 content to plain JSON.
    When downgrading JSON5 to JSON Renovate may also remove the JSON5 comments.
    This can happen because Renovate wrongly converts JSON5 to JSON, thus removing the comments.

For more details, read the [config migration documentation](./config-migration.md).

## configWarningReuseIssue

If no existing issue is found, Renovate's default behavior is to create a new Config Warning issue.
Accordingly, you'll get a new issue each time you have a Config Warning, although never more than one open at a time.
Configure this option to `true` if you prefer Renovate to reopen any found matching closed issue whenever there is a config warning.
The downside of this is that you may end up with a very old issue getting "recycled" each time and it will sort older than others.

## constraints

Constraints are used in package managers which use third-party tools to update "artifacts" like lock files or checksum files.
Typically, the constraint is detected automatically by Renovate from files within the repository and there is no need to manually configure it.

Constraints are also used to manually restrict which _datasource_ versions are possible to upgrade to based on their language support.
For now this datasource constraint feature only supports `python`, other compatibility restrictions will be added in the future.

```json
{
  "constraints": {
    "python": "2.7"
  }
}
```

If you need to _override_ constraints that Renovate detects from the repository, wrap it in the `force` object like so:

```json
{
  "force": {
    "constraints": {
      "node": "< 15.0.0"
    }
  }
}
```

<!-- prettier-ignore -->
!!! note
    Make sure not to mix this up with the term `compatibility`, which Renovate uses in the context of version releases, e.g. if a Docker image is `node:12.16.0-alpine` then the `-alpine` suffix represents `compatibility`.

## constraintsFiltering

This option controls whether Renovate filters new releases based on configured or detected `constraints`.
Renovate supports two options:

- `none`: No release filtering (all releases allowed)
- `strict`: If the release's constraints match the package file constraints, then it's included

More advanced filtering options may come in future.

There must be a `constraints` object in your Renovate config, or constraints detected from package files, for this to work.
Additionally, the "datasource" within Renovate must be capable of returning `constraints` values about each package's release.

This feature is limited to the following datasources:

- `crate`
- `jenkins-plugins`
- `npm`
- `packagist`
- `pypi`
- `rubygems`

Sometimes when using private registries they may omit constraints information, which then is another reason such filtering may not work even if the datasource and corresponding default public registry supports it.

<!-- prettier-ignore -->
!!! warning
    Enabling this feature may result in many package updates being filtered out silently.
    See below for a description of how it works.

When `constraintsFiltering=strict`, the following logic applies:

- Are there `constraints` for this repository, either detected from source or from config?
- Does this package's release declare constraints of its own (e.g. `engines` in Node.js)?
- If so, filter out this release unless the repository constraint is a _subset_ of the release constraint

Here are some examples:

| Your repo engines.node   | Dependency release engines.node | Result   |
| ------------------------ | ------------------------------- | -------- |
| `18`                     | `16 \|\| 18`                    | allowed  |
| `^18.10.0`               | `>=18`                          | allowed  |
| `^16.10.0 \|\| >=18.0.0` | `>= 16.0.0`                     | allowed  |
| `>=16`                   | `16 \|\| 18`                    | filtered |
| `16`                     | `^16.10.0`                      | filtered |

When using with `npm`, we recommend you:

- Use `constraintsFiltering` on `dependencies`, not `devDependencies` (usually you do not need to be strict about development dependencies)
- Do _not_ enable `rollbackPrs` at the same time (otherwise your _current_ version may be rolled back if it's incompatible)

## customDatasources

Use `customDatasources` to fetch releases from APIs or statically hosted sites and Renovate has no own datasource.
These datasources can be referred by `customManagers` or can be used to overwrite default datasources.

For more details see the [`custom` datasource documentation](modules/datasource/custom/index.md).

## customManagers

Use `customManagers`(previously `regexManagers`) entries to configure the custom managers in Renovate.

You can define custom managers to handle:

- Proprietary file formats or conventions
- Popular file formats not yet supported as a manager by Renovate

Renovate has two custom managers:

| Custom manager | Matching engine                                |
| -------------- | ---------------------------------------------- |
| `regex`        | Regular Expression, with named capture groups. |
| `jsonata`      | JSONata query.                                 |

To use a custom manager, you must give Renovate this information:

1. `managerFilePatterns`: regex/glob pattern of the file to extract deps from
1. `matchStrings`: `regex` patterns or `jsonata` queries used to process the file

The `matchStrings` must capture/extract the following three fields:

- `datasource`
- `depName` and / or `packageName`
- `currentValue`

Alternatively, you could also use corresponding templates (e.g. `depNameTemplate`) for these fields.
But, we recommend you use only _one_ of these methods, or you'll get confused.

Also, we recommend you explicitly set which `versioning` Renovate should use.

Renovate defaults to `semver-coerced` versioning if _both_ condition are met:

- The `versioning` field is missing in the custom manager config
- The Renovate datasource does _not_ set its own default versioning

For more details and examples regarding each custom manager, see our documentation for the [`regex` manager](modules/manager/regex/index.md) and the [`JSONata` manager](modules/manager/jsonata/index.md).
For template fields, use the triple brace `{{{ }}}` notation to avoid Handlebars escaping any special characters.

<!-- prettier-ignore -->
!!! tip
    Look at our [Custom Manager Presets](./presets-customManagers.md), they may have what you need.

### autoReplaceStringTemplate

Allows overwriting how the matched string is replaced.
This allows for some migration strategies.
E.g. moving from one Docker image repository to another one.

```yaml title="helm-values.yaml"
# The image of the service <registry>/<repo>/<image>:<tag>
image: my.old.registry/aRepository/andImage:1.18-alpine
```

```json title="The regex definition"
{
  "customManagers": [
    {
      "customType": "regex",
      "managerFilePatterns": ["/values.yaml$/"],
      "matchStrings": [
        "image:\\s+(?<depName>my\\.old\\.registry/aRepository/andImage):(?<currentValue>[^\\s]+)"
      ],
      "depNameTemplate": "my.new.registry/aRepository/andImage",
      "autoReplaceStringTemplate": "image: {{{depName}}}:{{{newValue}}}",
      "datasourceTemplate": "docker"
    }
  ]
}
```

This will lead to following update where `1.21-alpine` is the newest version of `my.new.registry/aRepository/andImage`:

```yaml
# The image of the service <registry>/<repo>/<image>:<tag>
image: my.new.registry/aRepository/andImage:1.21-alpine
```

<!-- prettier-ignore -->
!!! note
    Can only be used with the custom regex manager.

### currentValueTemplate

If the `currentValue` for a dependency is not captured with a named group then it can be defined in config using this field.
It will be compiled using Handlebars and the regex `groups` result.

### customType

It specifies which custom manager to use. There are two available options: `regex` and `jsonata`.

Example:

```json
{
  "customManagers": [
    {
      "customType": "regex",
      "managerFilePatterns": ["/values.yaml$/"],
      "matchStrings": [
        "ENV .*?_VERSION=(?<currentValue>.*) # (?<datasource>.*?)/(?<depName>.*?)\\s"
      ]
    }
  ]
}
```

```json title="Parsing a JSON file with a custom manager"
{
  "customManagers": [
    {
      "customType": "jsonata",
      "fileFormat": "json",
      "managerFilePatterns": ["/file.json/"],
      "matchStrings": [
        "packages.{ \"depName\": package, \"currentValue\": version }"
      ]
    }
  ]
}
```

### datasourceTemplate

If the `datasource` for a dependency is not captured with a named group, then it can be defined in config using this field.
It will be compiled using Handlebars and the regex `groups` result.

### depNameTemplate

If `depName` cannot be captured with a named capture group in `matchString` then it can be defined manually using this field.
It will be compiled using Handlebars and the regex `groups` result.

### depTypeTemplate

If `depType` cannot be captured with a named capture group in `matchString` then it can be defined manually using this field.
It will be compiled using Handlebars and the regex `groups` result.

### extractVersionTemplate

If `extractVersion` cannot be captured with a named capture group in `matchString`, then it can be defined manually using this field.
It will be compiled using Handlebars and the regex `groups` result.

### fileFormat

<!-- prettier-ignore -->
!!! note
    Can only be used with the custom jsonata manager.

It specifies the syntax of the package file that's managed by the custom `jsonata` manager.
This setting helps the system correctly parse and interpret the configuration file's contents.

Only the `json`, `toml` and `yaml` formats are supported.
`yaml` files are parsed as multi document YAML files.

```json title="Parsing a JSON file with a custom manager"
{
  "customManagers": [
    {
      "customType": "jsonata",
      "fileFormat": "json",
      "managerFilePatterns": ["/.renovaterc/"],
      "matchStrings": [
        "packages.{ 'depName': package, 'currentValue': version }"
      ]
    }
  ]
}
```

```json title="Parsing a YAML file with a custom manager"
{
  "customManagers": [
    {
      "customType": "jsonata",
      "fileFormat": "yaml",
      "managerFilePatterns": ["/file.yml/"],
      "matchStrings": [
        "packages.{ 'depName': package, 'currentValue': version }"
      ]
    }
  ]
}
```

```json title="Parsing a TOML file with a custom manager"
{
  "customManagers": [
    {
      "customType": "jsonata",
      "fileFormat": "toml",
      "managerFilePatterns": ["/file.toml/"],
      "matchStrings": [
        "packages.{ 'depName': package, 'currentValue': version }"
      ]
    }
  ]
}
```

### matchStrings

Each `matchStrings` must be one of the following:

1. A valid regular expression, which may optionally include named capture groups (if using `customType=regex`)
2. Or, a valid, escaped [JSONata](https://docs.jsonata.org/overview.html) query (if using `customType=json`)

Example:

```json title="matchStrings with a valid regular expression"
{
  "matchStrings": [
    "ENV .*?_VERSION=(?<currentValue>.*) # (?<datasource>.*?)/(?<depName>.*?)\\s"
  ]
}
```

```json title="matchStrings with a valid JSONata query"
{
  "matchStrings": [
    "packages.{ \"depName\": package, \"currentValue\": version }"
  ]
}
```

### matchStringsStrategy

`matchStringsStrategy` controls behavior when multiple `matchStrings` values are provided.
Three options are available:

- `any` (default)
- `recursive`
- `combination`

<!--prettier-ignore-->
!!! note
    `matchStringsStrategy` can only be used in a custom regex manager config!

#### any

Each provided `matchString` will be matched individually to the content of the `packageFile`.
If a `matchString` has multiple matches in a file each will be interpreted as an independent dependency.

As example the following configuration will update all three lines in the Dockerfile.

```json title="renovate.json"
{
  "customManagers": [
    {
      "customType": "regex",
      "managerFilePatterns": ["/^Dockerfile$/"],
      "matchStringsStrategy": "any",
      "matchStrings": [
        "ENV [A-Z]+_VERSION=(?<currentValue>.*) # (?<datasource>.*?)/(?<depName>.*?)(\\&versioning=(?<versioning>.*?))?\\s",
        "FROM (?<depName>\\S*):(?<currentValue>\\S*)"
      ],
      "datasourceTemplate": "docker"
    }
  ]
}
```

```dockerfile title="Dockerfile"
FROM amd64/ubuntu:24.04
ENV GRADLE_VERSION=6.2 # gradle-version/gradle&versioning=maven
ENV NODE_VERSION=10.19.0 # github-tags/nodejs/node&versioning=node
```

#### recursive

If using `recursive` the `matchStrings` will be looped through and the full match of the last will define the range of the next one.
This can be used to narrow down the search area to prevent multiple matches.
But the `recursive` strategy still allows the matching of multiple dependencies as described below.
All matches of the first `matchStrings` pattern are detected, then each of these matches will be used as basis for the input for the next `matchStrings` pattern, and so on.
If the next `matchStrings` pattern has multiple matches then it will split again.
This process will be followed as long there is a match plus a next `matchingStrings` pattern is available.

Matched groups will be available in subsequent matching layers.

This is an example how this can work.
The first custom manager will only upgrade `grafana/loki` as looks for the `backup` key then looks for the `test` key and then uses this result for extraction of necessary attributes.
But the second custom manager will upgrade both definitions as its first `matchStrings` matches both `test` keys.

```json title="renovate.json"
{
  "customManagers": [
    {
      "customType": "regex",
      "managerFilePatterns": ["/^example.json$/"],
      "matchStringsStrategy": "recursive",
      "matchStrings": [
        "\"backup\":\\s*{[^}]*}",
        "\"test\":\\s*\\{[^}]*}",
        "\"name\":\\s*\"(?<depName>.*)\"[^\"]*\"type\":\\s*\"(?<datasource>.*)\"[^\"]*\"value\":\\s*\"(?<currentValue>.*)\""
      ],
      "datasourceTemplate": "docker"
    },
    {
      "managerFilePatterns": ["/^example.json$/"],
      "matchStringsStrategy": "recursive",
      "matchStrings": [
        "\"test\":\\s*\\{[^}]*}",
        "\"name\":\\s*\"(?<depName>.*)\"[^\"]*\"type\":\\s*\"(?<datasource>.*)\"[^\"]*\"value\":\\s*\"(?<currentValue>.*)\""
      ],
      "datasourceTemplate": "docker"
    }
  ]
}
```

```json title="example.json"
{
  "backup": {
    "test": {
      "name": "grafana/loki",
      "type": "docker",
      "value": "1.6.1"
    }
  },
  "setup": {
    "test": {
      "name": "python",
      "type": "docker",
      "value": "3.9.0"
    }
  }
}
```

#### combination

You may use this option to combine the values of multiple lines inside a file.
You can combine multiple lines with `matchStringStrategy` values, but the `combination` approach is less susceptible to white space or line breaks stopping a match.

`combination` can only match _one_ dependency per file.
To update multiple dependencies with `combination` you must define multiple custom managers.

Matched group values will be merged to form a single dependency.

```json title="renovate.json"
{
  "customManagers": [
    {
      "customType": "regex",
      "managerFilePatterns": ["/^main.yml$/"],
      "matchStringsStrategy": "combination",
      "matchStrings": [
        "prometheus_image:\\s*\"(?<depName>.*)\"\\s*//",
        "prometheus_version:\\s*\"(?<currentValue>.*)\"\\s*//"
      ],
      "datasourceTemplate": "docker"
    },
    {
      "managerFilePatterns": ["/^main.yml$/"],
      "matchStringsStrategy": "combination",
      "matchStrings": [
        "thanos_image:\\s*\"(?<depName>.*)\"\\s*//",
        "thanos_version:\\s*\"(?<currentValue>.*)\"\\s*//"
      ],
      "datasourceTemplate": "docker"
    }
  ]
}
```

```yaml title="Ansible variable file (YAML)"
prometheus_image: "prom/prometheus"  // a comment
prometheus_version: "v2.21.0" // a comment
------
thanos_image: "prom/prometheus"  // a comment
thanos_version: "0.15.0" // a comment
```

In the above example, each custom manager will match a single dependency each.

### packageNameTemplate

`packageName` is used for looking up dependency versions.
It will be compiled using Handlebars and the regex `groups` result.
It will default to the value of `depName` if left unconfigured/undefined.

### registryUrlTemplate

If the `registryUrls` for a dependency is not captured with a named group then it can be defined in config using this field.
It will be compiled using Handlebars and the regex `groups` result.

### versioningTemplate

If the `versioning` for a dependency is not captured with a named group then it can be defined in config using this field.
It will be compiled using Handlebars and the regex `groups` result.

## customizeDashboard

You may use the `customizeDashboard` object to customize the Dependency Dashboard.

Supported fields:

- `repoProblemsHeader`: This field will replace the header of the Repository Problems in the Dependency Dashboard issue.

### defaultRegistryUrlTemplate

This field is used to build a `registryUrl` for the dependency.
It is not needed if either:

- The dependency can be found with the default `registryUrls` of the datasource (e.g. npmjs registry if the datasource is `npm`), or
- The matching groups you specified as part of the matching already include a `registryUrl` group
  As this is a template it can be dynamically set.
  E.g. add the `packageName` as part of the URL:

```json5
{
  customDatasources: {
    foo: {
      defaultRegistryUrlTemplate: 'https://example.foo.bar/v1/{{ packageName }}',
    },
  },
}
```

### format

Defines which format the API is returning.
Currently `json` or `plain` are supported, see the `custom` [datasource documentation](modules/datasource/custom/index.md) for more information.

### transformTemplates

`transformTemplates` is a list of [jsonata rules](https://docs.jsonata.org/simple) which get applied serially.
Use this if the API does not return a Renovate compatible schema.

## defaultRegistryUrls

Override a datasource's default registries with this config option.
The datasources's `customRegistrySupport` value must be `true` for the config option to work.

Default registries are only used when both:

- The manager did not extract any `registryUrls` values, and
- No `registryUrls` values have been applied via config, such as `packageRules`

Think of `defaultRegistryUrls` as a way to specify the "fallback" registries for a datasource, for use when no `registryUrls` are extracted or configured.
Compare that to `registryUrls`, which are a way to _override_ registries.

## dependencyDashboard

Starting from version `v26.0.0` the "Dependency Dashboard" is enabled by default as part of the commonly-used `config:recommended` preset.

To disable the Dependency Dashboard, add the preset `:disableDependencyDashboard` or set `dependencyDashboard` to `false`.

```json
{
  "extends": ["config:recommended", ":disableDependencyDashboard"]
}
```

Configuring `dependencyDashboard` to `true` will lead to the creation of a "Dependency Dashboard" issue within the repository.
This issue has a list of all PRs pending, open, closed (unmerged) or in error.
The goal of this issue is to give visibility into all updates that Renovate is managing.

Examples of what having a Dependency Dashboard will allow you to do:

- View all PRs in one place, rather than having to filter PRs by author
- Rebase/retry multiple PRs without having to open each individually
- Override any rate limiting (e.g. concurrent PRs) or scheduling to force Renovate to create a PR that would otherwise be suppressed
- Recreate an unmerged PR (e.g. for a major update that you postponed by closing the original PR)

<!-- prettier-ignore -->
!!! tip
    Enabling the Dependency Dashboard by itself does _not_ change the "control flow" of Renovate.
    Renovate still creates and manages PRs, and still follows your schedules and rate limits.
    The Dependency Dashboard gives you extra visibility and control over your updates.

## dependencyDashboardApproval

This feature allows you to use Renovate's Dependency Dashboard to force approval of updates before they are created.

By setting `dependencyDashboardApproval` to `true` in config (including within `packageRules`), you can tell Renovate to wait for your approval from the Dependency Dashboard before creating a branch/PR.
You can approve a pending PR by selecting the checkbox in the Dependency Dashboard issue.

<!-- prettier-ignore -->
!!! tip
    When you set `dependencyDashboardApproval` to `true` the Dependency Dashboard issue will be created automatically, you do not need to turn on `dependencyDashboard` explicitly.

You can configure Renovate to wait for approval for:

- all package upgrades
- major, minor, patch level upgrades
- specific package upgrades
- upgrades coming from specific package managers

If you want to require approval for _all_ upgrades, set `dependencyDashboardApproval` to `true`:

```json
{
  "dependencyDashboardApproval": true
}
```

If you want to require approval for _major_ updates, set `dependencyDashboardApproval` to `true` within a `major` object:

```json
{
  "major": {
    "dependencyDashboardApproval": true
  }
}
```

If you want to approve _specific_ packages, set `dependencyDashboardApproval` to `true` within a `packageRules` entry where you have defined a specific package or pattern.

```json
{
  "packageRules": [
    {
      "matchPackageNames": ["/^@package-name/"],
      "dependencyDashboardApproval": true
    }
  ]
}
```

## dependencyDashboardAutoclose

You can configure this to `true` if you prefer Renovate to close an existing Dependency Dashboard whenever there are no outstanding PRs left.

## dependencyDashboardFooter

## dependencyDashboardHeader

## dependencyDashboardLabels

The labels only get updated when the Dependency Dashboard issue updates its content and/or title.
It is pointless to edit the labels, as Renovate bot restores the labels on each run.

## dependencyDashboardOSVVulnerabilitySummary

Use this option to control if the Dependency Dashboard lists the OSV-sourced CVEs for your repository.
You can choose from:

- `none` (default) do not list any CVEs
- `unresolved` list CVEs that have no fixes
- `all` list all CVEs

You will only get OSV-based vulnerability alerts for direct dependencies.

This feature is independent of the `osvVulnerabilityAlerts` option.

The source of these CVEs is [OSV.dev](https://osv.dev/).

## dependencyDashboardReportAbandonment

Controls whether abandoned packages are reported in the dependency dashboard.

When enabled (default), Renovate will display a collapsible section in the dependency dashboard listing packages that have been identified as abandoned based on the `abandonmentThreshold` configuration.
This helps you identify dependencies that may need attention due to lack of maintenance.

Set this to `false` if you prefer not to see abandoned packages in your dependency dashboard.

## dependencyDashboardTitle

Configure this option if you prefer a different title for the Dependency Dashboard.

## description

The description field can be used inside any configuration object to add a human-readable description of the object's config purpose.
A description field embedded within a preset is also collated as part of the onboarding description unless the preset only consists of presets itself.
Presets which consist only of other presets have their own description omitted from the onboarding description because they will be fully described by the preset descriptions within.

## digest

Add to this object if you wish to define rules that apply only to PRs that update digests.

## draftPR

If you want the PRs created by Renovate to be considered as drafts rather than normal PRs, you could add this property to your `renovate.json`:

```json
{
  "draftPR": true
}
```

This option is evaluated at PR/MR creation time.

<!-- prettier-ignore -->
!!! note
    Forgejo, Gitea and GitLab implement draft status by checking if the PR's title starts with certain strings.
    This means that `draftPR` on Forgejo, Gitea and GitLab are incompatible with the legacy method of triggering Renovate to rebase a PR by renaming the PR to start with `rebase!`.

## enabled

The most common use of `enabled` is if you want to turn Renovate's functionality off, for some reason.

For example, if you wanted to disable Renovate completely on a repository, you could make this your `renovate.json`:

```json
{
  "enabled": false
}
```

To disable Renovate for all `eslint` packages, you can configure a package rule like:

```json
{
  "packageRules": [
    {
      "matchPackageNames": ["eslint**"],
      "enabled": false
    }
  ]
}
```

To disable Renovate for npm `devDependencies` but keep it for `dependencies` you could configure:

```json
{
  "packageRules": [
    {
      "matchManagers": ["npm"],
      "matchDepTypes": ["devDependencies"],
      "enabled": false
    }
  ]
}
```

## enabledManagers

This is a way to allow only certain package managers and implicitly disable all others.

Example:

```json
{
  "enabledManagers": ["dockerfile", "npm"]
}
```

To enable custom managers you will need to add `custom.` prefix before their names

Example:

```json
{
  "enabledManagers": ["custom.regex"]
}
```

For the full list of available managers, see the [Supported Managers](modules/manager/index.md#supported-managers) documentation.

## encrypted

Before you put any secrets in your repository configuration, encrypt the secrets.
You can encrypt secrets using either a HTML page, or the CLI.

To encrypt secrets for the Mend Renovate App for github.com with a HTML page, go to [app.renovatebot.com/encrypt](https://app.renovatebot.com/encrypt) and complete the form.
If you're self-hosting Renovate, you may download and edit the form, to use your own PGP public key.

You can also encrypt secrets from the CLI, using the `curl`, `echo`, `jq`, `gpg`, `grep` and `tr` CLI programs.
Here is an example:

```
curl https://app.renovatebot.com/renovate.pgp --output renovate.pgp
echo -n '{"o":"your-organization", "r":"your-repository (optional)", "v":"your-secret-value"}' | jq . -c | gpg --encrypt -a --recipient-file renovate.pgp | grep -v '^----' | tr -d '\n'
```

The above script uses:

- `curl` to download the Mend Renovate hosted app's public key
- `echo` to echo a JSON object into `jq`
- `jq` to validate the JSON and then compact it
- `gpg` to encrypt the contents
- `grep` and `tr` to extract the encrypted payload which we will use

The `jq` step is optional, you can leave it out if you wish.
Its primary value is validating that the string you echo to `gpg` is valid JSON, and compact.

<!-- prettier-ignore -->
!!! note
    Encrypted secrets must have at least an org/group scope, and optionally a repository scope.
    This means that Renovate will check if a secret's scope matches the current repository before applying it, and warn/discard if there is a mismatch.

Encrypted secrets usually have a single organization.
But you may encrypt a secret with more than one organization, for example: `org1,org2`.
This way the secret can be used in both the `org1` and `org2` organizations.

For more information on how to use secrets for private packages, read [Private package support](./getting-started/private-packages.md).

## env

This option allows users to specify explicit environment variables values.
It is valid only as a top-level configuration option and not, for example, within `packageRules`.

<!-- prettier-ignore -->
!!! warning
    The bot administrator must configure a list of allowed environment names in the [`allowedEnv`](./self-hosted-configuration.md#allowedenv) config option, before users can use those allowed names in the `env` option.

Behavior:

- This option only applies when Renovate runs package manager commands (e.g. `npm install`), within the `updateArtifacts()` function
- Values set in the `env` configuration override corresponding environment variables, including those from `customEnvVariables` and `process.env`

```json title="Example renovate.json with env configuration"
{
  "env": {
    "SOME_ENV_VARIABLE": "SOME_STRING_VALUE"
  }
}
```

## excludeCommitPaths

Be careful you know what you're doing with this option.
The initial intended use is to allow the user to exclude certain dependencies from being added/removed/modified when "vendoring" dependencies.
Example:

```json
{
  "excludeCommitPaths": ["vendor/golang.org/x/text/**"]
}
```

The above would mean Renovate would not include files matching the above glob pattern in the commit, even if it thinks they should be updated.

## expandCodeOwnersGroups

If configured, Renovate will expand any matching `CODEOWNERS` groups into a full list of group members and assign them individually instead of the group.
This is particularly useful when combined with `assigneesSampleSize` and `assigneesFromCodeOwners`, so that only a subset of the Codeowners are assigned instead of the whole group.

## extends

See [shareable config presets](./config-presets.md) for details.
Learn how to use presets by reading the [Key concepts, Presets](./key-concepts/presets.md#how-to-use-presets) page.

## extractVersion

Only use this config option when the raw version strings from the datasource do not match the expected format that you need in your package file.
You must define a "named capture group" called `version` like in the examples below.

For example, to extract only the major.minor precision from a GitHub release, the following would work:

```json
{
  "packageRules": [
    {
      "matchPackageNames": ["foo"],
      "extractVersion": "^(?<version>v\\d+\\.\\d+)"
    }
  ]
}
```

The above will change a raw version of `v1.31.5` to `v1.31`, for example.

Alternatively, to strip a `release-` prefix:

```json
{
  "packageRules": [
    {
      "matchPackageNames": ["bar"],
      "extractVersion": "^release-(?<version>.*)$"
    }
  ]
}
```

The above will change a raw version of `release-2.0.0` to `2.0.0`, for example.
A similar one could strip leading `v` prefixes:

```json
{
  "packageRules": [
    {
      "matchPackageNames": ["baz"],
      "extractVersion": "^v(?<version>.*)$"
    }
  ]
}
```

## fetchChangeLogs

Use this config option to configure changelogs/release notes fetching.
The available options are:

- `off` - disable changelogs fetching
- `branch` - fetch changelogs while creating/updating branch
- `pr`(default) - fetches changelogs while creating/updating pull-request

Avoid setting `fetchChangeLogs=branch`, because this slows down Renovate.
But if you're embedding changelogs in commit information, you may use `fetchChangeLogs=branch`.

Renovate can fetch changelogs when they are hosted on one of these platforms:

- Bitbucket Cloud
- Bitbucket Server / Data Center
- GitHub (.com and Enterprise Server)
- GitLab (.com and CE/EE)

If you are running on any platform except `github.com`, you need to [configure a Personal Access Token](./getting-started/running.md#githubcom-token-for-changelogs) to allow Renovate to fetch changelogs notes from `github.com`.

<!-- prettier-ignore -->
!!! note
    Renovate can only show changelogs from some platforms and some package managers.
    We're planning improvements so that Renovate can show more changelogs.
    Read [issue 14138 on GitHub](https://github.com/renovatebot/renovate/issues/14138) to get an overview of the planned work.

## filterUnavailableUsers

When this option is enabled PRs are not assigned to users that are unavailable.
This option only works on platforms that support the concept of user availability.
For now, you can only use this option on the GitLab platform.

## followTag

For `followTag` to work, the datasource must support distribution streams or tags, like for example npm does.

The main use case is to follow a pre-release tag of a dependency, say TypeScripts's `"insiders"` build:

```json
{
  "packageRules": [
    {
      "matchPackageNames": ["typescript"],
      "followTag": "insiders"
    }
  ]
}
```

If you've set a `followTag` then Renovate skips its normal major/minor/patch upgrade logic and stable/unstable consistency logic, and instead keeps your dependency version synced _strictly_ to the version in the tag.

Renovate follows tags _strictly_, this can cause problems when a tagged stream is no longer maintained.
For example: you're following the `next` tag, but later the stream you actually want is called `stable` instead.
If `next` is no longer getting updates, you must switch your `followTag` to `stable` to get updates again.

## forkModeDisallowMaintainerEdits

Use `forkModeDisallowMaintainerEdits` to disallow maintainers from editing Renovate's pull requests when in fork mode.

If GitHub pull requests are created from a [fork repository](https://docs.github.com/en/get-started/quickstart/fork-a-repo), the PR author can decide to allow upstream repository to modify the PR directly.

Allowing maintainers to edit pull requests directly is helpful when Renovate pull requests require more changes.
The reviewer can simply push to the pull request without having to create a new PR. [More details here](https://docs.github.com/en/pull-requests/collaborating-with-pull-requests/working-with-forks/allowing-changes-to-a-pull-request-branch-created-from-a-fork).

You may decide to disallow edits to Renovate pull requests in order to workaround issues in Renovate where modified fork branches are not deleted properly: [See this issue](https://github.com/renovatebot/renovate/issues/16657).
If this option is enabled, reviewers will need to create a new PR if more changes are needed.

<!-- prettier-ignore -->
!!! note
    This option is only relevant if you set `forkToken`.

## forkProcessing

By default, Renovate skips any forked repositories when in `autodiscover` mode.
It even skips a forked repository that has a Renovate configuration file, because Renovate doesn't know if that file was added by the forked repository.

**Process a fork in `autodiscover` mode**

If you want Renovate to run on a forked repository when in `autodiscover` mode then:

- Ensure a `renovate.json` config exists with `"forkProcessing": "enabled"` in your repository,
- Or run the CLI command with `--fork-processing=enabled`

**Process a fork in other modes**

If you're running Renovate in some other mode, for example when giving a list of repositories to Renovate, but want to skip forked repositories: set `"forkProcessing": "disabled"` in your _global_ config.

**When using the Mend Renovate App**

The behavior of `forkProcessing` depends on how you allow Renovate to run on your account.

**Renovate runs on all repositories**

If you allow Renovate to run on all your repositories, `forkProcessing` will be `"disabled"`.
To run Renovate on a fork: add `"forkProcessing": "enabled"` to the forked repository's `renovate.json` file.

**Renovate runs on selected repositories**

If you allow Renovate to run on "Selected" repositories, `forkProcessing` will be `"enabled"` for each "Selected" repository.

**Allowed filenames**

Only the `onboardingConfigFileName` (which defaults to `renovate.json`) is supported for `forkProcessing`.
You can't use other filenames because Renovate only checks the default filename when using the Git-hosting platform's API.

## gitAuthor

You can customize the Git author that's used whenever Renovate creates a commit, although we do not recommend this.
When this field is unset (default), Renovate will use its platform credentials (e.g. token) to learn/discover its account's git author automatically.

<!-- prettier-ignore -->
!!! note
    If running as a GitHub App and using `platformCommit`, GitHub itself sets the git author in commits so you should not configure this field.

The `gitAuthor` option accepts a [RFC5322](https://datatracker.ietf.org/doc/html/rfc5322)-compliant string.
It's recommended to include a name followed by an email address, e.g.

```
Development Bot <dev-bot@my-software-company.com>
```

<!-- prettier-ignore -->
!!! danger
    We strongly recommend that the Git author email you use is unique to Renovate.
    Otherwise, if another bot or human shares the same email and pushes to one of Renovate's branches then Renovate will mistake the branch as unmodified and potentially force push over the changes.

## gitIgnoredAuthors

Specify commit authors ignored by Renovate.
This field accepts [RFC5322](https://datatracker.ietf.org/doc/html/rfc5322)-compliant strings.

By default, Renovate will treat any PR as modified if another Git author has added to the branch.
When a PR is considered modified, Renovate won't perform any further commits such as if it's conflicted or needs a version update.
If you have other bots which commit on top of Renovate PRs, and don't want Renovate to treat these PRs as modified, then add the other Git author(s) to `gitIgnoredAuthors`.

Example:

```json
{
  "gitIgnoredAuthors": ["some-bot@example.org"]
}
```

## gitLabIgnoreApprovals

Ignore the default project level approval(s), so that Renovate bot can automerge its merge requests, without needing approval(s).
Under the hood, it creates a MR-level approval rule where `approvals_required` is set to `0`.
This option works only when `automerge=true` and either `automergeType=pr` or `automergeType=branch`.
Also, approval rules overriding should not be [prevented in GitLab settings](https://docs.gitlab.com/ee/user/project/merge_requests/approvals/settings.html#prevent-editing-approval-rules-in-merge-requests).

## goGetDirs

By default, Renovate will run `go get -d -t ./...` to update the `go.sum`.
If you need to modify this path, for example in order to ignore directories, you can override the default `./...` value using this option:

```json
{
  "goGetDirs": ["./some-project/", "./tools/..."]
}
```

## group

The default configuration for groups are essentially internal to Renovate and you normally shouldn't need to modify them.
But you may _add_ settings to any group by defining your own `group` configuration object.

## groupName

There are multiple cases where it can be useful to group multiple upgrades together.
Internally Renovate uses this for branches such as "Pin Dependencies", "Lock File Maintenance", etc.
Another example used previously is to group together all related `eslint` packages, or perhaps `angular` or `babel`.
To enable grouping, you configure the `groupName` field to something non-null.

The `groupName` field allows free text and does not have any semantic interpretation by Renovate.
All updates sharing the same `groupName` will be placed into the same branch/PR.
For example, to group all non-major devDependencies updates together into a single PR:

```json
{
  "packageRules": [
    {
      "matchDepTypes": ["devDependencies"],
      "matchUpdateTypes": ["patch", "minor"],
      "groupName": "devDependencies (non-major)"
    }
  ]
}
```

## groupSlug

By default, Renovate will "slugify" the groupName to determine the branch name.
For example if you named your group "devDependencies (non-major)" then the branchName would be `renovate/devdependencies-non-major`.
If you wished to override this then you could configure like this:

```json
{
  "packageRules": [
    {
      "matchDepTypes": ["devDependencies"],
      "matchUpdateTypes": ["patch", "minor"],
      "groupName": "devDependencies (non-major)",
      "groupSlug": "dev-dependencies"
    }
  ]
}
```

As a result of the above, the branchName would be `renovate/dev-dependencies` instead.

<!-- prettier-ignore -->
!!! note
    You shouldn't usually need to configure this unless you really care about your branch names.

## hashedBranchLength

Some code hosting systems have restrictions on the branch name lengths, this option lets you get around these restrictions.
You can set the `hashedBranchLength` option to a number of characters that works for your system and then Renovate will generate branch names with the correct length by hashing `additionalBranchPrefix` and `branchTopic`, and then truncating the hash so that the full branch name (including `branchPrefix`) has the right number of characters.

Example: If you have set `branchPrefix: "deps-"` and `hashedBranchLength: 12` it will result in a branch name like `deps-5bf36ec` instead of the traditional pretty branch name like `deps-react-17.x`.

## hostRules

The primary purpose of `hostRules` is to configure credentials for host authentication.
You tell Renovate how to match against the host you need authenticated, and then you also tell it which credentials to use.

The lookup keys for `hostRules` are: `hostType` and `matchHost`, both of which are optional.

Supported credential fields are `token`, `username`, `password`, `timeout`, `enabled` and `insecureRegistry`.

Example for configuring `docker` auth:

```json
{
  "hostRules": [
    {
      "matchHost": "docker.io",
      "username": "<some-username>",
      "password": "<some-password>"
    }
  ]
}
```

If multiple `hostRules` match a request, then they will be applied in the following order/priority:

1. rules with only `hostType` specified
1. rules with only `matchHost` specified (sorted by `matchHost` length if multiple match)
1. rules with both `matchHost` and `hostType` specified (sorted by `matchHost` length if multiple match)

To disable requests to a particular host, you can configure a rule like:

```json
{
  "hostRules": [
    {
      "matchHost": "registry.npmjs.org",
      "enabled": false
    }
  ]
}
```

A preset alternative to the above is:

```json
{
  "extends": [":disableHost(registry.npmjs.org)"]
}
```

To match specific ports you have to add a protocol to `matchHost`:

```json
{
  "hostRules": [
    {
      "matchHost": "https://domain.com:9118",
      "enabled": false
    }
  ]
}
```

<!-- prettier-ignore -->
!!! warning
    Using `matchHost` without a protocol behaves the same as if you had set no `matchHost` configuration.

<!-- prettier-ignore -->
!!! note
    Disabling a host is only 100% effective if added to self-hosted config.
    Renovate currently still checks its _cache_ for results first before trying to connect, so if a public host is blocked in your repository config (e.g. `renovate.json`) then it's possible you may get cached _results_ from that host if another repository using the same bot has successfully queried for the same dependency recently.

### abortIgnoreStatusCodes

This field can be used to configure status codes that Renovate ignores and passes through when `abortOnError` is set to `true`.
For example to also skip 404 responses then configure the following:

```json
{
  "hostRules": [
    {
      "abortOnError": true,
      "abortIgnoreStatusCodes": [404]
    }
  ]
}
```

<!-- prettier-ignore -->
!!! tip
    This field is _not_ mergeable, so the last-applied host rule takes precedence.

### abortOnError

Use this field to configure Renovate to abort runs for custom hosts.
By default, Renovate will only abort for known public hosts, which has the downside that transient errors for other hosts can cause autoclosing of PRs.

To abort Renovate runs for HTTP failures from _any_ host:

```json
{
  "hostRules": [
    {
      "abortOnError": true
    }
  ]
}
```

To abort Renovate runs for any `docker` datasource failures:

```json
{
  "hostRules": [
    {
      "hostType": "docker",
      "abortOnError": true
    }
  ]
}
```

To abort Renovate for errors for a specific `docker` host:

```json
{
  "hostRules": [
    {
      "matchHost": "docker.company.com",
      "abortOnError": true
    }
  ]
}
```

When this field is enabled, Renovate will abort its run if it encounters either (a) any low-level http error (e.g. `ETIMEDOUT`) or (b) gets a response _not_ matching any of the configured `abortIgnoreStatusCodes` (e.g. `500 Internal Error`);

### artifactAuth

You may use this field whenever it is needed to only enable authentication for a specific set of managers.

For example, using this option could be used whenever authentication using Git for private composer packages is already being handled through the use of SSH keys, which results in no need for also setting up authentication using tokens.

```json
{
  "hostRules": [
    {
      "hostType": "gitlab",
      "matchHost": "gitlab.myorg.com",
      "token": "abc123",
      "artifactAuth": ["composer"]
    }
  ]
}
```

Supported artifactAuth and hostType combinations:

| artifactAuth | hostTypes                                   |
| ------------ | ------------------------------------------- |
| `composer`   | `gitlab`, `packagist`, `github`, `git-tags` |

### authType

You may use the `authType` option to create a custom HTTP `authorization` header.
For `authType` to work, you must also set your own `token`.

Do not set `authType=Bearer`: it's the default setting for Renovate anyway.
Do not set a username or password when you're using `authType`, as `authType` doesn't use usernames or passwords.

An example for npm basic auth with token:

```json
{
  "hostRules": [
    {
      "matchHost": "npm.custom.org",
      "token": "<some-token>",
      "authType": "Basic"
    }
  ]
}
```

This will generate the following header: `authorization: Basic <some-token>`.

To use a bare token in the authorization header (required by e.g. Hex) - use the `authType` "Token-Only":

```json
{
  "hostRules": [
    {
      "matchHost": "https://hex.pm/api/repos/private_repo/",
      "token": "<some-token>",
      "authType": "Token-Only"
    }
  ]
}
```

This will generate the header `authorization: <some-token>`.

### concurrentRequestLimit

Usually the default setting is fine, but you can use `concurrentRequestLimit` to limit the number of concurrent outstanding requests.
You only need to adjust this setting if a datasource is rate limiting Renovate or has problems with the load.
The limit will be set for any host it applies to.

Example config:

```json
{
  "hostRules": [
    {
      "matchHost": "api.github.com",
      "concurrentRequestLimit": 2
    }
  ]
}
```

Use an exact host for `matchHost` and not a domain (e.g. `api.github.com` as shown above and not `github.com`).
Do not combine with `hostType` in the same rule or it won't work.

### dnsCache

Enable got [dnsCache](https://github.com/sindresorhus/got/blob/v11.5.2/readme.md#dnsCache) support.
It uses [`lru-cache`](https://github.com/isaacs/node-lru-cache) with the `max` option set to `1000`.

### enableHttp2

Enable got [http2](https://github.com/sindresorhus/got/blob/v11.5.2/readme.md#http2) support.

### headers

You can provide a `headers` object that includes fields to be forwarded to the HTTP request headers.
By default, all headers starting with "X-" are allowed.

A bot administrator may configure an override for [`allowedHeaders`](./self-hosted-configuration.md#allowedheaders) to configure more permitted headers.

`headers` value(s) configured in the bot admin `hostRules` (for example in a `config.js` file) are _not_ validated, so it may contain any header regardless of `allowedHeaders`.

For example:

```json
{
  "hostRules": [
    {
      "matchHost": "https://domain.com/all-versions",
      "headers": {
        "X-custom-header": "secret"
      }
    }
  ]
}
```

### hostType

`hostType` is another way to filter rules and can be either a platform such as `github` and `bitbucket-server`, or it can be a datasource such as `docker` and `rubygems`.
You usually don't need to configure it in a host rule if you have already configured `matchHost` and only one host type is in use for those, as is usually the case.
`hostType` can help for cases like an enterprise registry that serves multiple package types and has different authentication for each, although it's often the case that multiple `matchHost` rules could achieve the same thing.

### httpsCertificate

Specifies the [Certificate chains](https://en.wikipedia.org/wiki/X.509#Certificate_chains_and_cross-certification) in [PEM format](https://en.wikipedia.org/wiki/Privacy-Enhanced_Mail) for mTLS authentication.

### httpsCertificateAuthority

By default, Renovate uses the curated list of well-known [CA](https://en.wikipedia.org/wiki/Certificate_authority)s by Mozilla.
You may use another Certificate Authority instead, by setting it in the `httpsCertificateAuthority` config option.

### httpsPrivateKey

Specifies the private key in [PEM format](https://en.wikipedia.org/wiki/Privacy-Enhanced_Mail) for mTLS authentication.

<!-- prettier-ignore -->
!!! warning
    Do _not_ put your private key into this field, to avoid losing confidentiality completely.
    You must use [secrets](./self-hosted-configuration.md#secrets) to pass it down securely instead.

### insecureRegistry

Enable this option to allow Renovate to connect to an [insecure Docker registry](https://docs.docker.com/registry/insecure/) that is HTTP only.
This is insecure and is not recommended.

Example:

```json
{
  "hostRules": [
    {
      "matchHost": "reg.insecure.com",
      "insecureRegistry": true
    }
  ]
}
```

### keepAlive

If enabled, this allows a single TCP connection to remain open for multiple HTTP(S) requests/responses.

### matchHost

This can be a base URL (e.g. `https://api.github.com`) or a hostname like `github.com` or `api.github.com`.
If the value starts with `http(s)` then it will only match against URLs which start with the full base URL.
Otherwise, it will be matched by checking if the URL's hostname matches the `matchHost` directly or ends with it.
When checking the end of the hostname, a single dot is prefixed to the value of `matchHost`, if one is not already present, to ensure it can only match against whole domain segments.

The `matchHost` URL must be the same as the `registryUrl` set in `.npmrc`, or you'll get authentication issues when the artifacts are updated when yarn or npm runs.

```json
{
  "hostRules": [
    {
      "matchHost": "https://gitlab.myorg.com/api/v4/packages/npm/",
      "token": "abc123"
    }
  ]
}
```

The above corresponds with an `.npmrc` like the following:

```
registry=https://gitlab.myorg.com/api/v4/packages/npm/
```

<!-- prettier-ignore -->
!!! note
    Values containing a URL path but missing a scheme will be prepended with 'https://' (e.g. `domain.com/path` -> `https://domain.com/path`)

### maxRequestsPerSecond

In addition to `concurrentRequestLimit`, you can limit the maximum number of requests that can be made per one second.
It can be used to set minimal delay between two requests to the same host.
Fractional values are allowed, e.g. `0.25` means 1 request per 4 seconds.
Default value `0` means no limit.

Example config:

```json
{
  "hostRules": [
    {
      "matchHost": "api.github.com",
      "maxRequestsPerSecond": 2
    }
  ]
}
```

### maxRetryAfter

A remote host may return a `4xx` response with a `Retry-After` header value, which indicates that Renovate has been rate-limited.
Renovate may try to contact the host again after waiting a certain time, that's set by the host.
By default, Renovate tries again after the `Retry-After` header value has passed, up to a maximum of 60 seconds.
If the `Retry-After` value is more than 60 seconds, Renovate will abort the request instead of waiting.

You can configure a different maximum value in seconds using `maxRetryAfter`:

```json
{
  "hostRules": [
    {
      "matchHost": "api.github.com",
      "maxRetryAfter": 25
    }
  ]
}
```

### newLogLevel

For log level remapping, `newLogLevel` will set for the particular log message:

```json
{
  "logLevelRemap": [
    {
      "matchMessage": "/Error executing maven wrapper update command/",
      "newLogLevel": "warn"
    }
  ]
}
```

### readOnly

If the `readOnly` field is being set to `true` inside the host rule, it will match only against the requests that are known to be read operations.
Examples are `GET` requests or `HEAD` requests, but also it could be certain types of GraphQL queries.

This option could be used to avoid rate limits for certain platforms like GitHub or Bitbucket, by offloading the read operations to a different user.

```json
{
  "hostRules": [
    {
      "matchHost": "api.github.com",
      "readOnly": true,
      "token": "********"
    }
  ]
}
```

If more than one token matches for a read-only request then the `readOnly` token will be given preference.

### timeout

Use this figure to adjust the timeout for queries.
The default is 60s, which is quite high.
To adjust it down to 10s for all queries, do this:

```json
{
  "hostRules": [
    {
      "timeout": 10000
    }
  ]
}
```

## ignoreDeprecated

By default, Renovate won't update a dependency version to a deprecated release unless the current version was _itself_ deprecated.
The goal of this is to make sure you don't upgrade from a non-deprecated version to a deprecated one, only because it's higher than the current version.

If for some reason you wish to _force_ deprecated updates with Renovate, you can configure `ignoreDeprecated` to `false`, which we do not recommend for most situations.

## ignoreDeps

The `ignoreDeps` configuration field allows you to define a list of dependency names to be ignored by Renovate.
Currently it supports only "exact match" dependency names and not any patterns. e.g. to ignore both `eslint` and `eslint-config-base` you would add this to your config:

```json
{
  "ignoreDeps": ["eslint", "eslint-config-base"]
}
```

The above is the same as if you wrote this package rule:

```json
{
  "packageRules": [
    {
      "matchPackageNames": ["eslint", "eslint-config-base"],
      "enabled": false
    }
  ]
}
```

## ignorePaths

Renovate will extract dependencies from every file it finds in a repository, unless that file is explicitly ignored.
With this setting you can selectively ignore package files that would normally be "autodiscovered" and updated by Renovate.

For instance if you have a project with an `"examples/"` directory you wish to ignore:

```json
{
  "ignorePaths": ["**/examples/**"]
}
```

Renovate's default ignore is `node_modules` and `bower_components` only.
If you are extending from the popular `config:recommended` preset then it adds ignore patterns for `vendor`, `examples`, `test(s)` and `fixtures` directories too.

## ignorePlugins

Set this to `true` if running plugins causes problems.
Applicable for Composer only for now.

## ignorePrAuthor

This is usually needed if someone needs to migrate bot accounts, including from the Mend Renovate App to self-hosted.
An additional use case is for GitLab users of project or group access tokens who need to rotate them.

If `ignorePrAuthor` is configured to true, it means Renovate will fetch the entire list of repository PRs instead of optimizing to fetch only those PRs which it created itself.
You should only want to enable this if you are changing the bot account (e.g. from `@old-bot` to `@new-bot`) and want `@new-bot` to find and update any existing PRs created by `@old-bot`.

Setting this field to `true` in Github or GitLab will also mean that all Issues will be fetched instead of only those by the bot itself.

## ignorePresets

Use this if you are extending a complex preset but don't want to use every "sub preset" that it includes.
For example, consider this config:

```json
{
  "extends": ["config:recommended"],
  "ignorePresets": ["group:monorepos"]
}
```

It would take the entire `"config:recommended"` preset - which has a lot of sub-presets - but ignore the `"group:monorepos"` rule.

## ignoreReviewers

By default, Renovate does not add assignees or reviewers to PRs which are configured for automerge.
If tests have failed, Renovate then does add them, but only if the assignees and reviewers list is empty.
In the case that a user is automatically added as reviewer (such as Renovate Approve bot) and you want to ignore it for the purpose of this decision, add it to the `ignoreReviewers` list.

```json
{
  "reviewers": ["foo"],
  "ignoreReviewers": ["renovate-approve"]
}
```

Please note that Reviewers are only added during creation of a PR, but are not modified afterwards.

## ignoreScripts

By default, Renovate will disable package manager scripts.
Allowing packager manager scripts is a risk:

- Untrusted or compromised repository users could use package manager scripts to exploit the system where Renovate runs, and
- Malicious package authors could use scripts to exploit a repository and Renovate system, for example to exfiltrate source code and secrets

**No script execution on free Mend-hosted Renovate**

The Mend Renovate App does not allow scripts to run.
We do not plan to let users on free tiers run scripts, because the risk of abuse is too high.

**Renovate Enterprise Cloud can be configured to run scripts**

Scripts can be enabled for paying customers on Mend.io hosted apps.
Please ask Mend.io sales about "Renovate Enterprise Cloud".

**Allowing scripts if self-hosting Renovate**

If you are self-hosting Renovate, and want to allow Renovate to run any scripts:

1. Set the self-hosted config option [`allowScripts`](./self-hosted-configuration.md#allowscripts) to `true` in your bot/admin configuration
1. Set `ignoreScripts` to `false` for the package managers you want to allow to run scripts (only works for the supportedManagers listed in the table above)

## ignoreTests

Currently Renovate's default behavior is to only automerge if every status check has succeeded.

Setting this option to `true` means that Renovate will ignore _all_ status checks.
You can set this if you don't have any status checks but still want Renovate to automerge PRs.
Beware: configuring Renovate to automerge without any tests can lead to broken builds on your base branch, please think again before enabling this!

## ignoreUnstable

By default, Renovate won't update any package versions to unstable versions (e.g. `4.0.0-rc3`) unless the current version has the same `major.minor.patch` and was _already_ unstable (e.g. it was already on `4.0.0-rc2`).
Renovate will also not "jump" unstable versions automatically, e.g. if you are on `4.0.0-rc2` and newer versions `4.0.0` and `4.1.0-alpha.1` exist then Renovate will update you to `4.0.0` only.
If you need to force permanent unstable updates for a package, you can add a package rule setting `ignoreUnstable` to `false`.
In that case you will usually also want to set `respectLatest` to `false` so that Renovate considers versions ahead of `latest`.

Also check out the `followTag` configuration option above if you wish Renovate to keep you pinned to a particular release tag.

## includePaths

If you wish for Renovate to process only select paths in the repository, use `includePaths`.

Alternatively, if you need to _exclude_ certain paths in the repository then consider `ignorePaths` instead.
If you are more interested in including only certain package managers (e.g. `npm`), then consider `enabledManagers` instead.

## internalChecksAsSuccess

By default, internal Renovate checks such as `renovate/stability-days` are not counted towards a branch being "green" or not.
This is primarily to prevent automerge when the only check is a passing Renovate check.

Internal checks will always be counted/considered if they are in pending or failed states.
If there are multiple passing checks for a branch, including non-Renovate ones, then this setting won't make any difference.

Change this setting to `true` if you want to use internal Renovate checks towards a passing branch result.

## internalChecksFilter

This setting determines whether Renovate controls when and how filtering of internal checks are performed, particularly when multiple versions of the same update type are available.
Currently this applies to the `minimumReleaseAge` check only.

- `none`: No filtering will be performed, and the highest release will be used regardless of whether it's pending or not
- `strict`: All pending releases will be filtered. PRs will be skipped unless a non-pending version is available
- `flexible`: Similar to strict, but in the case where all versions are pending then a PR will be created with the highest pending version

The `flexible` mode can result in "flapping" of Pull Requests, for example: a pending PR with version `1.0.3` is first released but then downgraded to `1.0.2` once it passes `minimumReleaseAge`.
We recommend that you use the `strict` mode, and enable the `dependencyDashboard` so that you can see suppressed PRs.

## keepUpdatedLabel

On supported platforms you may add a label to a PR so that Renovate recreates/rebases the PR when the branch falls behind the base branch.
Adding the `keepUpdatedLabel` label to a PR makes Renovate behave as if `rebaseWhen` were set to `behind-base-branch`, but only for the given PR.
Renovate does _not_ remove the label from the PR after it finishes rebasing.
This is different from the `rebaseLabel` option, where Renovate _removes_ the label from the PR after rebasing.

`keepUpdatedLabel` can be useful when you have approved certain PRs and want Renovate to keep the PRs up-to-date until you're ready to merge them.
The setting `keepUpdatedLabel` is best used in this scenario:

- By default, you configure `rebaseWhen` to `never` or `conflicted` to reduce rebasing
- Sometimes, you want Renovate to keep specific PRs up-to-date with their base branch (equivalent to `rebaseWhen=behind-base-branch`)

## labels

By default, Renovate won't add any labels to PRs.
If you want Renovate to add labels to PRs it creates then define a `labels` array of one or more label strings.
If you want the same label(s) for every PR then you can configure it at the top level of config.
However you can also fully override them on a per-package basis.

Consider this example:

```json
{
  "labels": ["dependencies"],
  "packageRules": [
    {
      "matchPackageNames": ["/eslint/"],
      "labels": ["linting"]
    }
  ]
}
```

With the above config, every PR raised by Renovate will have the label `dependencies` while PRs containing `eslint`-related packages will instead have the label `linting`.

Behavior details:

- On Forgejo, Gitea, GitHub and GitLab: Renovate will keep PR labels in sync with configured labels, provided that no other user or bot has made changes to the labels after PR creation. If labels are changed by any other account, Renovate will stop making further changes.
- For other platforms, Renovate will add labels only at time of PR creation and not update them after that.

The `labels` array is non-mergeable, meaning if multiple `packageRules` match then Renovate uses the last value for `labels`.
If you want to add/combine labels, use the `addLabels` config option, which is mergeable.

<!-- prettier-ignore -->
!!! note
    Keep your labels within the maximum character limit for your Git hosting platform.
    Renovate usually truncates labels to 50 characters, except for GitLab, which has a 255 character limit.

## lockFileMaintenance

You can use `lockFileMaintenance` to refresh lock files to keep them up-to-date.

When Renovate performs `lockFileMaintenance` it deletes the lock file and runs the relevant package manager.
That package manager creates a new lock file, where all dependency versions are updated to the latest version.
Renovate then commits that lock file to the update branch and creates the lock file update PR.

Supported lock files:

| Manager           | Lockfile                                           |
| ----------------- | -------------------------------------------------- |
| `bun`             | `bun.lockb`, `bun.lock`                            |
| `bundler`         | `Gemfile.lock`                                     |
| `cargo`           | `Cargo.lock`                                       |
| `composer`        | `composer.lock`                                    |
| `conan`           | `conan.lock`                                       |
| `devbox`          | `devbox.lock`                                      |
| `gleam`           | `manifest.toml`                                    |
| `gradle`          | `gradle.lockfile`                                  |
| `helmv3`          | `Chart.lock`                                       |
| `jsonnet-bundler` | `jsonnetfile.lock.json`                            |
| `mix`             | `mix.lock`                                         |
| `nix`             | `flake.lock`                                       |
| `npm`             | `package-lock.json`, `pnpm-lock.yaml`, `yarn.lock` |
| `nuget`           | `packages.lock.json`                               |
| `pep621`          | `pdm.lock`, `uv.lock`                              |
| `pip-compile`     | `requirements.txt`                                 |
| `pipenv`          | `Pipfile.lock`                                     |
| `pixi`            | `pixi.lock`                                        |
| `poetry`          | `poetry.lock`                                      |
| `pub`             | `pubspec.lock`                                     |
| `terraform`       | `.terraform.lock.hcl`                              |

Support for new lock files may be added via feature request.

By default, `lockFileMaintenance` is disabled.
To enable `lockFileMaintenance` add this to your configuration:

```json
{
  "lockFileMaintenance": { "enabled": true }
}
```

To reduce "noise" in the repository, Renovate performs `lockFileMaintenance` `"before 4am on monday"`, i.e. to achieve once-per-week semantics.
Depending on its running schedule, Renovate may run a few times within that time window - even possibly updating the lock file more than once - but it hopefully leaves enough time for tests to run and automerge to apply, if configured.

## logLevelRemap

This option allows you to remap log levels for specific messages.

Be careful with remapping `warn` or `error` messages to lower log levels, as it may hide important information.

```json
{
  "logLevelRemap": [
    {
      "matchMessage": "/^pip-compile:/",
      "newLogLevel": "info"
    },
    {
      "matchMessage": "Package lookup error",
      "newLogLevel": "warn"
    },
    {
      "matchMessage": "/^Please upgrade the version of Node.js/",
      "newLogLevel": "info"
    }
  ]
}
```

## major

Add to this object if you wish to define rules that apply only to major updates.

## managerFilePatterns

Formerly known as `fileMatch`, which supported regex-only.

`managerFilePatterns` supports both regex and glob patterns.
Any existing config containing `fileMatch` patterns will be automatically migrated.

Do not use the below guide for `fileMatch` if you are using an older version of Renovate.

`managerFilePatterns` tells Renovate which repository files to parse and extract.
Patterns in the user config are _added_ to the default values, they do not replace the default values.

The default `managerFilePatterns` patterns can not be removed.
If you need to include, or exclude, specific paths then use the [`ignorePaths`](#ignorepaths) or [`includePaths`](#includepaths) instead.

Some managers have sensible defaults.
For example, the Go manager looks for _any_ `go.mod` file by default, which covers most cases without extra configuration.

At other times, the possible files is too vague for Renovate to have any default.
For example, Kubernetes manifests can exist in any `*.yaml` file.
We do not want Renovate to parse every YAML file in every repository, just in case _some_ of them have a Kubernetes manifest.
Therefore Renovate's default `managerFilePatterns` for the `kubernetes` manager is an empty array (`[]`).
Because the array is empty, you as user must tell Renovate which directories/files to check.

Finally, there are cases where Renovate's default `managerFilePatterns` is good, but you may be using file patterns that a bot couldn't possibly guess.
For example, Renovate's default `managerFilePatterns` for `Dockerfile` is `['/(^|/|\\.)([Dd]ocker|[Cc]ontainer)file$/', '/(^|/)([Dd]ocker|[Cc]ontainer)file[^/]*$/']`.
This will catch files like `backend/Dockerfile`, `prefix.Dockerfile` or `Dockerfile-suffix`, but it will miss files like `ACTUALLY_A_DOCKERFILE.template`.
Because `managerFilePatterns` is "mergeable", you can add the missing file to the `filePattern` like this:

```json
{
  "dockerfile": {
    "managerFilePatterns": ["/^ACTUALLY_A_DOCKERFILE\\.template$/"]
  }
}
```

You must configure `managerFilePatterns` _inside_ a manager object.
In the example above, the manager object is the `dockerfile`.
For reference, here is a [list of supported managers](modules/manager/index.md#supported-managers).

## milestone

If set to the number of an existing [GitHub milestone](https://docs.github.com/en/issues/using-labels-and-milestones-to-track-work/about-milestones), Renovate will add that milestone to its PR.
Renovate will only add a milestone when it _creates_ the PR.

```json title="Example Renovate config"
{
  "milestone": 12
}
```

## minimumReleaseAge

This feature used to be called `stabilityDays`.

If `minimumReleaseAge` is set to a time duration _and_ the update has a release timestamp header, then Renovate will check if the set duration has passed.

Note: Renovate will wait for the set duration to pass for each **separate** version.
Renovate does not wait until the package has seen no releases for x time-duration(`minimumReleaseAge`).

Do _not_ use `minimumReleaseAge` to slow down fast releasing project updates.
Instead setup a custom `schedule` for that package, read [our selective-scheduling help](./noise-reduction.md#selective-scheduling) to learn how.

When the time passed since the release is _less_ than the set `minimumReleaseAge`: Renovate adds a "pending" status check to that update's branch.
After enough days have passed: Renovate replaces the "pending" status with a "passing" status check.

The datasource that Renovate uses must have a release timestamp for the `minimumReleaseAge` config option to work.
Some datasources may have a release timestamp, but in a format that's Renovate does not support.
In those cases a feature request needs to be implemented.

<!-- prettier-ignore -->
!!! warning "Warning for Maven users"
    For `minimumReleaseAge` to work, the Maven source must return reliable `last-modified` headers.

    <!-- markdownlint-disable MD046 -->
    If your custom Maven source registry is **pull-through** and does _not_ support the `last-modified` header, like GAR (Google Artifact Registry's Maven implementation) then you can extend the Maven source registry URL with `https://repo1.maven.org/maven2` as the first item. Then the `currentVersionTimestamp` via `last-modified` will be taken from Maven central for public dependencies.

    ```json
    "registryUrls": [
      "https://repo1.maven.org/maven2",
      "https://europe-maven.pkg.dev/org-artifacts/maven-virtual"
    ],
    ```
    <!-- markdownlint-enable MD046 -->

<!-- prettier-ignore -->
!!! note
    Configuring this option will add a `renovate/stability-days` option to the status checks.

Examples of how you can use `minimumReleaseAge`:

<!-- markdownlint-disable MD001 -->

#### Suppress branch/PR creation for X days

If you use `minimumReleaseAge=3 days` and `internalChecksFilter="strict"` then Renovate only creates branches when 3 (or more days) have passed since the version was released.
We recommend you set `dependencyDashboard=true`, so you can see these pending PRs.

#### Prevent holding broken npm packages

npm packages less than 72 hours (3 days) old can be unpublished from the npm registry, which could result in a service impact if you have already updated to it.
Set `minimumReleaseAge` to `3 days` for npm packages to prevent relying on a package that can be removed from the registry:

```json
{
  "packageRules": [
    {
      "matchDatasources": ["npm"],
      "minimumReleaseAge": "3 days"
    }
  ]
}
```

#### Await X time duration before Automerging

If you enable `automerge` _and_ `minimumReleaseAge`, Renovate will create PRs immediately, but only automerge them when the `minimumReleaseAge` time-duration has passed.

Renovate adds a "renovate/stability-days" pending status check to each branch/PR.
This pending check prevents the branch going green to automerge before the time has passed.

<!-- markdownlint-enable MD001 -->

## minor

Add to this object if you wish to define rules that apply only to minor updates.

## mode

This configuration option was created primarily for use with Mend's hosted app, but can also be useful for some self-hosted use cases.

It enables a new `silent` mode to allow repos to be scanned for updates _and_ for users to be able to request such updates be opened in PRs _on demand_ through the Mend UI, without needing the Dependency Dashboard issue in the repo.

Although similar, the options `mode=silent` and `dryRun` can be used together.
When both are configured, `dryRun` takes precedence, so for example PRs won't be created.

Configuring `silent` mode is quite similar to `dryRun=lookup` except:

- It will bypass onboarding checks (unlike when performing a dry run on a non-onboarded repo) similar to `requireConfig=optional`
- It can create branches/PRs if `checkedBranches` is set
- It will keep any existing branches up-to-date (e.g. ones created previously using `checkedBranches`)

When in `silent` mode Renovate will:

- _not_ create or update any Issue: even the Dependency Dashboard or Config Warning Issues will stay as-is
- _not_ prune or close any existing Issues
- _not_ create any Config Migration PRs, even if you explicitly enabled Config Migration PRs in your Renovate config

## npmToken

See [Private npm module support](./getting-started/private-packages.md) for details on how this is used.
Typically you would encrypt it and put it inside the `encrypted` object.

## npmrc

See [Private npm module support](./getting-started/private-packages.md) for details on how this is used.

## npmrcMerge

This option exists to provide flexibility about whether `npmrc` strings in config should override `.npmrc` files in the repo, or be merged with them.
In some situations you need the ability to force override `.npmrc` contents in a repo (`npmrcMerge=false`) while in others you might want to simply supplement the settings already in the `.npmrc` (`npmrcMerge=true`).
A use case for the latter is if you are a Renovate bot admin and wish to provide a default token for `npmjs.org` without removing any other `.npmrc` settings which individual repositories have configured (such as scopes/registries).

If `false` (default), it means that defining `config.npmrc` will result in any `.npmrc` file in the repo being overridden and its values ignored.
If configured to `true`, it means that any `.npmrc` file in the repo will have `config.npmrc` prepended to it before running `npm`.

## osvVulnerabilityAlerts

Renovate integrates with [OSV](https://osv.dev/), an open-source vulnerability database, to check if extracted dependencies have known vulnerabilities.
Set `osvVulnerabilityAlerts` to `true` to get pull requests with vulnerability fixes (once they are available).

You will only get OSV-based vulnerability alerts for _direct_ dependencies.
Renovate only queries the OSV database for dependencies that use one of these datasources:

- [`crate`](./modules/datasource/crate/index.md)
- [`go`](./modules/datasource/go/index.md)
- [`hackage`](./modules/datasource/hackage/index.md)
- [`hex`](./modules/datasource/hex/index.md)
- [`maven`](./modules/datasource/maven/index.md)
- [`npm`](./modules/datasource/npm/index.md)
- [`nuget`](./modules/datasource/nuget/index.md)
- [`packagist`](./modules/datasource/packagist/index.md)
- [`pypi`](./modules/datasource/pypi/index.md)
- [`rubygems`](./modules/datasource/rubygems/index.md)

## packageRules

`packageRules` is a powerful feature that lets you apply rules to individual packages or to groups of packages using regex pattern matching.

`packageRules` is a collection of rules, that are **all** evaluated.
If multiple rules match a dependency, configurations from matching rules will be merged together.
The order of rules matters, because later rules may override configuration options from earlier ones, if they both specify the same option.

The matching process for a package rule:

- Each package rule must include at least one `match...` matcher.
- If multiple matchers are included in one package rule, all of them must match.
- Each matcher must contain at least one pattern. Some matchers allow both positive and negative patterns.
- If a matcher includes any positive patterns, it must match at least one of them.
- A matcher returns `false` if it matches _any_ negative pattern, even if a positive match also occurred.

For more details on positive and negative pattern syntax see Renovate's [string pattern matching documentation](./string-pattern-matching.md).

Here is an example if you want to group together all packages starting with `eslint` into a single branch/PR:

```json
{
  "packageRules": [
    {
      "matchPackageNames": ["eslint**"],
      "groupName": "eslint packages"
    }
  ]
}
```

Note how the above uses `matchPackageNames` with a prefix pattern.

Here's an example config to limit the "noisy" AWS SDK packages to weekly updates:

```json
{
  "packageRules": [
    {
      "description": "Schedule AWS SDK updates on Sunday nights (9 PM - 12 AM)",
      "matchPackageNames": ["@aws-sdk/*"],
      "schedule": ["* 21-23 * * 0"]
    }
  ]
}
```

For Maven dependencies, the package name is `<groupId:artefactId>`, e.g. `"matchPackageNames": ["com.thoughtworks.xstream:xstream"]`

Note how the above uses an exact match string for `matchPackageNames` instead of a pattern
However you can mix together both patterns and exact matches in the same package rule and the rule will be applied if _either_ match.
Example:

```json
{
  "packageRules": [
    {
      "matchPackageNames": ["neutrino", "@neutrino/**"],
      "groupName": "neutrino monorepo"
    }
  ]
}
```

The above rule will group together the `neutrino` package and any package starting with `@neutrino/`.

File name matches are convenient to use if you wish to apply configuration rules to certain package or lock files using patterns.
For example, if you have an `examples` directory and you want all updates to those examples to use the `chore` prefix instead of `fix`, then you could add this configuration:

```json
{
  "packageRules": [
    {
      "matchFileNames": ["examples/**"],
      "extends": [":semanticCommitTypeAll(chore)"]
    }
  ]
}
```

If you wish to limit Renovate to apply configuration rules to certain files in the root repository directory, you have to use `matchFileNames` with a `minimatch` glob (which can include an exact file name match) or RE2 regex.

For more details on supported syntax see Renovate's [string pattern matching documentation](./string-pattern-matching.md).

For example you have multiple `package.json` and want to use `dependencyDashboardApproval` only on the root `package.json`:

```json
{
  "packageRules": [
    {
      "matchFileNames": ["package.json"],
      "dependencyDashboardApproval": true
    }
  ]
}
```

<!-- prettier-ignore -->
!!! tip
    Order your `packageRules` so the least important rules are at the _top_, and the most important rules at the _bottom_.
    This way important rules override settings from earlier rules if needed.

<!-- prettier-ignore -->
!!! warning
    Avoid nesting any `object`-type configuration in a `packageRules` array, such as a `major` or `minor` block.

### allowedVersions

You can use `allowedVersions` - usually within a `packageRules` entry - to limit how far to upgrade a dependency.

For example, if you want to upgrade to Angular v1.5 but _not_ to `angular` v1.6 or higher, you could set `allowedVersions` to `<= 1.5` or `< 1.6.0`:

```json
{
  "packageRules": [
    {
      "matchPackageNames": ["angular"],
      "allowedVersions": "<=1.5"
    }
  ]
}
```

Renovate calculates the valid syntax for this at runtime, because it depends on the dynamic versioning scheme.

<!-- prettier-ignore -->
!!! warning
    `allowedVersions` and `matchUpdateTypes` cannot be used in the same package rule.

#### Using regular expressions

You can use Regular Expressions in the `allowedVersions` config.
You must _begin_ and _end_ your Regular Expression with the `/` character!

For example, this config only allows 3 or 4-part versions, without any prefixes in the version:

```json
{
  "packageRules": [
    {
      "matchPackageNames": ["com.thoughtworks.xstream:xstream"],
      "allowedVersions": "/^[0-9]+\\.[0-9]+\\.[0-9]+(\\.[0-9]+)?$/"
    }
  ]
}
```

Again: note how the Regular Expression _begins_ and _ends_ with the `/` character.

#### Ignore versions with negated regex syntax

You can use a special negated regex syntax to ignore certain versions.
You must use the `!/ /` syntax, like this:

```json
{
  "packageRules": [
    {
      "matchPackageNames": ["chalk"],
      "allowedVersions": "!/java$/"
    }
  ]
}
```

### changelogUrl

Sometimes Renovate does not show the correct changelog for a package.
As a workaround for this problem, you can give Renovate the URL to the changelog with the `changelogUrl` config option.
When set, Renovate will put a _link_ to the changelogs in the Renovate PR body.

Renovate does _not_ show the complete changelogs from the `changelogUrl` in its PR body text, you only get the URL from Renovate.
To read the changelogs you must use the link.

```json title="Setting the changelog URL for the dummy package"
{
  "packageRules": [
    {
      "matchPackageNames": ["dummy"],
      "changelogUrl": "https://github.com/org/dummy"
    }
  ]
}
```

`changelogUrl` supports template compilation.

```json title="Setting the changelog URL for the dummy package using a template"
{
  "packageRules": [
    {
      "matchPackageNames": ["dummy"],
      "changelogUrl": "https://github.com/org/monorepo/blob/{{{sourceDirectory}}}/my-custom-changelog.txt"
    }
  ]
}
```

<!-- prettier-ignore -->
!!! note
    Renovate can fetch changelogs from Bitbucket, Bitbucket Server / Data Center, Forgejo, Gitea, GitHub and GitLab platforms only, and setting the URL to an unsupported host/platform type won't change that.

For more details on supported syntax see Renovate's [string pattern matching documentation](./string-pattern-matching.md).

### matchBaseBranches

Use this field to restrict rules to a particular branch. e.g.

```json
{
  "packageRules": [
    {
      "matchBaseBranches": ["main"],
      "matchPackageNames": ["!/^eslint/"],
      "enabled": false
    }
  ]
}
```

This field also supports Regular Expressions if they begin and end with `/`. e.g.

```json
{
  "packageRules": [
    {
      "matchBaseBranches": ["/^release/.*/"],
      "matchPackageNames": ["!/^eslint/"],
      "enabled": false
    }
  ]
}
```

### matchCategories

Use `matchCategories` to restrict rules to a particular language or group.
Matching is done using "any" logic, i.e. "match any of the following categories".
The categories can be found in the [manager documentation](modules/manager/index.md).

<!-- prettier-ignore -->
!!! note
    Rules with `matchCategories` are only applied _after_ extraction of dependencies.
    If you want to configure which managers are being extracted at all, use `enabledManagers` instead.

```json
{
  "packageRules": [
    {
      "matchCategories": ["python"],
      "addLabels": ["py"]
    }
  ]
}
```

### matchConfidence

<!-- prettier-ignore -->
!!! warning
    This configuration option needs a Mend API key, and is in private beta testing only.
    API keys are not available for free or via the `renovatebot/renovate` repository.

```json title="Grouping high merge confidence updates"
{
  "packageRules": [
    {
      "matchConfidence": ["high", "very high"],
      "groupName": "high merge confidence"
    }
  ]
}
```

### matchCurrentAge

Use this field if you want to match packages based on the age of the _current_ (existing, in-repo) version.

For example, if you want to group updates for dependencies where the existing version is more than 2 years old:

```json
{
  "packageRules": [
    {
      "matchCurrentAge": "> 2 years",
      "groupName": "old dependencies"
    }
  ]
}
```

The `matchCurrentAge` string must start with one of `>`, `>=`, `<` or `<=`.

Only _one_ date part is supported, so you _cannot_ do `> 1 year 1 month`.
Instead you should do `> 13 months`.

<!-- prettier-ignore -->
!!! note
    We recommend you only use the words hour(s), day(s), week(s), month(s) and year(s) in your time ranges.

### matchCurrentValue

This option is matched against the `currentValue` field of a dependency.

`matchCurrentValue` supports Regular Expressions and glob patterns. For example, the following enforces that updates from `1.*` versions will be merged automatically:

```json
{
  "packageRules": [
    {
      "matchPackageNames": ["io.github.resilience4j**"],
      "matchCurrentValue": "1.*",
      "automerge": true
    }
  ]
}
```

Regular Expressions must begin and end with `/`.

```json
{
  "packageRules": [
    {
      "matchPackageNames": ["io.github.resilience4j**"],
      "matchCurrentValue": "/^1\\./"
    }
  ]
}
```

This field also supports a special negated regex syntax to ignore certain versions.
Use the syntax `!/ /` like this:

```json
{
  "packageRules": [
    {
      "matchPackageNames": ["io.github.resilience4j**"],
      "matchCurrentValue": "!/^0\\./"
    }
  ]
}
```

### matchCurrentVersion

The `currentVersion` field will be one of the following (in order of preference):

- locked version if a lock file exists
- resolved version
- current value

Consider using instead `matchCurrentValue` if you wish to match against the raw string value of a dependency.

`matchCurrentVersion` can be an exact version or a version range:

```json
{
  "packageRules": [
    {
      "matchCurrentVersion": ">=1.0.0",
      "matchPackageNames": ["angular"]
    }
  ]
}
```

The syntax of the version range must follow the [versioning scheme](modules/versioning/index.md#supported-versioning) used by the matched package(s).
This is usually defined by the [manager](modules/manager/index.md#supported-managers) which discovered them or by the default versioning for the package's [datasource](modules/datasource/index.md).
For example, a Gradle package would typically need Gradle constraint syntax (e.g. `[,7.0)`) and not SemVer syntax (e.g. `<7.0`).

This field also supports Regular Expressions which must begin and end with `/`.
For example, the following enforces that only `1.*` versions will be used:

```json
{
  "packageRules": [
    {
      "matchPackageNames": ["io.github.resilience4j**"],
      "matchCurrentVersion": "/^1\\./"
    }
  ]
}
```

This field also supports a special negated regex syntax to ignore certain versions.
Use the syntax `!/ /` like this:

```json
{
  "packageRules": [
    {
      "matchPackageNames": ["io.github.resilience4j**"],
      "matchCurrentVersion": "!/^0\\./"
    }
  ]
}
```

### matchDatasources

Use this field to restrict rules to a particular datasource. e.g.

```json
{
  "packageRules": [
    {
      "matchDatasources": ["orb"],
      "labels": ["circleci-orb!!"]
    }
  ]
}
```

### matchDepNames

This field behaves the same as `matchPackageNames` except it matches against `depName` instead of `packageName`.

### matchDepTypes

Use this field if you want to limit a `packageRule` to certain `depType` values.
This matching can be an exact match, Glob match, or Regular Expression match.

For more details on supported syntax see Renovate's [string pattern matching documentation](./string-pattern-matching.md).
Note that Glob matching (including exact name matching) is case-insensitive.

Invalid if used outside of a `packageRule`.

### matchFileNames

Renovate will compare `matchFileNames` glob or RE2 regex matching against the dependency's package file and also lock file if one exists.

For more details on supported syntax see Renovate's [string pattern matching documentation](./string-pattern-matching.md).

The following example matches `package.json` but _not_ `package/frontend/package.json`:

```json
{
  "packageRules": [
    {
      "matchFileNames": ["package.json"],
      "labels": ["npm"]
    }
  ]
}
```

The following example matches any `package.json`, including files like `backend/package.json`:

```json
{
  "packageRules": [
    {
      "description": "Group dependencies from package.json files",
      "matchFileNames": ["**/package.json"],
      "groupName": "All package.json changes"
    }
  ]
}
```

The following example matches any file in directories starting with `app/`:

```json
{
  "packageRules": [
    {
      "description": "Group all dependencies from the app directory",
      "matchFileNames": ["app/**"],
      "groupName": "App dependencies"
    }
  ]
}
```

The following example matches any `.toml` file in a `v2` or `v3` directory:

```json
{
  "packageRules": [
    {
      "description": "Group all dependencies from legacy projects",
      "matchFileNames": ["/v[123]/.*\\.toml/"],
      "groupName": "Legacy project dependencies"
    }
  ]
}
```

It is recommended that you avoid using "negative" globs, like `**/!(package.json)`, because such patterns might still return true if they match against the lock file name (e.g. `package-lock.json`).

### matchJsonata

Use the `matchJsonata` field to define custom matching logic using [JSONata](https://jsonata.org/) query logic.
Renovate will evaluate the provided JSONata expressions against the passed values (`manager`, `packageName`, etc.).

See [the JSONata docs](https://docs.jsonata.org/) for more details on JSONata syntax.

Here are some example `matchJsonata` strings for inspiration:

```
$exists(deprecationMessage)
$exists(vulnerabilityFixVersion)
manager = 'dockerfile' and depType = 'final'
updateType = 'major' and newVersionAgeInDays < 7
```

`matchJsonata` accepts an array of strings, and will return `true` if any of those JSONata expressions evaluate to `true`.

### matchManagers

Use this field to restrict rules to a particular package manager. e.g.

```json
{
  "packageRules": [
    {
      "matchPackageNames": ["node"],
      "matchManagers": ["dockerfile"],
      "enabled": false
    }
  ]
}
```

### matchMessage

### matchNewValue

This option is matched against the `newValue` field of a dependency.

`matchNewValue` supports Regular Expressions and glob patterns. For example, the following enforces that updates to `1.*` versions will be merged automatically:

```json
{
  "packageRules": [
    {
      "matchPackageNames": ["io.github.resilience4j**"],
      "matchNewValue": "1.*",
      "automerge": true
    }
  ]
}
```

Regular Expressions must begin and end with `/`.

```json
{
  "packageRules": [
    {
      "matchPackageNames": ["io.github.resilience4j**"],
      "matchNewValue": "/^1\\./"
    }
  ]
}
```

This field also supports a special negated regex syntax to ignore certain versions.
Use the syntax `!/ /` like this:

```json
{
  "packageRules": [
    {
      "matchPackageNames": ["io.github.resilience4j**"],
      "matchNewValue": "!/^0\\./"
    }
  ]
}
```

For more details on this syntax see Renovate's [string pattern matching documentation](./string-pattern-matching.md).

### matchPackageNames

Use this field to match against the `packageName` field.
This matching can be an exact match, Glob match, or Regular Expression match.

For more details on supported syntax see Renovate's [string pattern matching documentation](./string-pattern-matching.md).
Note that Glob matching (including exact name matching) is case-insensitive.

```json title="exact name match"
{
  "packageRules": [
    {
      "matchDatasources": ["npm"],
      "matchPackageNames": ["angular"],
      "rangeStrategy": "pin"
    }
  ]
}
```

The above will configure `rangeStrategy` to `pin` only for the npm package `angular`.

```json title="prefix match using Glob"
{
  "packageRules": [
    {
      "matchPackageNames": ["@angular/**", "!@angular/abc"],
      "rangeStrategy": "replace"
    }
  ]
}
```

The above will set a replaceStrategy for any npm package which starts with `@angular/` except `@angular/abc`.

```json title="pattern match using RegEx"
{
  "packageRules": [
    {
      "matchDatasources": ["npm"],
      "matchPackageNames": ["/^angular/"],
      "groupName": "Angular"
    }
  ]
}
```

The above will group together any npm package which starts with the string `angular`.

### matchRepositories

### matchSourceUrls

Here's an example of where you use this to group together all packages from the Vue monorepo:

```json
{
  "packageRules": [
    {
      "matchSourceUrls": ["https://github.com/vuejs/vue"],
      "groupName": "Vue monorepo packages"
    }
  ]
}
```

For more details on supported syntax see Renovate's [string pattern matching documentation](./string-pattern-matching.md).

### matchUpdateTypes

Use `matchUpdateTypes` to match rules against types of updates.
For example to apply a special label to `major` updates:

```json
{
  "packageRules": [
    {
      "matchUpdateTypes": ["major"],
      "labels": ["UPDATE-MAJOR"]
    }
  ]
}
```

For more details on supported syntax see Renovate's [string pattern matching documentation](./string-pattern-matching.md).

<!-- prettier-ignore -->
!!! warning
    Packages that follow SemVer are allowed to make breaking changes in _any_ `0.x` version, even `patch` and `minor`.
    Check if you're using any `0.x` package, and see if you need custom `packageRules` for it.
    When setting up automerge for dependencies, make sure to stop accidental automerges of `0.x` versions.
    Read the [automerge non-major updates](./key-concepts/automerge.md#automerge-non-major-updates) docs for a config example that blocks `0.x` updates.

<!-- prettier-ignore -->
!!! warning
    `matchUpdateTypes` and `allowedVersions` cannot be used in the same package rule.

Tokens can be configured via `hostRules` using the `"merge-confidence"` `hostType`:

```json
{
  "hostRules": [
    {
      "hostType": "merge-confidence",
      "token": "********"
    }
  ]
}
```

### overrideDatasource

If a particular `datasource`/`packageName` combination has a lookup problem, you may be able to fix it by _changing_ `datasource` and potentially also `packageName`.
Here is an example:

```json
{
  "packageRules": [
    {
      "matchDatasources": ["docker"],
      "matchPackageNames": ["renovate/renovate"],
      "overrideDatasource": "npm",
      "overridePackageName": "renovate"
    }
  ]
}
```

`overrideDatasource` does not support template compilation.
Be cautious as using this setting incorrectly could break all lookups.

### overrideDepName

Be careful using this feature because it may cause undesirable changes such as to branch names.

In Renovate terminology, `packageName` is the exact package name needing to be looked up on a registry, while `depName` is essentially the "pretty" name.
For example, the `packageName` is `docker.io/library/node` while the `depName` might be `node` for short.

`depName` is used in PR titles as well as branch names, so changes to `depName` will have effects on those.

`overrideDepName` supports template compilation.
Example:

```json
{
  "packageRules": [
    {
      "matchDatasources": ["docker"],
      "overrideDepName": "{{replace 'docker.io/library/' '' depName}}"
    }
  ]
}
```

Be cautious as using this setting incorrectly could break all lookups.

### overridePackageName

See the [`overrideDatasource`](#overridedatasource) documentation for an example of use.
`overridePackageName` supports template compilation.

Be cautious as using this setting incorrectly could break all lookups.

### prPriority

Sometimes Renovate needs to rate limit its creation of PRs, e.g. hourly or concurrent PR limits.
By default, Renovate sorts/prioritizes based on the update type, going from smallest update to biggest update.
Renovate creates update PRs in this order:

1. `pinDigest`
1. `pin`
1. `digest`
1. `patch`
1. `minor`
1. `major`

If you have dependencies that are more or less important than others then you can use the `prPriority` field for PR sorting.
The default value is 0, so setting a negative value will make dependencies sort last, while higher values sort first.

Here's an example of how you would define PR priority so that `devDependencies` are raised last and `react` is raised first:

```json
{
  "packageRules": [
    {
      "matchDepTypes": ["devDependencies"],
      "prPriority": -1
    },
    {
      "matchPackageNames": ["react"],
      "prPriority": 5
    }
  ]
}
```

### replacementName

This config option only works with some managers.
We're working to support more managers, subscribe to issue [renovatebot/renovate#14149](https://github.com/renovatebot/renovate/issues/14149) to follow our progress.

Managers which do not support replacement:

- `bazel`
- `git-submodules`
- `gomod`
- `gradle`
- `homebrew`
- `regex`
- `sbt`

Use the `replacementName` config option to set the name of a replacement package.

Can be used in combination with `replacementVersion`.

You can suggest a new community package rule by editing [the `replacements.json` file on the Renovate repository](https://github.com/renovatebot/renovate/blob/main/lib/data/replacements.json) and opening a pull request.

### replacementNameTemplate

<!-- prettier-ignore -->
!!! note
    `replacementName` will take precedence if used within the same package rule.

Use the `replacementNameTemplate` config option to control the replacement name.

Use the triple brace `{{{ }}}` notation to avoid Handlebars escaping any special characters.

For example, the following package rule can be used to replace the registry for `docker` images:

```json
{
  "packageRules": [
    {
      "matchDatasources": ["docker"],
      "matchPackageNames": ["docker.io/**"],
      "replacementNameTemplate": "{{{replace 'docker\\.io/' 'ghcr.io/' packageName}}}"
    }
  ]
}
```

Or, to add a registry prefix to any `docker` images that do not contain an explicit registry:

```json
{
  "packageRules": [
    {
      "description": "official images",
      "matchDatasources": ["docker"],
      "matchPackageNames": ["/^[a-z-]+$/"],
      "replacementNameTemplate": "some.registry.org/library/{{{packageName}}}"
    },
    {
      "description": "non-official images",
      "matchDatasources": ["docker"],
      "matchPackageNames": ["/^[a-z-]+/[a-z-]+$/"],
      "replacementNameTemplate": "some.registry.org/{{{packageName}}}"
    }
  ]
}
```

### replacementVersion

This config option only works with some managers.
We're working to support more managers, subscribe to issue [renovatebot/renovate#14149](https://github.com/renovatebot/renovate/issues/14149) to follow our progress.
For a list of managers which do not support replacement read the `replacementName` config option docs.

Use the `replacementVersion` config option to set the version of a replacement package.
Must be used with `replacementName`.
For example to replace the npm package `jade` with version `2.0.0` of the package `pug`:

```json
{
  "packageRules": [
    {
      "matchDatasources": ["npm"],
      "matchPackageNames": ["jade"],
      "replacementName": "pug",
      "replacementVersion": "2.0.0"
    }
  ]
}
```

### replacementVersionTemplate

<!-- prettier-ignore -->
!!! note
    `replacementVersion` will take precedence if used within the same package rule.

Use the `replacementVersionTemplate` config option to control the replacement version.

For example, the following package rule can be used to replace version with major-only version (17.0.1 -> 17):

```json
{
  "packageRules": [
    {
      "matchPackageNames": ["dummy"],
      "replacementVersionTemplate": "{{ lookup (split currentValue '.') 0 }}"
    }
  ]
}
```

### sourceDirectory

Use this field to set the directory in which the package is present at the source of the package.

```json title="Setting the source directory for the kube-prometheus package from bitnami charts repo"
{
  "packageRules": [
    {
      "matchPackageNames": ["dummy"],
      "sourceUrl": "https://github.com/bitnami/charts",
      "sourceDirectory": "bitnami/kube-prometheus"
    }
  ]
}
```

<!-- prettier-ignore -->
!!! note
    `sourceDirectory` should be only be configured along with `sourceUrl`.

### sourceUrl

Use this field to set the source URL for a package, including overriding an existing one.
Source URLs are necessary to link to the source of the package and in order to look up changelogs.

```json title="Setting the source URL for the dummy package"
{
  "packageRules": [
    {
      "matchPackageNames": ["dummy"],
      "sourceUrl": "https://github.com/org/dummy"
    }
  ]
}
```

## patch

Add to this object if you wish to define rules that apply only to patch updates.

## pin

Add to this object if you wish to define rules that apply only to PRs that pin dependencies.

## pinDigest

Add to this object if you wish to define rules that apply only to PRs that pin digests.

## pinDigests

If enabled Renovate will pin Docker images or GitHub Actions by means of their SHA256 digest and not only by tag so that they are immutable.

## platformAutomerge

<!-- prettier-ignore -->
!!! note
    If you use the default `platformAutomerge=true` then you should enable your Git hosting platform's capabilities to enforce test passing before PR merge.
    If you don't do this, the platform might merge Renovate PRs even if the repository's tests haven't started, are in still in progress, or possibly even when they have failed.
    On GitHub this is called "Require status checks before merging", which you can find in the "Branch protection rules" section of the settings for your repository.
    [GitHub docs, about protected branches](https://docs.github.com/en/repositories/configuring-branches-and-merges-in-your-repository/defining-the-mergeability-of-pull-requests/about-protected-branches)
    [GitHub docs, require status checks before merging](https://docs.github.com/en/repositories/configuring-branches-and-merges-in-your-repository/defining-the-mergeability-of-pull-requests/about-protected-branches#require-status-checks-before-merging)
    If you're using another platform, search their documentation for a similar feature.

If you have enabled `automerge` and set `automergeType=pr` in the Renovate config, then leaving `platformAutomerge` as `true` speeds up merging via the platform's native automerge functionality.

On GitHub and GitLab, Renovate re-enables the PR for platform-native automerge whenever it's rebased.

`platformAutomerge` will configure PRs to be merged after all (if any) branch policies have been met.
This option is available for Azure, Forgejo, Gitea, GitHub and GitLab.
It falls back to Renovate-based automerge if the platform-native automerge is not available.

You can also fine-tune the behavior by setting `packageRules` if you want to use it selectively (e.g. per-package).

Note that the outcome of `rebaseWhen=auto` can differ when `platformAutomerge=true`.
Normally when you set `rebaseWhen=auto` Renovate rebases any branch that's behind the base branch automatically, and some people rely on that.
This behavior is no longer guaranteed when `platformAutomerge` is `true` because the platform might automerge a branch which is not up-to-date.
For example, GitHub might automerge a Renovate branch even if it's behind the base branch at the time.

Please check platform specific docs for version requirements.

To learn how to use GitHub's Merge Queue feature with Renovate, read our [Key Concepts, Automerge, GitHub Merge Queue](./key-concepts/automerge.md#github-merge-queue) docs.

## platformCommit

Only use this option if you run Renovate as a [GitHub App](https://docs.github.com/en/developers/apps/getting-started-with-apps/about-apps).
It does not apply when you use a Personal Access Token as credential.

When `platformCommit` is enabled, Renovate will create commits with GitHub's API instead of using `git` directly.
This way Renovate can use GitHub's [Commit signing support for bots and other GitHub Apps](https://github.blog/2019-08-15-commit-signing-support-for-bots-and-other-github-apps/) feature.

<!-- prettier-ignore -->
!!! note
    When using platform commits, GitHub determines the git author string to use and Renovate's own gitAuthor is ignored.

## postUpdateOptions

Table with options:

| Name                         | Description                                                                                                                                                |
| ---------------------------- | ---------------------------------------------------------------------------------------------------------------------------------------------------------- |
| `bundlerConservative`        | Enable conservative mode for `bundler` (Ruby dependencies). This will only update the immediate dependency in the lockfile instead of all subdependencies. |
<<<<<<< HEAD
| `composerWithAll`            | Run `composer update` with `--with-all-dependencies` flag instead of the default `--with-dependencies`.                                                    |
=======
| `dotnetWorkloadRestore`      | Run `dotnet workload restore` before `dotnet restore` commands.                                                                                            |
>>>>>>> f21b0e2c
| `gomodMassage`               | Enable massaging `replace` directives before calling `go` commands.                                                                                        |
| `gomodTidy`                  | Run `go mod tidy` after Go module updates. This is implicitly enabled for major module updates when `gomodUpdateImportPaths` is enabled.                   |
| `gomodTidy1.17`              | Run `go mod tidy -compat=1.17` after Go module updates.                                                                                                    |
| `gomodTidyE`                 | Run `go mod tidy -e` after Go module updates.                                                                                                              |
| `gomodUpdateImportPaths`     | Update source import paths on major module updates, using [mod](https://github.com/marwan-at-work/mod).                                                    |
| `gomodSkipVendor`            | Never run `go mod vendor` after Go module updates.                                                                                                         |
| `gomodVendor`                | Always run `go mod vendor` after Go module updates even if vendor files aren't detected.                                                                   |
| `helmUpdateSubChartArchives` | Update subchart archives in the `/charts` folder.                                                                                                          |
| `kustomizeInflateHelmCharts` | Inflate updated helm charts referenced in the kustomization.                                                                                               |
| `npmDedupe`                  | Run `npm install` with `--prefer-dedupe` for npm >= 7 or `npm dedupe` after `package-lock.json` update for npm <= 6.                                       |
| `pnpmDedupe`                 | Run `pnpm dedupe --ignore-scripts` after `pnpm-lock.yaml` updates.                                                                                         |
| `yarnDedupeFewer`            | Run `yarn-deduplicate --strategy fewer` after `yarn.lock` updates.                                                                                         |
| `yarnDedupeHighest`          | Run `yarn-deduplicate --strategy highest` (`yarn dedupe --strategy highest` for Yarn >=2.2.0) after `yarn.lock` updates.                                   |

## postUpgradeTasks

<!-- prettier-ignore -->
!!! note
    Post-upgrade tasks can only be used on self-hosted Renovate instances.

Post-upgrade tasks are commands that are executed by Renovate after a dependency has been updated but before the commit is created.
The intention is to run any other command line tools that would modify existing files or generate new files when a dependency changes.

Each command must match at least one of the patterns defined in `allowedCommands` (a global-only configuration option) in order to be executed.
If the list of allowed tasks is empty then no tasks will be executed.

e.g.

```json
{
  "postUpgradeTasks": {
    "commands": ["tslint --fix"],
    "fileFilters": ["yarn.lock", "**/*.js"],
    "executionMode": "update"
  }
}
```

The `postUpgradeTasks` configuration consists of four fields:

### commands

A list of commands that are executed after Renovate has updated a dependency but before the commit is made.

You can use Handlebars templating in these commands.
They will be compiled _prior_ to the comparison against [`allowedCommands`](./self-hosted-configuration.md#allowedcommands).

<!-- prettier-ignore -->
!!! note
    Do not use `git add` in your commands to add new files to be tracked, add them by including them in your [`fileFilters`](#filefilters) instead.

### dataFileTemplate

A template to create data file from.
The template uses the same format as `commands`.
The data file is created as a temporary file and the path to the data file is stored in the `RENOVATE_POST_UPGRADE_COMMAND_DATA_FILE` environment variable avaliable to each post-upgrade command.
The primary purpose of the data file is to store some update information in a file which would be consumed from a post-upgrade command.
This is particularly useful if a post-upgrade command needs to have a long line of arguments.
Example:

```json
{
  "postUpgradeTasks": {
    "commands": [
      "my-script.py --data-file \"$RENOVATE_POST_UPGRADE_COMMAND_DATA_FILE\""
    ],
    "dataFileTemplate": "[{{#each upgrades}}{\"depName\": \"{{{depName}}}\", \"currentValue\": \"{{{currentValue}}}\", \"newValue\": \"{{{newValue}}}\"}{{#unless @last}},{{\/unless}}{{\/each}}]"
  }
}
```

<!-- prettier-ignore -->
!!! note
   `dataFileTemplate` is ignored if there is no `commands` configured.

### executionMode

Defaults to `update`, but can also be set to `branch`.
This sets the level the postUpgradeTask runs on, if set to `update` the postUpgradeTask will be executed for every dependency on the branch.
If set to `branch` the postUpgradeTask is executed for the whole branch.

### fileFilters

A list of glob-style matchers that determine which files will be included in the final commit made by Renovate.
Dotfiles are included.

Optional field which defaults to any non-ignored file in the repo (`**/*` glob pattern).
Specify a custom value for this if you wish to exclude certain files which are modified by your `postUpgradeTasks` and you don't want committed.

## prBodyColumns

Use this array to provide a list of column names you wish to include in the PR tables.

```json title="Adding the package file name to the table"
{
  "prBodyColumns": [
    "Package",
    "Update",
    "Type",
    "New value",
    "Package file",
    "References"
  ]
}
```

<!-- prettier-ignore -->
!!! note
    "Package file" is predefined in the default `prBodyDefinitions` object so does not require a definition before it can be used.

## prBodyDefinitions

You can configure this object to either:

- modify the template for an existing table column in PR bodies, or
- _add_ a definition for a new/additional column.

```json title="Modifying the default value for the Package column to put it inside a code block"
{
  "prBodyDefinitions": {
    "Package": "`{{{depName}}}`"
  }
}
```

```json title="Adding a custom Sourcegraph column definition"
{
  "prBodyDefinitions": {
    "Sourcegraph": "[![code search for \"{{{depName}}}\"](https://sourcegraph.com/search/badge?q=repo:%5Egithub%5C.com/{{{repository}}}%24+case:yes+-file:package%28-lock%29%3F%5C.json+{{{depName}}}&label=matches)](https://sourcegraph.com/search?q=repo:%5Egithub%5C.com/{{{repository}}}%24+case:yes+-file:package%28-lock%29%3F%5C.json+{{{depName}}})"
  },
  "prBodyColumns": [
    "Package",
    "Update",
    "New value",
    "References",
    "Sourcegraph"
  ]
}
```

<!-- prettier-ignore -->
!!! tip
    Columns must also be included in the `prBodyColumns` array in order to be used, so that's why it's included above in the example.

## prBodyNotes

Use this field to add custom content inside PR bodies, including conditionally.

```json title="Adding an extra Warning to major updates"
{
  "prBodyNotes": ["{{#if isMajor}}:warning: MAJOR MAJOR MAJOR :warning:{{/if}}"]
}
```

## prBodyTemplate

The available sections are:

- `header`
- `table`
- `warnings`
- `notes`
- `changelogs`
- `configDescription`
- `controls`
- `footer`

## prConcurrentLimit

This setting - if enabled - limits Renovate to a maximum of `x` concurrent PRs open at any time.

This limit is enforced on a per-repository basis.

<!-- prettier-ignore -->
!!! note
    Renovate always creates security PRs, even if the concurrent PR limit is already reached.
    Security PRs have `[SECURITY]` in their PR title.

## prCreation

This setting tells Renovate _when_ to create PRs:

- `immediate` (default): Renovate creates PRs immediately after creating the corresponding branch
- `not-pending`: Renovate waits until status checks have completed (passed or failed) before raising the PR
- `status-success`: Renovate only creates PRs if/when the the test pass
- `approval`: Renovate creates branches for updates immediately, but creates the PR _after_ getting Dependency Dashboard approval

When prCreation is set to `immediate`, you'll get a Pull Request and possible associated notification right away when a new update is available.
You'll have to wait until the checks have been performed, before you can decide if you want to merge the PR.

When prCreation is set to `not-pending`, Renovate creates the PR only once all tests have passed or failed.
When you get the PR notification, you can take action immediately, as you have the full test results.
If there are no checks associated, Renovate will create the PR once 24 hours have elapsed since creation of the commit.

When prCreation is set to `status-success`, Renovate creates the PR only if all tests have passed.
When a branch remains without PR due to a failing test: select the corresponding PR from the Dependency Dashboard, and push your fixes to the branch.

When prCreation is set to `approval`, Renovate creates the PR only when approved via the Dependency Dashboard.
Renovate still creates the _branch_ immediately.

<!-- prettier-ignore -->
!!! note
    For all cases of non-immediate PR creation, Renovate doesn't run instantly once tests complete.
    Instead, Renovate create the PR on its _next_ run after the relevant tests have completed, so there will be some delay.

<!-- prettier-ignore -->
!!! warning
    If you set `prCreation=approval` you must _not_ use `dependencyDashboardApproval=true`!

## prFooter

## prHeader

## prHourlyLimit

This config option slows down the _rate_ at which Renovate creates PRs.

Slowing Renovate down can be handy when you're onboarding a repository with a lot of dependencies.
What may happen if you don't set a `prHourlyLimit`:

1. Renovate creates an Onboarding PR
1. You merge the onboarding PR to activate Renovate
1. Renovate creates a "Pin Dependencies" PR (if needed)
1. You merge the "Pin Dependencies" PR
1. Renovate creates every single upgrade PR needed, which can be a lot

The above may cause:

- Renovate bot's PRs to overwhelm your CI systems
- a lot of test runs, because branches are rebased each time you merge a PR

To prevent these problems you can set `prHourlyLimit` to a value like `1` or `2`.
Renovate will only create that many PRs within each hourly period (`:00` through `:59`).
You still get all the PRs in a reasonable time, perhaps over a day or so.
Now you can merge the PRs at a do-able rate, once the tests pass.

<!-- prettier-ignore -->
!!! tip
    The `prHourlyLimit` setting does _not_ limit the number of _concurrently open PRs_, only the _rate_ at which PRs are created.
    The `prHourlyLimit` setting is enforced on a per-repository basis.

## prNotPendingHours

If you configure `prCreation=not-pending`, then Renovate will wait until tests are non-pending (all pass or at least one fails) before creating PRs.
However there are cases where PRs may remain in pending state forever, e.g. absence of tests or status checks that are configure to pending indefinitely.
This is why we configured an upper limit for how long we wait until creating a PR.

<!-- prettier-ignore -->
!!! note
    If the option `minimumReleaseAge` is non-zero then Renovate disables the `prNotPendingHours` functionality.

## prTitle

The PR title is important for some of Renovate's matching algorithms (e.g. determining whether to recreate a PR or not) so ideally don't modify it much.

## prTitleStrict

There are certain scenarios where the default behavior appends extra context to the PR title.

These scenarios include if a `baseBranch` or if there is a grouped update and either `separateMajorMinor` or `separateMinorPatch` is true.

Using this option allows you to skip these default behaviors and use other templating methods to control the format of the PR title.

## printConfig

This option is useful for troubleshooting, particularly if using presets.
e.g. run `renovate foo/bar --print-config > config.log` and the fully-resolved config will be included in the log file.

## pruneBranchAfterAutomerge

By default Renovate deletes, or "prunes", the branch after automerging.
Set `pruneBranchAfterAutomerge` to `false` to keep the branch after automerging.

## pruneStaleBranches

By default, Renovate will "prune" any of its own branches/PRs which it thinks are no longer needed.
Such branches are referred to as "stale", and may be the result of Open, Merged, or Closed/Ignored PRs.
It usually doesn't _know_ why they're there, instead it simply knows that it has no need for them.

If a branch appears stale but has been modified by a different git author, then Renovate won't delete the branch or autoclose any associated PR.
Instead, it will update the title to append " - abandoned" plus add a comment noting that autoclosing is skipped.

If a branch appears stale and hasn't been modified, then:

- If an Open PR exist for the branch, then Renovate will rename the PR to append " - autoclosed" before closing/abandoning it
- Renovate will delete the branch

You can configure `pruneStaleBranches=false` to disable deleting orphan branches and autoclosing PRs, but then you will be responsible for such branch/PR "cleanup" so it is not recommended.

## rangeStrategy

Behavior:

- `auto` = Renovate decides (this will be done on a manager-by-manager basis)
- `pin` = convert ranges to exact versions, e.g. `^1.0.0` -> `1.1.0`
- `bump` = e.g. bump the range even if the new version satisfies the existing range, e.g. `^1.0.0` -> `^1.1.0`
- `replace` = Replace the range with a newer one if the new version falls outside it, and update nothing otherwise
- `widen` = Widen the range with newer one, e.g. `^1.0.0` -> `^1.0.0 || ^2.0.0`
- `update-lockfile` = Update the lock file when in-range updates are available, otherwise `replace` for updates out of range. Works for `bundler`, `cargo`, `composer`, `gleam`, `npm`, `yarn`, `pnpm`, `terraform` and `poetry` so far
- `in-range-only` = Update the lock file when in-range updates are available, ignore package file updates

Renovate's `"auto"` strategy works like this for npm:

1. Widen `peerDependencies`
1. If an existing range already ends with an "or" operator like `"^1.0.0 || ^2.0.0"`, then Renovate widens it into `"^1.0.0 || ^2.0.0 || ^3.0.0"`
1. Otherwise, if the update is outside the existing range, Renovate replaces the range. So `"^2.0.0"` is replaced by `"^3.0.0"`
1. Finally, if the update is in-range, Renovate will update the lockfile with the new exact version.

By default, Renovate assumes that if you are using ranges then it's because you want them to be wide/open.
Renovate won't deliberately "narrow" any range by increasing the semver value inside.

For example, if your `package.json` specifies a value for `left-pad` of `^1.0.0` and the latest version on npmjs is `1.2.0`, then Renovate won't change anything because `1.2.0` satisfies the range.
If instead you'd prefer to be updated to `^1.2.0` in cases like this, then configure `rangeStrategy` to `bump` in your Renovate config.

This feature supports caret (`^`) and tilde (`~`) ranges only, like `^1.0.0` and `~1.0.0`.

The `in-range-only` strategy may be useful if you want to leave the package file unchanged and only do `update-lockfile` within the existing range.
The `in-range-only` strategy behaves like `update-lockfile`, but discards any updates where the new version of the dependency is not equal to the current version.
We recommend you avoid using the `in-range-only` strategy unless you strictly need it.
Using the `in-range-only` strategy may result in you being multiple releases behind without knowing it.

## rebaseLabel

On supported platforms it is possible to add a label to a PR to manually request Renovate to recreate/rebase it.
By default this label is `"rebase"` but you can configure it to anything you want by changing this `rebaseLabel` field.

## rebaseWhen

Possible values and meanings:

- `auto`: Renovate will autodetect the best setting. It will use `behind-base-branch` if configured to automerge or repository has been set to require PRs to be up to date. Otherwise, `conflicted` will be used instead
- `automerging`: Renovate will use `behind-base-branch` if configured to automerge, Otherwise, `never` will be used instead
- `never`: Renovate will never rebase the branch or update it unless manually requested
- `conflicted`: Renovate will rebase only if the branch is conflicted
- `behind-base-branch`: Renovate will rebase whenever the branch falls 1 or more commit behind its base branch

`rebaseWhen=conflicted` is not recommended if you have enabled Renovate automerge, because:

- It could result in a broken base branch if two updates are merged one after another without testing the new versions together
- If you have enforced that PRs must be up-to-date before merging (e.g. using branch protection on GitHub), then automerge won't be possible as soon as a PR gets out-of-date but remains non-conflicted

It is also recommended to avoid `rebaseWhen=never` as it can result in conflicted branches with outdated PR descriptions and/or status checks.

Avoid setting `rebaseWhen=never` and then also setting `prCreation=not-pending` as this can prevent creation of PRs.

## recreateWhen

This feature used to be called `recreateClosed`.

By default, Renovate detects if it proposed an update to a project before, and will not propose the same update again.
For example the Webpack 3.x case described in the [`separateMajorMinor`](#separatemajorminor) documentation.
You can use `recreateWhen` to customize this behavior down to a per-package level.
For example we override it to `always` in the following cases where branch names and PR titles must be reused:

- Package groups
- When pinning versions
- Lock file maintenance

You can select which behavior you want from Renovate:

- `always`: Recreates all closed or blocking PRs
- `auto`: The default option. Recreates only [immortal PRs](./key-concepts/pull-requests.md#immortal-prs) (default)
- `never`: No PR is recreated, doesn't matter if it is immortal or not

We recommend that you stick with the default setting for this option.
Only change this setting if you really need to.

## registryAliases

You can use the `registryAliases` object to set registry aliases.
Renovate applies _all_ `registryAliases` objects, from top to bottom.

This feature works with the following managers:

- [`ansible`](modules/manager/ansible/index.md)
- [`bitbucket-pipelines`](modules/manager/bitbucket-pipelines/index.md)
- [`circleci`](modules/manager/circleci/index.md)
- [`docker-compose`](modules/manager/docker-compose/index.md)
- [`dockerfile`](modules/manager/dockerfile/index.md)
- [`droneci`](modules/manager/droneci/index.md)
- [`flux`](modules/manager/flux/index.md)
- [`github-actions`](modules/manager/github-actions/index.md)
- [`gitlabci`](modules/manager/gitlabci/index.md)
- [`helm-requirements`](modules/manager/helm-requirements/index.md)
- [`helm-values`](modules/manager/helm-values/index.md)
- [`helmfile`](modules/manager/helmfile/index.md)
- [`helmv3`](modules/manager/helmv3/index.md)
- [`kubernetes`](modules/manager/kubernetes/index.md)
- [`terraform`](modules/manager/terraform/index.md)
- [`woodpecker`](modules/manager/woodpecker/index.md)

```json title="Setting generic aliases"
{
  "registryAliases": {
    "jfrogecosystem": "some.jfrog.mirror",
    "jfrog.com": "some.jfrog.mirror"
  }
}
```

```json title="Setting aliases for a specific Renovate manager only"
{
  "gitlabci": {
    "registryAliases": {
      "$HARBOR_HOST/$HARBOR_PROJECT": "registry.example.com/proxy",
      "$HARBOR_HOST/tools": "registry.example.com/tools"
    }
  }
}
```

## registryUrls

Usually Renovate is able to either (a) use the default registries for a datasource, or (b) automatically detect during the manager extract phase which custom registries are in use.
In case there is a need to configure them manually, it can be done using this `registryUrls` field, typically using `packageRules` like so:

```json
{
  "packageRules": [
    {
      "matchDatasources": ["docker"],
      "registryUrls": ["https://docker.mycompany.domain"]
    }
  ]
}
```

The field supports multiple URLs but it is datasource-dependent on whether only the first is used or multiple.

## replacement

Add to this object if you wish to define rules that apply only to PRs that replace dependencies.

## replacementApproach

For `npm` manager when `replacementApproach=alias` then instead of replacing `"foo": "1.2.3"` with `"@my/foo": "1.2.4"` we would instead replace it with `"foo": "npm:@my/foo@1.2.4"`.

```json
{
  "replacementApproach": "alias"
}
```

## respectLatest

Similar to `ignoreUnstable`, this option controls whether to update to versions that are greater than the version tagged as `latest` in the repository.
By default, `renovate` will update to a version greater than `latest` only if the current version is itself past latest.

## reviewers

Must be valid usernames.

**Required reviewers on GitHub**

If you're assigning a team to review on GitHub, you must use the prefix `team:` and add the _last part_ of the team name.
Say the full team name on GitHub is `@organization/foo`, then you'd set the config option like this:

```json
{
  "reviewers": ["team:foo"]
}
```

**Required reviewers on Azure DevOps**

To mark a reviewer as required on Azure DevOps, you must use the prefix `required:`.

For example: if the username or team name is `bar` then you would set the config option like this:

```json
{
  "reviewers": ["required:bar"]
}
```

Please note that Reviewers are only added during creation of a PR, but are not modified afterwards.

<!-- prettier-ignore -->
!!! note
    By default, Renovate will not assign reviewers and assignees to an automerge-enabled PR unless it fails status checks.
    By configuring [`assignAutomerge`](#assignautomerge) setting to `true`, Renovate will instead always assign reviewers and assignees for automerging PRs at time of creation.

## reviewersFromCodeOwners

If enabled Renovate tries to determine PR reviewers by matching rules defined in a CODEOWNERS file against the changes in the PR.

Read the docs for your platform for details on syntax and allowed file locations:

- [GitHub Docs, About code owners](https://docs.github.com/en/repositories/managing-your-repositorys-settings-and-features/customizing-your-repository/about-code-owners)
- [GitLab, Code Owners](https://docs.gitlab.com/ee/user/project/codeowners/)
- [Bitbucket, Set up and use code owners](https://support.atlassian.com/bitbucket-cloud/docs/set-up-and-use-code-owners/)

Please note that Reviewers are only added during creation of a PR, but are not modified afterwards.

## reviewersSampleSize

## rollback

Add to this object if you wish to define rules that apply only to PRs that roll back versions.

## rollbackPrs

There are times when a dependency version in use by a project gets removed from the registry.
For some registries, existing releases or even whole packages can be removed or "yanked" at any time, while for some registries only very new or unused releases can be removed.
Renovate's "rollback" feature exists to propose a downgrade to the next-highest release if the current release is no longer found in the registry.

Renovate does not create these rollback PRs by default, so this functionality needs to be opted-into.
We recommend you do this selectively with `packageRules` and not globally.

## schedule

The `schedule` option allows you to define times of the day, week or month when you are willing to allow Renovate to create branches.

Setting a `schedule` does not itself cause or trigger Renovate to run.
It's like putting a sign on your office which says "DHL deliveries only accepted between 9-11am".
Such a sign won't _cause_ DHL to come to your office only at 9-11am, instead it simply means that if they come at any other time of the day then they'll honor the sign and skip you.
It also means that if they rarely attempt between 9-11am then you'll often get no deliveries in a day.

Similarly, if you set too restrictive of a Renovate `schedule` and the chance of Renovate running on your repo during those hours is low, then you might find your dependency updates regularly skipped.
For this reason we recommend you allow a time window of at least 3-4 hours in any `schedule`, unless your instance of Renovate is expected to run more frequently than that.

Renovate supports the standard [Cron syntax](https://crontab.guru/crontab.5.html), as well as deprecated support for a subset of [Later syntax](https://github.com/breejs/later).
We recommend you always use Cron syntax, due to its superior testing and robustness.
Config support questions are no longer accepted for Later syntax problems - you will be recommended to use Cron instead.

The default value for `schedule` is "at any time", which is functionally the same as declaring a `null` schedule or `* * * * *` with Cron.
i.e. Renovate will create Pull Requests at any time of any day, as needed.

The easiest way to define a schedule is to use a preset if one of them fits your requirements.
See [Schedule presets](./presets-schedule.md) for details and feel free to request a new one in the source repository if you think it would help others.

Here are some example schedules and their Cron equivalent:

| English description                          | Supported by Later? | Cron syntax           |
| -------------------------------------------- | ------------------- | --------------------- |
| every weekend                                | Yes                 | `* * * * 0,6`         |
| before 5:00am                                | Yes                 | `* 0-4 * * *`         |
| after 10pm and before 5am every weekday      | Yes                 | `* 22-23,0-4 * * 1-5` |
| on friday and saturday                       | Yes                 | `* * * * 5,6`         |
| every 3 months on the first day of the month | Yes                 | `* * 1 */3 *`         |

<!-- prettier-ignore -->
!!! note
    For Cron schedules, you _must_ use the `*` wildcard for the minutes value, as Renovate doesn't support minute granularity.
    And the cron schedule must have five comma separated parts.

One example might be that you don't want Renovate to run during your typical business hours, so that your build machines don't get clogged up testing `package.json` updates.
You could then configure a schedule like this at the repository level:

```json
{
  "description": "Schedule on weekdays at night (10 PM - 4 AM) and anytime on weekends",
  "schedule": ["* 22-23,0-4 * * *", "* * * * 0,6"]
}
```

This would mean that Renovate can run for 7 hours each night, plus all the time on weekends.
Note how the above example makes use of the "OR" logic of combining multiple schedules in the array.

<!-- prettier-ignore -->
!!! note
    If both the day of the week _and_ the day of the month are restricted in the schedule, then Renovate only runs when both the day of the month _and_ day of the week match!
    For example: `* * 1-7 * 4` means Renovate only runs on the _first_ Thursday of the month.

It's common to use `schedule` in combination with [`timezone`](#timezone).
You should configure [`updateNotScheduled=false`](#updatenotscheduled) if you want the schedule more strictly enforced so that _updates_ to existing branches aren't pushed out of schedule.
You can also configure [`automergeSchedule`](#automergeschedule) to limit the hours in which branches/PRs are _automerged_ (if [`automerge`](#automerge) is configured).

## semanticCommitScope

By default you will see Angular-style commit prefixes like `"chore(deps):"`.
If you wish to change it to something else like `"package"` then it will look like `"chore(package):"`.
You can also use `parentDir` or `baseDir` to namespace your commits for monorepos e.g. `"{{parentDir}}"`.

## semanticCommitType

By default you will see Angular-style commit prefixes like `"chore(deps):"`.
If you wish to change it to something else like "ci" then it will look like `"ci(deps):"`.

## semanticCommits

If you are using a semantic prefix for your commits, then you will want to enable this setting.
Although it's configurable to a package-level, it makes most sense to configure it at a repository level.
If configured to `enabled`, then the `semanticCommitScope` and `semanticCommitType` fields will be used for each commit message and PR title.

Renovate autodetects if your repository is already using semantic commits or not and follows suit, so you only need to configure this if you wish to _override_ Renovate's autodetected setting.

## separateMajorMinor

Renovate's default behavior is to create a separate branch/PR if both minor and major version updates exist (note that your choice of `rangeStrategy` value can influence which updates exist in the first place however).
For example, if you were using Webpack 2.0.0 and versions 2.1.0 and 3.0.0 were both available, then Renovate would create two PRs so that you have the choice whether to apply the minor update to 2.x or the major update of 3.x.
If you were to apply the minor update then Renovate would keep updating the 3.x branch for you as well, e.g. if Webpack 3.0.1 or 3.1.0 were released.
If instead you applied the 3.0.0 update then Renovate would clean up the unneeded 2.x branch for you on the next run.

It is recommended that you leave this option to `true`, because of the polite way that Renovate handles this.
For example, let's say in the above example that you decided you wouldn't update to Webpack 3 for a long time and don't want to build/test every time a new 3.x version arrives.
In that case, simply close the "Update Webpack to version 3.x" PR and it _won't_ be recreated again even if subsequent Webpack 3.x versions are released.
You can continue with Webpack 2.x for as long as you want and get any updates/patches that are made for it.
Then eventually when you do want to update to Webpack 3.x you can make that update to `package.json` yourself and commit it to the base branch once it's tested.
After that, Renovate will resume providing you updates to 3.x again!
i.e. if you close a major upgrade PR then it won't come back again, but once you make the major upgrade yourself then Renovate will resume providing you with minor or patch updates.

This option also has priority over package groups configured by `packageRule`.
So Renovate will propose separate PRs for major and minor updates of packages even if they are grouped.
If you want to enforce grouped package updates, you need to set this option to `false` within the `packageRule`.

## separateMinorPatch

By default, Renovate groups `patch` (`1.0.x`) and `minor` (`1.x.0`) releases into a single PR.
For example: you are running version `1.0.0` of a package, which has two updates:

- `1.0.1`, a `patch` type update
- `1.1.0`, a `minor` type update

By default, Renovate creates a single PR for the `1.1.0` version.

If you want Renovate to create _separate_ PRs for `patch` and `minor` upgrades, set `separateMinorPatch` to `true`.
Getting separate updates from Renovate can be handy when you want to, for example, automerge `patch` updates but manually merge `minor` updates.

## separateMultipleMajor

Configure this to `true` if you wish to get one PR for every separate major version upgrade of a dependency.
e.g. if you are on webpack@v1 currently then default behavior is a PR for upgrading to webpack@v3 and not for webpack@v2.
If this setting is true then you would get one PR for webpack@v2 and one for webpack@v3.

## separateMultipleMinor

Enable this for dependencies when it is important to split updates into separate PRs per minor release stream (e.g. `python`).

For example, if you are on `python@v3.9.0` currently, then by default Renovate creates a PR to upgrade you to the latest version such as `python@v3.12.x`.
By default, Renovate skips versions in between, like `python@v3.10.x`.

But if you set `separateMultipleMinor=true` then you get separate PRs for each minor stream, like `python@3.9.x`, `python@v3.10.x` and `python@v3.11.x`, etc.

## skipArtifactsUpdate

Use this option when automatic artifact updating fails, is incorrect, or not needed.

This option was formerly known as `updateLockFiles`.

When this option is set, Renovate won't attempt to update artifacts such as lock files, so you will need to update them yourself, either manually or through secondary automation such as CI workflows.

<!-- prettier-ignore -->
!!! note
    When this option is used in package rules, along with grouped upgrades, artifact updating will only be skipped if every upgrade in the grouped branch wants to skip it.

<!-- prettier-ignore -->
!!!warning
    When artifact updates are skipped and the `packageManager` field in `package.json` is updated, the new version will not contain a hash. The hash is only applied when artifacts are updated. For example, a value of `packageManager: "yarn@3.0.0+sha224.deadbeef"` would be updated to just `packageManager: "yarn@3.1.0"` rather than `packageManager: "yarn@3.1.0+sha224.f0cacc1a"`.

## skipInstalls

By default, Renovate will use the most efficient approach to updating package files and lock files, which in most cases skips the need to perform a full module install by the bot.
If this is set to false, then a full install of modules will be done.
This is currently applicable to `npm` only, and only used in cases where bugs in `npm` result in incorrect lock files being updated.

## statusCheckNames

You can customize the name/context of status checks that Renovate adds to commits/branches/PRs.

This option enables you to modify any existing status checks name/context, but adding new status checks this way is _not_ supported.
Setting the value to `null` or an empty string, effectively disables or skips that status check.
This option is mergeable, which means you only have to specify the status checks that you want to modify.

```json title="Example of overriding status check strings"
{
  "statusCheckNames": {
    "minimumReleaseAge": "custom/stability-days",
    "mergeConfidence": "custom/merge-confidence-level"
  }
}
```

## stopUpdatingLabel

This feature only works on supported platforms, check the table above.

If you want Renovate to stop updating a PR, you can apply a label to the PR.
By default, Renovate listens to the label: `"stop-updating"`.

You can set your own label name with the `"stopUpdatingLabel"` field:

```json
{
  "stopUpdatingLabel": "take-a-break-renovate"
}
```

## suppressNotifications

Use this field to suppress various types of warnings and other notifications from Renovate.
For example:

```json
{
  "suppressNotifications": ["prIgnoreNotification"]
}
```

The above config will suppress the comment which is added to a PR whenever you close a PR unmerged.

## timezone

We recommend that you only configure the `timezone` option if _both_ of these are true:

- you want to use the `schedule` feature
- _and_ you want Renovate to evaluate the `schedule` in your timezone

Please see the above link for valid timezone names.

## updateInternalDeps

Renovate defaults to skipping any internal package dependencies within monorepos.
In such case dependency versions won't be updated by Renovate.

To opt in to letting Renovate update internal package versions normally, set this configuration option to true.

## updateNotScheduled

When schedules are in use, it generally means "no updates".
However there are cases where updates might be desirable - e.g. if you have configured `prCreation=not-pending`, or you have `rebaseWhen=behind-base-branch` and the base branch is updated so you want Renovate PRs to be rebased.

This defaults to `true`, meaning that Renovate will perform certain "desirable" updates to _existing_ PRs even when outside of schedule.
If you wish to disable all updates outside of scheduled hours then configure this field to `false`.

## updatePinnedDependencies

By default, Renovate will try to update all detected dependencies, regardless of whether they are defined using pinned single versions (e.g. `1.2.3`) or constraints/ranges (e.g. (`^1.2.3`).
You can set this option to `false` if you wish to disable updating for pinned (single version) dependencies specifically.

## useBaseBranchConfig

By default, Renovate will read config file from the default branch only and will ignore any config files in base branches.
You can configure `useBaseBranchConfig=merge` to instruct Renovate to merge the config from each base branch over the top of the config in the default branch.

The config file name in the base branch must be the same as in the default branch and cannot be `package.json`.
This scenario may be useful for testing the config changes in base branches instantly.

## userStrings

When a PR is closed, Renovate posts a comment to let users know that future updates will be ignored.
If you want, you can change the text in the comment with the `userStrings` config option.

You can edit these user-facing strings:

- `artifactErrorWarning`: Text of the PR comment when artifact errors occur during updates.
- `ignoreDigest`: Text of the PR comment for digest upgrades.
- `ignoreMajor`: Text of the PR comment for major upgrades.
- `ignoreOther`: Text of the PR comment for other (neither digest nor major) upgrades.
- `ignoreTopic`: Topic of the PR comment.

For example:

```json
{
  "userStrings": {
    "artifactErrorWarning": "Custom text for artifact errors.",
    "ignoreTopic": "Custom topic for PR comment",
    "ignoreMajor": "Custom text for major upgrades.",
    "ignoreDigest": "Custom text for digest upgrades.",
    "ignoreOther": "Custom text for other upgrades."
  }
}
```

## versionCompatibility

This option is used for advanced use cases where the version string embeds more data than just the version.
It's typically used with docker and tags datasources.

Here are two examples:

- The image tag `ghcr.io/umami-software/umami:postgresql-v1.37.0` embeds text like `postgresql-` as a prefix to the actual version to differentiate different DB types.
- Docker image tags like `node:18.10.0-alpine` embed the base image as a suffix to the version.

Here is an example of solving these types of cases:

```json
{
  "packageRules": [
    {
      "matchDatasources": ["docker"],
      "matchPackageNames": ["ghcr.io/umami-software/umami"],
      "versionCompatibility": "^(?<compatibility>.*)-(?<version>.*)$",
      "versioning": "semver"
    },
    {
      "matchDatasources": ["docker"],
      "matchPackageNames": ["node"],
      "versionCompatibility": "^(?<version>[^-]+)(?<compatibility>-.*)?$",
      "versioning": "node"
    }
  ]
}
```

This feature is most useful when the `currentValue` is a version and not a range/constraint.

This feature _can_ be used in combination with `extractVersion` although that's likely only a rare edge case.
When combined, `extractVersion` is applied to datasource results first, and then `versionCompatibility`.
`extractVersion` should be used when the raw version string returned by the `datasource` contains extra details (such as a `v` prefix) when compared to the value/version used within the repository.

During the lookup phase, Renovate evaluates the `versionCompatibility` regex against the `currentValue` string.
If there is a match, the version part is stored internally temporarily as `compareValue` and the compatibility part stored as `currentCompatibility`.
Storing `currentCompatibility` allows Renovate to reuse this value later to filter for new versions with the same compatibility.
Renovate applies this compatibility check to datasource lookup results by passing both the `versionCompatibility` and `currentCompatibility` strings to a filter.

For a new version to be allowed, it must:

- Satisfy the `versionCompatibility` regex, and
- Have the same `compatibility` part as the `currentValue`

At this point, Renovate's core lookup logic is comparing versions to versions, and ignoring compatibility strings like `-jre8`.
Finally, once updates are decided, Renovate restores the compatibility part to the `newValue` result.

## versioning

Usually, each language or package manager has a specific type of "versioning":
JavaScript uses npm's SemVer implementation, Python uses pep440, etc.

Renovate also uses custom versioning, like `"docker"` to address the most common way people tag versions using Docker, and `"loose"` as a fallback that tries SemVer first.
Otherwise Renovate does its best to sort and compare.

By exposing `versioning` to config, you can override the default versioning for a package manager if needed.
We do not recommend overriding the default versioning, but there are some cases such as Docker or Gradle where versioning is not strictly defined and you may need to specify the versioning type per-package.

Renovate supports 4-part versions (1.2.3.4) in full for the NuGet package manager.
Other managers can use the `"loose"` versioning fallback: the first 3 parts are used as the version, all trailing parts are used for alphanumeric sorting.

A key characteristic of the `"docker"` versioning is that it attempts to preserve the precision of the current version string. For example, if your current version has two parts (e.g., 5.6), Renovate will propose updates that also have two parts (e.g., 5.7), rather than a three-part SemVer equivalent (e.g., 5.7.0).

Example Use Case: "Floating Patch Versions" using 2 digits versioning

You may want to use a 2-part version like 5.6 to indicate the minor version while automatically receiving the latest patch updates (a "floating patch"). At the same time, you still want Renovate to create merge requests for minor or major updates like 5.7 or 6.2. The default semver versioning would update 5.6 to a 3-part version like 5.6.1, which would break the floating patch behavior.

In the below `renovate.json` extract example, Renovate will use the `docker` versioning for the `.gitlab-ci.yml` file, so you can pin the minor version while still receiving the latest patch updates.

```json
{
  "packageRules": [
    {
      "matchPackageFileNames": [".gitlab-ci.yml"],
      "versioning": "docker"
    }
  ]
}
```

When using this strategy, make sure that the package you're referencing does support 2-part versions, e.g. that it has a version like `5.6` available in the registry in addition to `5.6.1` or `5.6.2`.

## vulnerabilityAlerts

Renovate can read GitHub's Vulnerability Alerts to customize its Pull Requests.
For this to work, you must enable the [Dependency graph](https://docs.github.com/en/code-security/supply-chain-security/understanding-your-software-supply-chain/about-the-dependency-graph#enabling-the-dependency-graph), and [Dependabot alerts](https://docs.github.com/en/repositories/managing-your-repositorys-settings-and-features/enabling-features-for-your-repository/managing-security-and-analysis-settings-for-your-repository).
Follow these steps:

1. While logged in to GitHub, navigate to your repository
1. Select the "Settings" tab
1. Select "Code security and analysis" in the sidebar
1. Enable the "Dependency graph"
1. Enable "Dependabot alerts"
1. If you're running Renovate in app mode: make sure the app has `read` permissions for "Dependabot alerts".
   If you're the account administrator, browse to the app (for example [the Mend Renovate App](https://github.com/apps/renovate)), select "Configure", and then scroll down to the "Permissions" section and make sure that `read` access to "Dependabot alerts" is mentioned

Once the above conditions are met, and you got one or more vulnerability alerts from GitHub for this repository, then Renovate tries to raise fix PRs.

You may use the `vulnerabilityAlerts` configuration object to customize vulnerability-fix PRs.

```json title="Setting a custom label and assignee"
{
  "vulnerabilityAlerts": {
    "labels": ["security"],
    "automerge": true,
    "assignees": ["@rarkins"]
  }
}
```

<!-- prettier-ignore -->
!!! warning
    There's a small chance that a wrong vulnerability alert results in a flapping/looping vulnerability fix.
    If you allow Renovate to `automerge` vulnerability fixes, please check if the automerged fix is correct.

<!-- prettier-ignore -->
!!! note
    When Renovate creates a `vulnerabilityAlerts` PR, it ignores settings like `prConcurrentLimit`, `branchConcurrentLimit`, `prHourlyLimit`, or `schedule`.
    This means that Renovate _always_ tries to create a `vulnerabilityAlerts` PR.
    In short: vulnerability alerts "skip the line".

To disable the vulnerability alerts feature, set `enabled=false` in a `vulnerabilityAlerts` config object, like this:

```json title="Disabling vulnerability alerts"
{
  "vulnerabilityAlerts": {
    "enabled": false
  }
}
```

<!-- prettier-ignore -->
!!! note
    If you want to raise only vulnerability fix PRs, you may use the `security:only-security-updates` preset.

### vulnerabilityFixStrategy

When a vulnerability fix is available, Renovate will default to picking the lowest fixed version (`vulnerabilityFixStrategy=lowest`).
For example, if the current version is `1.0.0`, and a vulnerability is fixed in `1.1.0`, while the latest version is `1.2.0`, then Renovate will propose an update to `1.1.0` as the vulnerability fix.

If `vulnerabilityFixStrategy=highest` is configured then Renovate will use its normal strategy for picking upgrades, e.g. in the above example it will propose an update to `1.2.0` to fix the vulnerability.

```json title="Setting vulnerabilityFixStrategy to highest"
{
  "vulnerabilityAlerts": {
    "vulnerabilityFixStrategy": "highest"
  }
}
```<|MERGE_RESOLUTION|>--- conflicted
+++ resolved
@@ -3776,11 +3776,8 @@
 | Name                         | Description                                                                                                                                                |
 | ---------------------------- | ---------------------------------------------------------------------------------------------------------------------------------------------------------- |
 | `bundlerConservative`        | Enable conservative mode for `bundler` (Ruby dependencies). This will only update the immediate dependency in the lockfile instead of all subdependencies. |
-<<<<<<< HEAD
 | `composerWithAll`            | Run `composer update` with `--with-all-dependencies` flag instead of the default `--with-dependencies`.                                                    |
-=======
 | `dotnetWorkloadRestore`      | Run `dotnet workload restore` before `dotnet restore` commands.                                                                                            |
->>>>>>> f21b0e2c
 | `gomodMassage`               | Enable massaging `replace` directives before calling `go` commands.                                                                                        |
 | `gomodTidy`                  | Run `go mod tidy` after Go module updates. This is implicitly enabled for major module updates when `gomodUpdateImportPaths` is enabled.                   |
 | `gomodTidy1.17`              | Run `go mod tidy -compat=1.17` after Go module updates.                                                                                                    |
