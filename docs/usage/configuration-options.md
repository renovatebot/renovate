---
title: Configuration Options
description: Configuration Options usable in renovate.json or package.json
---

# Configuration Options

This document describes all the configuration options you may use in a Renovate configuration file.
Any config you define applies to the whole repository (e.g. if you have a monorepo).

You can store your Renovate configuration file in one of these locations:

1. `renovate.json`
1. `renovate.json5`
1. `.github/renovate.json`
1. `.github/renovate.json5`
1. `.gitlab/renovate.json`
1. `.gitlab/renovate.json5`
1. `.renovaterc`
1. `.renovaterc.json`
1. `.renovaterc.json5`
1. `package.json` _(within a `"renovate"` section)_

<!-- prettier-ignore -->
!!! warning
    Storing the Renovate configuration in a `package.json` file is deprecated and support may be removed in the future.

When Renovate runs on a repository, it tries to find the configuration files in the order listed above.
Renovate stops the search after it finds the first match.

Renovate always uses the config from the repository's default branch, even if that configuration specifies multiple `baseBranches`.
Renovate does not read/override the config from within each base branch if present.

Also, be sure to check out Renovate's [shareable config presets](./config-presets.md) to save yourself from reinventing any wheels.
Shareable config presets only work with the JSON format.

If you have any questions about the config options, or want to get help/feedback about a config, go to the [discussions tab in the Renovate repository](https://github.com/renovatebot/renovate/discussions) and start a new "config help" discussion.
We will do our best to answer your question(s).

A `subtype` in the configuration table specifies what type you are allowed to use within the main element.

If a config option has a `parent` defined, it means it's only allowed to configure it within an object with the parent name, such as `packageRules` or `hostRules`.

When an array or object configuration option is `mergeable`, it means that values inside it will be added to any existing object or array that existed with the same name.

<!-- prettier-ignore -->
!!! note
    Config options with `type=string` are always non-mergeable, so `mergeable=false`.

---

## addLabels

The `labels` field is non-mergeable, meaning that any config setting a list of PR labels will replace any existing list.
If you want to append labels for matched rules, then define an `addLabels` array with one (or more) label strings.
All matched `addLabels` strings will be attached to the PR.

Consider this example:

```json
{
  "labels": ["dependencies"],
  "packageRules": [
    {
      "matchPackagePatterns": ["eslint"],
      "labels": ["linting"]
    },
    {
      "matchDepTypes": ["optionalDependencies"],
      "addLabels": ["optional"]
    }
  ]
}
```

With the above config:

- Optional dependencies will have the labels `dependencies` and `optional`
- ESLint dependencies will have the label `linting`
- All other dependencies will have the label `dependencies`

## additionalBranchPrefix

By default, the value for this config option is an empty string.
Normally you do not need to set this config option.

Here's an example where `additionalBranchPrefix` can help you.
Say you are using a monorepo and want to split pull requests based on the location of the package definition, so that individual teams can manage their own Renovate pull requests.
This can be done with this configuration:

```json
{
  "additionalBranchPrefix": "{{parentDir}}-"
}
```

## additionalReviewers

This option _adds_ to the existing reviewer list, rather than _replacing_ it like `reviewers`.

Use `additionalReviewers` when you want to add to a preset or base list, without replacing the original.
For example, when adding focused reviewers for a specific package group.

## assignAutomerge

By default, Renovate will not assign reviewers and assignees to an automerge-enabled PR unless it fails status checks.
By configuring this setting to `true`, Renovate will instead always assign reviewers and assignees for automerging PRs at time of creation.

## assignees

Must be valid usernames on the platform in use.

## assigneesFromCodeOwners

If enabled Renovate tries to determine PR assignees by matching rules defined in a CODEOWNERS file against the changes in the PR.

See [GitHub](https://docs.github.com/en/repositories/managing-your-repositorys-settings-and-features/customizing-your-repository/about-code-owners) or [GitLab](https://docs.gitlab.com/ee/user/project/code_owners.html) documentation for details on syntax and possible file locations.

## assigneesSampleSize

If configured, Renovate will take a random sample of given size from assignees and assign them only, instead of assigning the entire list of `assignees` you have configured.

## autoApprove

Setting this to `true` will automatically approve the PRs.

You can also configure this using `packageRules` if you want to use it selectively (e.g. per-package).

## autoReplaceGlobalMatch

Setting this to `false` will replace only the first match during replacements updates.

Disabling this is useful for situations where values are repeated within the dependency string, such as when the `currentVersion` is also featured somewhere within the `currentDigest`, but you only want to replace the first instance.

Consider this example:

```dockerfile
FROM java:8@sha256:0e8b2a860
```

```json
{
  "packageRules": [
    {
      "matchPackageNames": ["java"],
      "replacementName": "eclipse-temurin",
      "replacementVersion": "11"
    }
  ]
}
```

With the above replacement scenario, the current dependency has a version of `8`, which also features several times within the digest section.

When using the default `autoReplaceGlobalMatch` configuration, Renovate will try to replace all instances of `8` within the dependency string with the `replacementVersion` value of `11`.
This will replace more than is intended and will be caught during replacement validation steps, resulting in the replacement PR to not be created.

When setting `autoReplaceGlobalMatch` configuration to `false`, Renovate will only replace the first occurrence of `8` and will successfully create a replacement PR.

## automerge

By default, Renovate raises PRs but leaves them to someone or something else to merge them.
By configuring this setting, you allow Renovate to automerge PRs or even branches.
Using automerge reduces the amount of human intervention required.

Usually you do not want to automerge _all_ PRs, for example most people would want to leave major dependency updates to a human to review first.
You could configure Renovate to automerge all but major this way:

```json
{
  "packageRules": [
    {
      "matchUpdateTypes": ["minor", "patch", "pin", "digest"],
      "automerge": true
    }
  ]
}
```

Also note that this option can be combined with other nested settings, such as dependency type.
So for example you could choose to automerge all (passing) `devDependencies` only this way:

```json
{
  "packageRules": [
    {
      "matchDepTypes": ["devDependencies"],
      "automerge": true
    }
  ]
}
```

<!-- prettier-ignore -->
!!! note
    Branches creation follows [`schedule`](#schedule) and the automerge follows [`automergeSchedule`](#automergeschedule).

<!-- prettier-ignore -->
!!! warning "Negative reviews on GitHub block Renovate automerge"
    Renovate does not automerge on GitHub if a PR has a negative review.

<!-- prettier-ignore -->
!!! note
    On Azure there can be a delay between a PR being set as completed by Renovate, and Azure merging the PR / finishing its tasks.
    Renovate tries to delay until Azure is in the expected state, but it will continue if it takes too long.
    In some cases this can result in a dependency not being merged, and a fresh PR being created for the dependency.

**Automerge and GitHub branch protection rules**

You must select at least one status check in the _"Require status checks to pass before merging"_ section of your branch protection rules on GitHub, if you match all three conditions:

- `automerge=true`
- `platformAutomerge=true`, Renovate defaults to `true`
- You use GitHub's _"Require status checks to pass before merging"_ branch protection rule

If you do not select any status check, and you use platform automerge, then GitHub might automerge PRs with failing tests!

## automergeComment

Use this only if you configure `automergeType="pr-comment"`.

Example use:

```json
{
  "automerge": true,
  "automergeType": "pr-comment",
  "automergeComment": "bors: r+"
}
```

## automergeSchedule

Use the `automergeSchedule` option to define times of week or month during which Renovate may automerge its PRs.
The default value for `automergeSchedule` is "at any time", which functions the same as setting a `null` schedule.
To configure this option refer to [`schedule`](#schedule) as the syntax is the same.

<!-- prettier-ignore -->
!!! warning
    When `platformAutomerge` is enabled, Renovate enqueues the platform PR automerge at time of creation, so the schedule specified in `automergeSchedule` cannot be followed.
    If it's essential that automerging only happens within the specific `automergeSchedule` time window, then you need to set `platformAutomerge` to `false` and instead rely on Renovate's automerge instead of the platform one.

## automergeStrategy

The automerge strategy defaults to `auto`, so Renovate decides how to merge pull requests as best it can.
If possible, Renovate follows the merge strategy set on the platform itself for the repository.

If you have set `automerge=true` and `automergeType=pr` for any of your dependencies, then you may choose what automerge strategy Renovate uses by setting the `automergeStrategy` config option.
If you are happy with the default behavior, you do not need to do anything.

You may choose from these values:

- `auto`, Renovate decides how to merge
- `fast-forward`, "fast-forwarding" the main branch reference, no new commits in the resultant tree
- `merge-commit`, create a new merge commit
- `rebase`, rewrite history as part of the merge, but usually keep the individual commits
- `squash`, flatten the commits that are being merged into a single new commit

Platforms may only support _some_ of these merge strategies.

If the chosen automerge strategy is not supported on your platform then Renovate stops automerging.
In that case you will have to set a supported automerge strategy.

## automergeType

This setting is only applicable if you opt in to configure `automerge` to `true` for any of your dependencies.

Automerging defaults to using Pull Requests (`automergeType="pr"`).
In that case Renovate first creates a branch and associated Pull Request, and then automerges the PR on a subsequent run once it detects the PR's status checks are "green".
If by the next run the PR is already behind the base branch it will be automatically rebased, because Renovate only automerges branches which are up-to-date and green.
If Renovate is scheduled for hourly runs on the repository but commits are made every 15 minutes to the main branch, then an automerge like this will keep getting deferred with every rebase.

<!-- prettier-ignore -->
!!! tip
    If you have no tests but still want Renovate to automerge, you need to add `"ignoreTests": true` to your configuration.

If you prefer that Renovate more silently automerge _without_ Pull Requests at all, you can configure `"automergeType": "branch"`. In this case Renovate will:

- Create the branch, wait for test results
- Rebase it any time it gets out of date with the base branch
- Automerge the branch commit if it's: (a) up-to-date with the base branch, and (b) passing all tests
- As a backup, raise a PR only if either: (a) tests fail, or (b) tests remain pending for too long (default: 24 hours)

The final value for `automergeType` is `"pr-comment"`, intended only for users who already have a "merge bot" such as [bors-ng](https://github.com/bors-ng/bors-ng) and want Renovate to _not_ actually automerge by itself and instead tell `bors-ng` to merge for it, by using a comment in the PR.
If you are not already using `bors-ng` or similar, do not worry about this option.

## azureWorkItemId

When creating a PR in Azure DevOps, some branches can be protected with branch policies to [check for linked work items](https://docs.microsoft.com/en-us/azure/devops/repos/git/branch-policies?view=azure-devops#check-for-linked-work-items).
Creating a work item in Azure DevOps is beyond the scope of Renovate, but Renovate can link an already existing work item when creating PRs.

## baseBranches

By default, Renovate will detect and process only the repository's default branch.
For most projects, this is the expected approach.
Renovate also allows users to explicitly configure `baseBranches`, e.g. for use cases such as:

- You wish Renovate to process only a non-default branch, e.g. `dev`: `"baseBranches": ["dev"]`
- You have multiple release streams you need Renovate to keep up to date, e.g. in branches `main` and `next`: `"baseBranches": ["main", "next"]`
- You want to update your main branch and consistently named release branches, e.g. `main` and `release/<version>`: `"baseBranches": ["main", "/^release\\/.*/"]`

It's possible to add this setting into the `renovate.json` file as part of the "Configure Renovate" onboarding PR.
If so then Renovate will reflect this setting in its description and use package file contents from the custom base branch(es) instead of default.

`baseBranches` supports Regular Expressions that must begin and end with `/`, e.g.:

```json
{
  "baseBranches": ["main", "/^release\\/.*/"]
}
```

You can negate the regex by prefixing it with `!`.
Only use a single negation and do not mix it with other branch names, since all branches are combined with `or`.
With a negation, all branches except those matching the regex will be added to the result:

```json
{
  "baseBranches": ["!/^pre-release\\/.*/"]
}
```

You can also use the special `"$default"` string to denote the repository's default branch, which is useful if you have it in an org preset, e.g.:

```json
{
  "baseBranches": ["$default", "/^release\\/.*/"]
}
```

<!-- prettier-ignore -->
!!! note
    Do _not_ use the `baseBranches` config option when you have set a `forkToken`.
    You may need a `forkToken` when you are using the Forking Renovate app.

## bbUseDefaultReviewers

Configuring this to `true` means that Renovate will detect and apply the default reviewers rules to PRs (Bitbucket only).

## branchConcurrentLimit

By default, Renovate does not enforce any concurrent branch limits.
The `config:recommended` preset that many extend from limits the number of concurrent branches to 10, but in many cases a limit as low as 3 or 5 can be most efficient for a repository.

If you want the same limit for both concurrent branches and concurrent PRs, then set a value for `prConcurrentLimit` and it will be re-used for branch calculations too.
But if you want to allow more concurrent branches than concurrent PRs, you can configure both values (e.g. `branchConcurrentLimit=5` and `prConcurrentLimit=3`).

This limit is enforced on a per-repository basis.

Example config:

```json
{
  "branchConcurrentLimit": 3
}
```

<!-- prettier-ignore -->
!!! warning
    Leaving PRs/branches as unlimited or as a high number increases the time it takes for Renovate to process a repository.
    If you find that Renovate is too slow when rebasing out-of-date branches, decrease the `branchConcurrentLimit`.

If you have too many concurrent branches which rebase themselves each run, Renovate can take a lot of time to rebase.
Solutions:

- Decrease the concurrent branch limit (note: this does not delete any existing branches, so it does not have an effect until you either merge or close existing ones manually)
- Remove automerge and/or automatic rebasing (set `rebaseWhen` to `conflicted`). However, if you have branch protection saying PRs must be up-to-date then it's not ideal to remove automatic rebasing

## branchName

If you truly need to configure this then it probably means either:

- You are hopefully mistaken, and there's a better approach you should use, so open a new "config help" discussion at the [Renovate discussions tab](https://github.com/renovatebot/renovate/discussions) or
- You have a use case we did not expect, please open a discussion to see if we want to get a feature request from you

## branchNameStrict

If `true`, Renovate removes special characters when slugify-ing the branch name:

- all special characters are removed
- only alphabetic characters are allowed
- hyphens `-` are used to separate sections

The default `false` behavior will mean that special characters like `.` may end up in the branch name.

## branchPrefix

You can modify this field if you want to change the prefix used.
For example if you want branches to be like `deps/eslint-4.x` instead of `renovate/eslint-4.x` then you configure `branchPrefix` = `deps/`.
Or if you wish to avoid forward slashes in branch names then you could use `renovate_` instead, for example.

`branchPrefix` must be configured at the root of the configuration (e.g. not within any package rule) and is not allowed to use template values.
e.g. instead of `renovate/{{parentDir}}-`, configure the template part in `additionalBranchPrefix`, like `"additionalBranchPrefix": "{{parentDir}}-"`.

<!-- prettier-ignore -->
!!! note
    This setting does not change the default _onboarding_ branch name, i.e. `renovate/configure`.
    If you wish to change that too, you need to also configure the field `onboardingBranch` in your global bot config.

## branchPrefixOld

Renovate uses branch names as part of its checks to see if an update PR was created previously, and already merged or ignored.
If you change `branchPrefix`, then no previously closed PRs will match, which could lead to Renovate recreating PRs in such cases.
Instead, set the old `branchPrefix` value as `branchPrefixOld` to allow Renovate to look for those branches too, and avoid this happening.

## branchTopic

This field is combined with `branchPrefix` and `additionalBranchPrefix` to form the full `branchName`. `branchName` uniqueness is important for dependency update grouping or non-grouping so be cautious about ever editing this field manually.
This is an advanced field, and we recommend you seek a config review before applying it.

## bumpVersion

Currently, this config option only works with these managers:

- `cargo`
- `helmv3`
- `npm`
- `nuget`
- `maven`
- `ocb`
- `pep621`
- `poetry`
- `sbt`

Raise a feature request if you want to use this config option with other package managers.

Use `bumpVersion` if you want Renovate to update the `version` field in your package file when it updates the dependencies in that file.
This can be handy when you have automated your package's release, as you you do not need extra steps after the Renovate upgrade, you can just release a new version.

Configure this value to `"prerelease"`, `"patch"`, `"minor"` or `"major"` to have Renovate update the version in your edited package file.
e.g. if you wish Renovate to always increase the target `package.json` version with a patch update, configure this to `"patch"`.

For `npm` only you can also configure this field to `"mirror:x"` where `x` is the name of a package in the `package.json`.
Doing so means that the `package.json` `version` field will mirror whatever the version is that `x` depended on.
Make sure that version is a pinned version of course, as otherwise it will not be valid.

For `sbt` note that Renovate will update the version string only for packages that have the version string in their project's `built.sbt` file.

## cloneSubmodules

Enabling this option will mean that any detected Git submodules will be cloned at time of repository clone.

Important: private submodules are not supported by Renovate, unless the underlying `ssh` layer already has the correct permissions.

## commitBody

Configure this if you wish Renovate to add a commit body, otherwise Renovate uses a regular single-line commit.

For example, To add `[skip ci]` to every commit you could configure:

```json
{
  "commitBody": "[skip ci]"
}
```

<<<<<<< HEAD
Another example would be if you want to configure a DCO sign-off to each commit.
=======
Another example would be if you want to configure a DCO sign off to each commit.
>>>>>>> 1de69069

If you want Renovate to sign off its commits, add the [`:gitSignOff` preset](./presets-default.md#gitsignoff) to your `extends` array:

```json
{
  "extends": [":gitSignOff"]
}
```

## commitBodyTable

## commitMessage

<<<<<<< HEAD
<!-- prettier-ignore -->
!!! warning
    We deprecated editing the `commitMessage` directly, and we recommend you stop using this config option.
    Instead, use config options like `commitMessageAction`, `commitMessageExtra`, and so on, to create the commit message you want.

=======
>>>>>>> 1de69069
## commitMessageAction

This is used to alter `commitMessage` and `prTitle` without needing to copy/paste the whole string.
Actions may be like `Update`, `Pin`, `Roll back`, `Refresh`, etc.
Check out the default value for `commitMessage` to understand how this field is used.

## commitMessageExtra

This is used to alter `commitMessage` and `prTitle` without needing to copy/paste the whole string.
The "extra" is usually an identifier of the new version, e.g. "to v1.3.2" or "to tag 9.2".

## commitMessageLowerCase

With `semanticCommits` pr- and commit-titles will by default (`"auto"`) be converted to all-lowercase.
Set this to `"never"` to leave the titles untouched, allowing uppercase characters in semantic commit titles.

## commitMessagePrefix

This is used to alter `commitMessage` and `prTitle` without needing to copy/paste the whole string.
The "prefix" is usually an automatically applied semantic commit prefix, but it can also be statically configured.

## commitMessageSuffix

This is used to add a suffix to commit messages.
Usually left empty except for internal use (multiple base branches, and vulnerability alerts).

## commitMessageTopic

You can use `commitMessageTopic` to change the `commitMessage` and `prTitle` without copy/pasting the whole string.
The "topic" usually refers to the dependency being updated, for example: `"dependency react"`.

We recommend you use `matchManagers` and `commitMessageTopic` in a `packageRules` array to set the commit message topic, like this:

```json
{
  "packageRules": [
    {
      "matchManagers": ["github-actions"],
      "commitMessageTopic": "{{depName}}"
    }
  ]
}
```

## composerIgnorePlatformReqs

By default, Renovate will ignore Composer platform requirements as the PHP platform used by Renovate most probably does not match the required PHP environment of your project as configured in your `composer.json` file.

Composer `2.2` and up will be run with `--ignore-platform-req='ext-*' --ignore-platform-req='lib-*'`, which ignores extension and library platform requirements but not the PHP version itself and should work in most cases.

Older Composer versions will be run with `--ignore-platform-reqs`, which means that all platform constraints (including the PHP version) will be ignored by default.
This can result in updated dependencies that are not compatible with your platform.

To customize this behavior, you can explicitly ignore platform requirements (for example `ext-zip`) by setting them separately in this array.
Each item will be added to the Composer command with `--ignore-platform-req`, resulting in it being ignored during its invocation.
Note that this requires your project to use Composer V2, as V1 does not support excluding single platform requirements.
The used PHP version will be guessed automatically from your `composer.json` definition, so `php` should not be added as explicit dependency.

If an empty array is configured, Renovate uses its default behavior.

Set to `null` (not recommended) to fully omit `--ignore-platform-reqs/--ignore-platform-req` during Composer invocation.
This requires the Renovate image to be fully compatible with your Composer platform requirements in order for the Composer invocation to succeed, otherwise Renovate will fail to create the updated lock file.
The Composer output should inform you about the reasons the update failed.

## confidential

If enabled, all issues created by Renovate are set as confidential, even in a public repository.

<!-- prettier-ignore -->
!!! note
    The Dependency Dashboard issue will also be confidential.
    By default, issues created by Renovate are visible to all users.

<!-- prettier-ignore -->
!!! note
    This option is applicable to GitLab only.

## configMigration

If enabled, Renovate raises a pull request when it needs to migrate the Renovate config file.
Renovate only performs `configMigration` on `.json` and `.json5` files.

We are adding new features to Renovate bot often.
Often you can keep using your Renovate config and use the new features right away.
But sometimes you need to update your Renovate configuration.
To help you with this, Renovate will create config migration pull requests, when you enable `configMigration`.

Example:

After we changed the [`baseBranches`](#basebranches) feature, the Renovate configuration migration pull request would make this change:

```diff
{
- "baseBranch": "main"
+ "baseBranches": ["main"]
}
```

<!-- prettier-ignore -->
!!! warning
    The `configMigration` feature writes plain JSON for `.json` files, and JSON5 for `.json5` files.
    Renovate may downgrade JSON5 content to plain JSON.
    When downgrading JSON5 to JSON Renovate may also remove the JSON5 comments.
    This can happen because Renovate wrongly converts JSON5 to JSON, thus removing the comments.

<!-- prettier-ignore -->
!!! note
    When you close a config migration PR, Renovate ignores it forever.
    This also means that Renovate will not create a config migration PR in the future.
    If you closed the PR by accident, find the closed PR and re-name the PR title to get a new PR.

## configWarningReuseIssue

Renovate's default behavior is to reuse/reopen a single Config Warning issue in each repository to keep the "noise" down.
However, for some people this has the downside that the config warning will not be sorted near the top if you view issues by creation date.
Configure this option to `false` if you prefer Renovate to open a new issue whenever there is a config warning.

## constraints

Constraints are used in package managers which use third-party tools to update "artifacts" like lock files or checksum files.
Typically, the constraint is detected automatically by Renovate from files within the repository and there is no need to manually configure it.

Constraints are also used to manually restrict which _datasource_ versions are possible to upgrade to based on their language support.
For now this datasource constraint feature only supports `python`, other compatibility restrictions will be added in the future.

```json
{
  "constraints": {
    "python": "2.7"
  }
}
```

If you need to _override_ constraints that Renovate detects from the repository, wrap it in the `force` object like so:

```json
{
  "force": {
    "constraints": {
      "node": "< 15.0.0"
    }
  }
}
```

<!-- prettier-ignore -->
!!! note
    Make sure not to mix this up with the term `compatibility`, which Renovate uses in the context of version releases, e.g. if a Docker image is `node:12.16.0-alpine` then the `-alpine` suffix represents `compatibility`.

## constraintsFiltering

This option controls whether Renovate filters new releases based on configured or detected `constraints`.
Renovate supports two options:

- `none`: No release filtering (all releases allowed)
- `strict`: If the release's constraints match the package file constraints, then it's included

More advanced filtering options may come in the future.

There must be a `constraints` object in your Renovate config, or constraints detected from package files, for this to work.
Additionally, the "datasource" within Renovate must be capable of returning `constraints` values about each package's release.

This feature is limited to the following datasources:

- `crate`
- `jenkins-plugins`
- `npm`
- `packagist`
- `pypi`
- `rubygems`

Sometimes when using private registries they may omit constraints information, which then is another reason such filtering may not work even if the datasource and corresponding default public registry supports it.

<!-- prettier-ignore -->
!!! warning
    Enabling this feature may result in many package updates being filtered out silently.
    See below for a description of how it works.

When `constraintsFiltering=strict`, the following logic applies:

- Are there `constraints` for this repository, either detected from source or from config?
- Does this package's release declare constraints of its own (e.g. `engines` in Node.js)?
- If so, filter out this release unless the repository constraint is a _subset_ of the release constraint

Here are some examples:

| Your repo `engines.node` | Dependency release `engines.node` | Result   |
| ------------------------ | --------------------------------- | -------- |
| `18`                     | `16 \|\| 18`                      | allowed  |
| `^18.10.0`               | `>=18`                            | allowed  |
| `^16.10.0 \|\| >=18.0.0` | `>= 16.0.0`                       | allowed  |
| `>=16`                   | `16 \|\| 18`                      | filtered |
| `16`                     | `^16.10.0`                        | filtered |

When using with `npm`, we recommend you:

- Use `constraintsFiltering` on `dependencies`, not `devDependencies` (usually you do not need to be strict about development dependencies)
- Do _not_ enable `rollbackPrs` at the same time (otherwise your _current_ version may be rolled back if it's incompatible)

## customDatasources

Use `customDatasources` to fetch releases from APIs or statically hosted sites and Renovate has no own datasource.
These datasources can be referred by `customManagers` or can be used to overwrite default datasources.

For more details see the [`custom` datasource documentation](modules/datasource/custom/index.md).

## customManagers

Use `customManagers`(previously `regexManagers`) entries to configure the custom managers in Renovate.

You can define custom managers to handle:

- Proprietary file formats or conventions
- Popular file formats not yet supported as a manager by Renovate

Currently, we only have one custom manager.
The `regex` manager which is based on using Regular Expression named capture groups.

You must have a named capture group matching (e.g. `(?<depName>.*)`) _or_ configure its corresponding template (e.g. `depNameTemplate`) for these fields:

- `datasource`
- `depName` and / or `packageName`
- `currentValue`

Use named capture group matching _or_ set a corresponding template.
We recommend you use only _one_ of these methods, or you will get confused.

We recommend that you also tell Renovate what `versioning` to use.
If the `versioning` field is missing, then Renovate defaults to using `semver` versioning.

For more details and examples about it, see our [documentation for the `regex` manager](modules/manager/regex/index.md).
For template fields, use the triple brace `{{{ }}}` notation to avoid Handlebars escaping any special characters.

<!-- prettier-ignore -->
!!! tip
    Look at our [Custom Manager Presets](./presets-customManagers.md), they may have what you need.

### customType

Example:

```json
{
  "customManagers": [
    {
      "customType": "regex",
      "matchStrings": [
        "ENV .*?_VERSION=(?<currentValue>.*) # (?<datasource>.*?)/(?<depName>.*?)\\s"
      ]
    }
  ]
}
```

### matchStrings

Each `matchStrings` must be a valid regular expression, optionally with named capture groups.

Example:

```json
{
  "matchStrings": [
    "ENV .*?_VERSION=(?<currentValue>.*) # (?<datasource>.*?)/(?<depName>.*?)\\s"
  ]
}
```

### matchStringsStrategy

`matchStringsStrategy` controls behavior when multiple `matchStrings` values are provided.
Three options are available:

- `any` (default)
- `recursive`
- `combination`

#### any

Each provided `matchString` will be matched individually to the content of the `packageFile`.
If a `matchString` has multiple matches in a file each will be interpreted as an independent dependency.

As example the following configuration will update all three lines in the Dockerfile.

```json title="renovate.json"
{
  "customManagers": [
    {
      "customType": "regex",
      "fileMatch": ["^Dockerfile$"],
      "matchStringsStrategy": "any",
      "matchStrings": [
        "ENV [A-Z]+_VERSION=(?<currentValue>.*) # (?<datasource>.*?)/(?<depName>.*?)(\\&versioning=(?<versioning>.*?))?\\s",
        "FROM (?<depName>\\S*):(?<currentValue>\\S*)"
      ],
      "datasourceTemplate": "docker"
    }
  ]
}
```

```dockerfile title="Dockerfile"
<<<<<<< HEAD
FROM amd64/ubuntu:18.04
ENV GRADLE_VERSION=6.2  # gradle-version/gradle&versioning=maven
ENV NODE_VERSION=10.19.0  # github-tags/nodejs/node&versioning=node
=======
FROM amd64/ubuntu:24.04
ENV GRADLE_VERSION=6.2 # gradle-version/gradle&versioning=maven
ENV NODE_VERSION=10.19.0 # github-tags/nodejs/node&versioning=node
>>>>>>> 1de69069
```

#### recursive

If using `recursive` the `matchStrings` will be looped through and the full match of the last will define the range of the next one.
This can be used to narrow down the search area to prevent multiple matches.
But the `recursive` strategy still allows the matching of multiple dependencies as described below.
All matches of the first `matchStrings` pattern are detected, then each of these matches will be used as basis for the input for the next `matchStrings` pattern, and so on.
If the next `matchStrings` pattern has multiple matches then it will split again.
This process will be followed as long there is a match plus a next `matchingStrings` pattern is available.

Matched groups will be available in subsequent matching layers.

This is an example how this can work.
The first custom manager will only upgrade `grafana/loki` as looks for the `backup` key then looks for the `test` key and then uses this result for extraction of necessary attributes.
But the second custom manager will upgrade both definitions as its first `matchStrings` matches both `test` keys.

```json title="renovate.json"
{
  "customManagers": [
    {
      "customType": "regex",
      "fileMatch": ["^example.json$"],
      "matchStringsStrategy": "recursive",
      "matchStrings": [
        "\"backup\":\\s*{[^}]*}",
        "\"test\":\\s*\\{[^}]*}",
        "\"name\":\\s*\"(?<depName>.*)\"[^\"]*\"type\":\\s*\"(?<datasource>.*)\"[^\"]*\"value\":\\s*\"(?<currentValue>.*)\""
      ],
      "datasourceTemplate": "docker"
    },
    {
      "fileMatch": ["^example.json$"],
      "matchStringsStrategy": "recursive",
      "matchStrings": [
        "\"test\":\\s*\\{[^}]*}",
        "\"name\":\\s*\"(?<depName>.*)\"[^\"]*\"type\":\\s*\"(?<datasource>.*)\"[^\"]*\"value\":\\s*\"(?<currentValue>.*)\""
      ],
      "datasourceTemplate": "docker"
    }
  ]
}
```

```json title="example.json"
{
  "backup": {
    "test": {
      "name": "grafana/loki",
      "type": "docker",
      "value": "1.6.1"
    }
  },
  "setup": {
    "test": {
      "name": "python",
      "type": "docker",
      "value": "3.9.0"
    }
  }
}
```

#### combination

You may use this option to combine the values of multiple lines inside a file.
You can combine multiple lines with `matchStringStrategy` values, but the `combination` approach is less susceptible to white space or line breaks stopping a match.

`combination` can only match _one_ dependency per file.
To update multiple dependencies with `combination` you must define multiple custom managers.

Matched group values will be merged to form a single dependency.

```json title="renovate.json"
{
  "customManagers": [
    {
      "customType": "regex",
      "fileMatch": ["^main.yml$"],
      "matchStringsStrategy": "combination",
      "matchStrings": [
        "prometheus_image:\\s*\"(?<depName>.*)\"\\s*//",
        "prometheus_version:\\s*\"(?<currentValue>.*)\"\\s*//"
      ],
      "datasourceTemplate": "docker"
    },
    {
      "fileMatch": ["^main.yml$"],
      "matchStringsStrategy": "combination",
      "matchStrings": [
        "thanos_image:\\s*\"(?<depName>.*)\"\\s*//",
        "thanos_version:\\s*\"(?<currentValue>.*)\"\\s*//"
      ],
      "datasourceTemplate": "docker"
    }
  ]
}
```

```yaml title="Ansible variable file (YAML)"
prometheus_image: "prom/prometheus"  // a comment
prometheus_version: "v2.21.0" // a comment
------
thanos_image: "prom/prometheus"  // a comment
thanos_version: "0.15.0" // a comment
```

In the above example, each custom manager will match a single dependency each.

### depNameTemplate

If `depName` cannot be captured with a named capture group in `matchString` then it can be defined manually using this field.
It will be compiled using Handlebars and the regex `groups` result.

### extractVersionTemplate

If `extractVersion` cannot be captured with a named capture group in `matchString` then it can be defined manually using this field.
It will be compiled using Handlebars and the regex `groups` result.

### packageNameTemplate

`packageName` is used for looking up dependency versions.
It will be compiled using Handlebars and the regex `groups` result.
It will default to the value of `depName` if left unconfigured/undefined.

### currentValueTemplate

If the `currentValue` for a dependency is not captured with a named group then it can be defined in config using this field.
It will be compiled using Handlebars and the regex `groups` result.

### datasourceTemplate

If the `datasource` for a dependency is not captured with a named group then it can be defined in config using this field.
It will be compiled using Handlebars and the regex `groups` result.

### depTypeTemplate

If `depType` cannot be captured with a named capture group in `matchString` then it can be defined manually using this field.
It will be compiled using Handlebars and the regex `groups` result.

### versioningTemplate

If the `versioning` for a dependency is not captured with a named group then it can be defined in config using this field.
It will be compiled using Handlebars and the regex `groups` result.

### registryUrlTemplate

If the `registryUrls` for a dependency is not captured with a named group then it can be defined in config using this field.
It will be compiled using Handlebars and the regex `groups` result.

### autoReplaceStringTemplate

Allows overwriting how the matched string is replaced.
This allows for some migration strategies.
E.g. moving from one Docker image repository to another one.

```yaml title="helm-values.yaml"
# The image of the service <registry>/<repo>/<image>:<tag>
image: my.old.registry/aRepository/andImage:1.18-alpine
```

```json title="The regex definition"
{
  "customManagers": [
    {
      "customType": "regex",
      "fileMatch": ["values.yaml$"],
      "matchStrings": [
        "image:\\s+(?<depName>my\\.old\\.registry/aRepository/andImage):(?<currentValue>[^\\s]+)"
      ],
      "depNameTemplate": "my.new.registry/aRepository/andImage",
      "autoReplaceStringTemplate": "image: {{{depName}}}:{{{newValue}}}",
      "datasourceTemplate": "docker"
    }
  ]
}
```

This will lead to following update where `1.21-alpine` is the newest version of `my.new.registry/aRepository/andImage`:

```yaml
# The image of the service <registry>/<repo>/<image>:<tag>
image: my.new.registry/aRepository/andImage:1.21-alpine
```

## customizeDashboard

You may use the `customizeDashboard` object to customize the Dependency Dashboard.

Supported fields:

- `repoProblemsHeader`: This field will replace the header of the Repository Problems in the Dependency Dashboard issue.

### defaultRegistryUrlTemplate

This field is used to build a `registryUrl` for the dependency.
It is not needed if either:

- The dependency can be found with the default `registryUrls` of the datasource (e.g. the `npmjs.org` registry if the datasource is `npm`), or
- The matching groups you specified as part of the matching already include a `registryUrl` group
  As this is a template it can be dynamically set.
  E.g. add the `packageName` as part of the URL:

```json5
{
  customDatasources: {
    foo: {
      defaultRegistryUrlTemplate: 'https://example.foo.bar/v1/{{ packageName }}',
    },
  },
}
```

### format

Defines which format the API is returning.
Currently `json` or `plain` are supported, see the `custom` [datasource documentation](modules/datasource/custom/index.md) for more information.

### transformTemplates

`transformTemplates` is a list of [jsonata rules](https://docs.jsonata.org/simple) which get applied serially.
Use this if the API does not return a Renovate compatible schema.

## defaultRegistryUrls

Override a datasource's default registries with this config option.
The datasources's `customRegistrySupport` value must be `true` for the config option to work.

Default registries are only used when both:

- The manager did not extract any `registryUrls` values, and
- No `registryUrls` values have been applied via config, such as `packageRules`

Think of `defaultRegistryUrls` as a way to specify the "fallback" registries for a datasource, for use when no `registryUrls` are extracted or configured.
Compare that to `registryUrls`, which are a way to _override_ registries.

## dependencyDashboard

Starting from version `v26.0.0` the "Dependency Dashboard" is enabled by default as part of the commonly-used `config:recommended` preset.

To disable the Dependency Dashboard, add the preset `:disableDependencyDashboard` or set `dependencyDashboard` to `false`.

```json
{
  "extends": ["config:recommended", ":disableDependencyDashboard"]
}
```

Configuring `dependencyDashboard` to `true` will lead to the creation of a "Dependency Dashboard" issue within the repository.
This issue has a list of all PRs pending, open, closed (unmerged) or in error.
The goal of this issue is to give visibility into all updates that Renovate is managing.

Examples of what having a Dependency Dashboard will allow you to do:

- View all PRs in one place, rather than having to filter PRs by author
- Rebase/retry multiple PRs without having to open each individually
- Override any rate limiting (e.g. concurrent PRs) or scheduling to force Renovate to create a PR that would otherwise be suppressed
- Recreate an unmerged PR (e.g. for a major update that you postponed by closing the original PR)

<!-- prettier-ignore -->
!!! tip
    Enabling the Dependency Dashboard by itself does _not_ change the "control flow" of Renovate.
    Renovate still creates and manages PRs, and still follows your schedules and rate limits.
    The Dependency Dashboard gives you extra visibility and control over your updates.

## dependencyDashboardApproval

This feature allows you to use Renovate's Dependency Dashboard to force approval of updates before they are created.

By setting `dependencyDashboardApproval` to `true` in config (including within `packageRules`), you can tell Renovate to wait for your approval from the Dependency Dashboard before creating a branch/PR.
You can approve a pending PR by selecting the checkbox in the Dependency Dashboard issue.

<!-- prettier-ignore -->
!!! tip
    When you set `dependencyDashboardApproval` to `true` the Dependency Dashboard issue will be created automatically, you do not need to turn on `dependencyDashboard` explicitly.

You can configure Renovate to wait for approval for:

- all package upgrades
- major, minor, patch level upgrades
- specific package upgrades
- upgrades coming from specific package managers

If you want to approve _all_ upgrades, set `dependencyDashboardApproval` to `true`:

```json
{
  "dependencyDashboardApproval": true
}
```

If you want to require approval for _major_ updates, set `dependencyDashboardApproval` to `true` within a `major` object:

```json
{
  "major": {
    "dependencyDashboardApproval": true
  }
}
```

If you want to approve _specific_ packages, set `dependencyDashboardApproval` to `true` within a `packageRules` entry where you have defined a specific package or pattern.

```json
{
  "packageRules": [
    {
      "matchPackagePatterns": ["^@package-name"],
      "dependencyDashboardApproval": true
    }
  ]
}
```

## dependencyDashboardAutoclose

You can configure this to `true` if you prefer Renovate to close an existing Dependency Dashboard whenever there are no outstanding PRs left.

## dependencyDashboardFooter

## dependencyDashboardHeader

## dependencyDashboardLabels

The labels only get updated when the Dependency Dashboard issue updates its content and/or title.
It is pointless to edit the labels, as Renovate bot restores the labels on each run.

## dependencyDashboardOSVVulnerabilitySummary

Use this option to control if the Dependency Dashboard lists the OSV-sourced CVEs for your repository.
You can choose from:

- `none` (default) do not list any CVEs
- `unresolved` list CVEs that have no fixes
- `all` list all CVEs

This feature is independent of the `osvVulnerabilityAlerts` option.

The source of these CVEs is [OSV.dev](https://osv.dev/).

## dependencyDashboardTitle

Configure this option if you prefer a different title for the Dependency Dashboard.

## description

The description field can be used inside any configuration object to add a human-readable description of the object's config purpose.
Descriptions fields embedded within presets are also collated as part of the onboarding description.

## digest

Add to this object if you wish to define rules that apply only to PRs that update digests.

## draftPR

If you want the PRs created by Renovate to be considered as drafts rather than normal PRs, you could add this property to your `renovate.json`:

```json
{
  "draftPR": true
}
```

This option is evaluated at PR/MR creation time.

<!-- prettier-ignore -->
!!! note
    Forgejo, Gitea and GitLab implement draft status by checking if the PR's title starts with certain strings.
    This means that `draftPR` on Forgejo, Gitea and GitLab are incompatible with the legacy method of triggering Renovate to rebase a PR by renaming the PR to start with `rebase!`.

## enabled

The most common use of `enabled` is if you want to turn Renovate's functionality off, for some reason.

For example, if you wanted to disable Renovate completely on a repository, you could make this your `renovate.json`:

```json
{
  "enabled": false
}
```

To disable Renovate for all `eslint` packages, you can configure a package rule like:

```json
{
  "packageRules": [
    {
      "matchPackagePatterns": ["^eslint"],
      "enabled": false
    }
  ]
}
```

To disable Renovate for npm `devDependencies` but keep it for `dependencies` you could configure:

```json
{
  "packageRules": [
    {
      "matchManagers": ["npm"],
      "matchDepTypes": ["devDependencies"],
      "enabled": false
    }
  ]
}
```

## enabledManagers

This is a way to allow only certain package managers and implicitly disable all others.

Example:

```json
{
  "enabledManagers": ["dockerfile", "npm"]
}
```

To enable custom managers you will need to add `custom.` prefix before their names

Example:

```json
{
  "enabledManagers": ["custom.regex"]
}
```

For the full list of available managers, see the [Supported Managers](modules/manager/index.md#supported-managers) documentation.

## encrypted

Before you put any secrets in your repository configuration, encrypt the secrets.
You can encrypt secrets using either our webpage, or the CLI.

To encrypt secrets for the Mend Renovate App for github.com using our webpage, go to [app.renovatebot.com/encrypt](https://app.renovatebot.com/encrypt) and complete the form.
If you are self-hosting Renovate, you may download and edit the form, to use your own PGP public key.

You can also encrypt secrets from the CLI, using the `curl`, `echo`, `jq`, `gpg`, `grep` and `tr` CLI programs.
Here is an example:

```
curl https://app.renovatebot.com/renovate.pgp --output renovate.pgp
echo -n '{"o":"your-organization", "r":"your-repository (optional)", "v":"your-secret-value"}' | jq . -c | gpg --encrypt -a --recipient-file renovate.pgp | grep -v '^----' | tr -d '\n'
```

The above script uses:

- `curl` to download the Mend Renovate hosted app's public key
- `echo` to echo a JSON object into `jq`
- `jq` to validate the JSON and then compact it
- `gpg` to encrypt the contents
- `grep` and `tr` to extract the encrypted payload which we will use

The `jq` step is optional, you can leave it out if you wish.
Its primary value is validating that the string you echo to `gpg` is valid JSON, and compact.

<!-- prettier-ignore -->
!!! note
    Encrypted secrets must have at least an org/group scope, and optionally a repository scope.
    This means that Renovate will check if a secret's scope matches the current repository before applying it, and warn/discard if there is a mismatch.

Encrypted secrets usually have a single organization.
But you may encrypt a secret with more than one organization, for example: `org1,org2`.
This way the secret can be used in both the `org1` and `org2` organizations.

For more information on how to use secrets for private packages, read [Private package support](./getting-started/private-packages.md).

## env

This option allows users to specify explicit environment variables values.
It is valid only as a top-level configuration option and not, for example, within `packageRules`.

<!-- prettier-ignore -->
!!! warning
    The bot administrator must configure a list of allowed environment names in the [`allowedEnv`](./self-hosted-configuration.md#allowedenv) config option, before users can use those allowed names in the `env` option.

Behavior:

- This option only applies when Renovate runs package manager commands (e.g. `npm install`), within the `updateArtifacts()` function
- Values set in the `env` configuration override corresponding environment variables, including those from `customEnvVariables` and `process.env`

```json title="Example renovate.json with env configuration"
{
  "env": {
    "SOME_ENV_VARIABLE": "SOME_STRING_VALUE"
  }
}
```

## excludeCommitPaths

Be careful you know what you are doing with this option.
The initial intended use is to allow the user to exclude certain dependencies from being added/removed/modified when "vendoring" dependencies.
Example:

```json
{
  "excludeCommitPaths": ["vendor/golang.org/x/text/**"]
}
```

The above would mean Renovate would not include files matching the above glob pattern in the commit, even if it thinks they should be updated.

## expandCodeOwnersGroups

If configured, Renovate will expand any matching `CODEOWNERS` groups into a full list of group members and assign them individually instead of the group.
This is particularly useful when combined with `assigneesSampleSize` and `assigneesFromCodeOwners`, so that only a subset of the Codeowners are assigned instead of the whole group.

## extends

See [shareable config presets](./config-presets.md) for details.
Learn how to use presets by reading the [Key concepts, Presets](./key-concepts/presets.md#how-to-use-presets) page.

## extractVersion

Only use this config option when the raw version strings from the datasource do not match the expected format that you need in your package file.
You must define a "named capture group" called `version` like in the examples below.

For example, to extract only the `major.minor` precision from a GitHub release, the following would work:

```json
{
  "packageRules": [
    {
      "matchPackageNames": ["foo"],
      "extractVersion": "^(?<version>v\\d+\\.\\d+)"
    }
  ]
}
```

The above will change a raw version of `v1.31.5` to `v1.31`, for example.

Alternatively, to strip a `release-` prefix:

```json
{
  "packageRules": [
    {
      "matchPackageNames": ["bar"],
      "extractVersion": "^release-(?<version>.*)$"
    }
  ]
}
```

The above will change a raw version of `release-2.0.0` to `2.0.0`, for example.
A similar one could strip leading `v` prefixes:

```json
{
  "packageRules": [
    {
      "matchPackageNames": ["baz"],
      "extractVersion": "^v(?<version>.*)$"
    }
  ]
}
```

## fetchChangeLogs

Use this config option to configure changelogs/release notes fetching.
The available options are:

- `off` - disable changelogs fetching
- `branch` - fetch changelogs while creating/updating branch
- `pr`(default) - fetches changelogs while creating/updating pull-request

Avoid setting `fetchChangeLogs=branch`, because this slows down Renovate.
But if you are embedding changelogs in commit information, you may use `fetchChangeLogs=branch`.

Renovate can fetch changelogs when they are hosted on one of these platforms:

- Bitbucket Cloud
- GitHub (.com and Enterprise Server)
- GitLab (.com and CE/EE)

If you are running on any platform except `github.com`, you need to [configure a Personal Access Token](./getting-started/running.md#githubcom-token-for-changelogs) to allow Renovate to fetch changelogs notes from `github.com`.

<!-- prettier-ignore -->
!!! note
    Renovate can only show changelogs from some platforms and some package managers.
    We are planning improvements so that Renovate can show more changelogs.
    Read [issue 14138 on GitHub](https://github.com/renovatebot/renovate/issues/14138) to get an overview of the planned work.

## fileMatch

`fileMatch` is used by Renovate to know which files in a repository to parse and extract.
`fileMatch` patterns in the user config are added to the default values and do not replace them.
The default `fileMatch` patterns cannot be removed, so if you need to include or exclude specific paths then use the `ignorePaths` or `includePaths` configuration options.

Some `fileMatch` patterns are short, like Renovate's default Go Modules `fileMatch` for example.
Here Renovate looks for _any_ `go.mod` file.
In this case you can probably keep using that default `fileMatch`.

At other times, the possible files is too vague for Renovate to have any default.
For default, Kubernetes manifests can exist in any `*.yaml` file, and we do not want Renovate to parse every single YAML file in every repository just in case some of them have a Kubernetes manifest, so Renovate's default `fileMatch` for manager `kubernetes` is actually empty (`[]`) and needs the user to tell Renovate what directories/files to look in.

Finally, there are cases where Renovate's default `fileMatch` is good, but you may be using file patterns that a bot could not possibly guess about.
For example, Renovate's default `fileMatch` for `Dockerfile` is `['(^|/|\\.)([Dd]ocker|[Cc]ontainer)file$', '(^|/)([Dd]ocker|[Cc]ontainer)file[^/]*$']`.
This will catch files like `backend/Dockerfile`, `prefix.Dockerfile` or `Dockerfile-suffix`, but it will miss files like `ACTUALLY_A_DOCKERFILE.template`.
Because `fileMatch` is mergeable, you do not need to duplicate the defaults and could add the missing file like this:

```json
{
  "dockerfile": {
    "fileMatch": ["^ACTUALLY_A_DOCKERFILE\\.template$"]
  }
}
```

If you configure `fileMatch` then it must be within a manager object (e.g. `dockerfile` in the above example).
The full list of supported managers can be found [here](modules/manager/index.md#supported-managers).

## filterUnavailableUsers

When this option is enabled PRs are not assigned to users that are unavailable.
This option only works on platforms that support the concept of user availability.
For now, you can only use this option on the GitLab platform.

## followTag

For `followTag` to work, the datasource must support distribution streams or tags, like for example npm does.

<<<<<<< HEAD
The main usecase is to follow a pre-release tag of a dependency, say TypeScript's `"insiders"` build:
=======
The main use case is to follow a pre-release tag of a dependency, say TypeScripts's `"insiders"` build:
>>>>>>> 1de69069

```json
{
  "packageRules": [
    {
      "matchPackageNames": ["typescript"],
      "followTag": "insiders"
    }
  ]
}
```

If you have set a `followTag` then Renovate skips its normal major/minor/patch upgrade logic and stable/unstable consistency logic, and instead keeps your dependency version synced _strictly_ to the version in the tag.

Renovate follows tags _strictly_, this can cause problems when a tagged stream is no longer maintained.
For example: you are following the `next` tag, but later the stream you actually want is called `stable` instead.
If `next` is no longer getting updates, you must switch your `followTag` to `stable` to get updates again.

## forkModeDisallowMaintainerEdits

Use `forkModeDisallowMaintainerEdits` to disallow maintainers from editing Renovate's pull requests when in fork mode.

If GitHub pull requests are created from a [fork repository](https://docs.github.com/en/get-started/quickstart/fork-a-repo), the PR author can decide to allow upstream repository to modify the PR directly.

Allowing maintainers to edit pull requests directly is helpful when Renovate pull requests require more changes.
The reviewer can simply push to the pull request without having to create a new PR. [More details here](https://docs.github.com/en/pull-requests/collaborating-with-pull-requests/working-with-forks/allowing-changes-to-a-pull-request-branch-created-from-a-fork).

You may decide to disallow edits to Renovate pull requests in order to workaround issues in Renovate where modified fork branches are not deleted properly: [See this issue](https://github.com/renovatebot/renovate/issues/16657).
If this option is enabled, reviewers will need to create a new PR if more changes are needed.

<!-- prettier-ignore -->
!!! note
    This option is only relevant if you set `forkToken`.

## forkProcessing

By default, Renovate skips any forked repositories when in `autodiscover` mode.
It even skips a forked repository that has a Renovate configuration file, because Renovate does not know if that file was added by the forked repository.

**Process a fork in `autodiscover` mode**

If you want Renovate to run on a forked repository when in `autodiscover` mode then:

- Ensure a `renovate.json` config exists with `"forkProcessing": "enabled"` in your repository,
- Or run the CLI command with `--fork-processing=enabled`

**Process a fork in other modes**

If you are running Renovate in some other mode, for example when giving a list of repositories to Renovate, but want to skip forked repositories: set `"forkProcessing": "disabled"` in your _global_ config.

**When using the Mend Renovate App**

The behavior of `forkProcessing` depends on how you allow Renovate to run on your account.

**Renovate runs on all repositories**

If you allow Renovate to run on all your repositories, `forkProcessing` will be `"disabled"`.
To run Renovate on a fork: add `"forkProcessing": "enabled"` to the forked repository's `renovate.json` file.

**Renovate runs on selected repositories**

If you allow Renovate to run on "Selected" repositories, `forkProcessing` will be `"enabled"` for each "Selected" repository.

**Allowed filenames**

Only the `onboardingConfigFileName` (which defaults to `renovate.json`) is supported for `forkProcessing`.
You can not use other filenames because Renovate only checks the default filename when using the Git-hosting platform's API.

## gitAuthor

You can customize the Git author that's used whenever Renovate creates a commit.
The `gitAuthor` option accepts a [RFC5322](https://datatracker.ietf.org/doc/html/rfc5322)-compliant string.
It's recommended to include a name followed by an email address, e.g.

```
Development Bot <dev-bot@my-software-company.com>
```

<!-- prettier-ignore -->
!!! danger
    We strongly recommend that the Git author email you use is unique to Renovate.
    Otherwise, if another bot or human shares the same email and pushes to one of Renovate's branches then Renovate will mistake the branch as unmodified and potentially force push over the changes.

## gitIgnoredAuthors

Specify commit authors ignored by Renovate.

By default, Renovate will treat any PR as modified if another Git author has added to the branch.
When a PR is considered modified, Renovate will not perform any further commits such as if it's conflicted or needs a version update.
If you have other bots which commit on top of Renovate PRs, and do not want Renovate to treat these PRs as modified, then add the other Git author(s) to `gitIgnoredAuthors`.

Example:

```json
{
  "gitIgnoredAuthors": ["some-bot@example.org"]
}
```

## gitLabIgnoreApprovals

Ignore the default project level approval(s), so that Renovate bot can automerge its merge requests, without needing approval(s).
Under the hood, it creates an MR-level approval rule where `approvals_required` is set to `0`.
This option works only when `automerge=true`, `automergeType=pr` or `automergeType=branch`, and `platformAutomerge=true`.
Also, approval rules overriding should not be [prevented in GitLab settings](https://docs.gitlab.com/ee/user/project/merge_requests/approvals/settings.html#prevent-editing-approval-rules-in-merge-requests).

## goGetDirs

By default, Renovate will run `go get -d -t ./...` to update the `go.sum`.
If you need to modify this path, for example in order to ignore directories, you can override the default `./...` value using this option:

```json
{
  "goGetDirs": ["./some-project/", "./tools/..."]
}
```

## group

The default configuration for groups are essentially internal to Renovate and you normally should not need to modify them.
But you may _add_ settings to any group by defining your own `group` configuration object.

## groupName

There are multiple cases where it can be useful to group multiple upgrades together.
Internally Renovate uses this for branches such as "Pin Dependencies", "Lock File Maintenance", etc.
Another example used previously is to group together all related `eslint` packages, or perhaps `angular` or `babel`.
To enable grouping, you configure the `groupName` field to something non-null.

The `groupName` field allows free text and does not have any semantic interpretation by Renovate.
All updates sharing the same `groupName` will be placed into the same branch/PR.
For example, to group all non-major devDependencies updates together into a single PR:

```json
{
  "packageRules": [
    {
      "matchDepTypes": ["devDependencies"],
      "matchUpdateTypes": ["patch", "minor"],
      "groupName": "devDependencies (non-major)"
    }
  ]
}
```

## groupSlug

By default, Renovate will "slugify" the groupName to determine the branch name.
For example if you named your group "devDependencies (non-major)" then the branchName would be `renovate/devdependencies-non-major`.
If you wished to override this then you could configure like this:

```json
{
  "packageRules": [
    {
      "matchDepTypes": ["devDependencies"],
      "matchUpdateTypes": ["patch", "minor"],
      "groupName": "devDependencies (non-major)",
      "groupSlug": "dev-dependencies"
    }
  ]
}
```

As a result of the above, the branchName would be `renovate/dev-dependencies` instead.

<!-- prettier-ignore -->
!!! note
    Usually, you should not need to configure this unless you really care about your branch names.

## hashedBranchLength

Some code hosting systems have restrictions on the branch name lengths, this option lets you get around these restrictions.
You can set the `hashedBranchLength` option to a number of characters that works for your system and then Renovate will generate branch names with the correct length by hashing `additionalBranchPrefix` and `branchTopic`, and then truncating the hash so that the full branch name (including `branchPrefix`) has the right number of characters.

Example: If you have set `branchPrefix: "deps-"` and `hashedBranchLength: 12` it will result in a branch name like `deps-5bf36ec` instead of the traditional pretty branch name like `deps-react-17.x`.

## hostRules

The primary purpose of `hostRules` is to configure credentials for host authentication.
You tell Renovate how to match against the host you need authenticated, and then you also tell it which credentials to use.

The lookup keys for `hostRules` are: `hostType` and `matchHost`, both of which are optional.

Supported credential fields are `token`, `username`, `password`, `timeout`, `enabled` and `insecureRegistry`.

Example for configuring `docker` auth:

```json
{
  "hostRules": [
    {
      "matchHost": "docker.io",
      "username": "<some-username>",
      "password": "<some-password>"
    }
  ]
}
```

If multiple `hostRules` match a request, then they will be applied in the following order/priority:

1. rules with only `hostType` specified
1. rules with only `matchHost` specified (sorted by `matchHost` length if multiple match)
1. rules with both `matchHost` and `hostType` specified (sorted by `matchHost` length if multiple match)

To disable requests to a particular host, you can configure a rule like:

```json
{
  "hostRules": [
    {
      "matchHost": "registry.npmjs.org",
      "enabled": false
    }
  ]
}
```

A preset alternative to the above is:

```json
{
  "extends": [":disableHost(registry.npmjs.org)"]
}
```

To match specific ports you have to add a protocol to `matchHost`:

```json
{
  "hostRules": [
    {
      "matchHost": "https://domain.com:9118",
      "enabled": false
    }
  ]
}
```

<!-- prettier-ignore -->
!!! warning
    Using `matchHost` without a protocol behaves the same as if you had set no `matchHost` configuration.

<!-- prettier-ignore -->
!!! note
    Disabling a host is only 100% effective if added to self-hosted config.
    Renovate currently still checks its _cache_ for results first before trying to connect, so if a public host is blocked in your repository config (e.g. `renovate.json`) then it's possible you may get cached _results_ from that host if another repository using the same bot has successfully queried for the same dependency recently.

### abortIgnoreStatusCodes

This field can be used to configure status codes that Renovate ignores and passes through when `abortOnError` is set to `true`.
For example to also skip 404 responses then configure the following:

```json
{
  "hostRules": [
    {
      "abortOnError": true,
      "abortIgnoreStatusCodes": [404]
    }
  ]
}
```

<!-- prettier-ignore -->
!!! tip
    This field is _not_ mergeable, so the last-applied host rule takes precedence.

### abortOnError

Use this field to configure Renovate to abort runs for custom hosts.
By default, Renovate will only abort for known public hosts, which has the downside that transient errors for other hosts can cause auto-closing of PRs.

To abort Renovate runs for HTTP failures from _any_ host:

```json
{
  "hostRules": [
    {
      "abortOnError": true
    }
  ]
}
```

To abort Renovate runs for any `docker` datasource failures:

```json
{
  "hostRules": [
    {
      "hostType": "docker",
      "abortOnError": true
    }
  ]
}
```

To abort Renovate for errors for a specific `docker` host:

```json
{
  "hostRules": [
    {
      "matchHost": "docker.company.com",
      "abortOnError": true
    }
  ]
}
```

When this field is enabled, Renovate will abort its run if it encounters either (a) any low-level http error (e.g. `ETIMEDOUT`) or (b) gets a response _not_ matching any of the configured `abortIgnoreStatusCodes` (e.g. `500 Internal Error`);

### authType

You may use the `authType` option to create a custom HTTP `authorization` header.
For `authType` to work, you must also set your own `token`.

Do not set `authType=Bearer`: it's the default setting for Renovate anyway.
Do not set a username or password when you are using `authType`, as `authType` does not use usernames or passwords.

An example for npm basic auth with token:

```json
{
  "hostRules": [
    {
      "matchHost": "npm.custom.org",
      "token": "<some-token>",
      "authType": "Basic"
    }
  ]
}
```

This will generate the following header: `authorization: Basic <some-token>`.

To use a bare token in the authorization header (required by e.g. Hex) - use the `authType` "Token-Only":

```json
{
  "hostRules": [
    {
      "matchHost": "https://hex.pm/api/repos/private_repo/",
      "token": "<some-token>",
      "authType": "Token-Only"
    }
  ]
}
```

This will generate the header `authorization: <some-token>`.

### concurrentRequestLimit

Usually the default setting is fine, but you can use `concurrentRequestLimit` to limit the number of concurrent outstanding requests.
You only need to adjust this setting if a datasource is rate limiting Renovate or has problems with the load.
The limit will be set for any host it applies to.

Example config:

```json
{
  "hostRules": [
    {
      "matchHost": "api.github.com",
      "concurrentRequestLimit": 2
    }
  ]
}
```

Use an exact host for `matchHost` and not a domain (e.g. `api.github.com` as shown above and not `github.com`).
Do not combine with `hostType` in the same rule, or it will not work.

### maxRequestsPerSecond

In addition to `concurrentRequestLimit`, you can limit the maximum number of requests that can be made per one second.
It can be used to set minimal delay between two requests to the same host.
Fractional values are allowed, e.g. `0.25` means 1 request per 4 seconds.
Default value `0` means no limit.

Example config:

```json
{
  "hostRules": [
    {
      "matchHost": "api.github.com",
      "maxRequestsPerSecond": 2
    }
  ]
}
```

### maxRetryAfter

A remote host may return a `4xx` response with a `Retry-After` header value, which indicates that Renovate has been rate-limited.
Renovate may try to contact the host again after waiting a certain time, that's set by the host.
By default, Renovate tries again after the `Retry-After` header value has passed, up to a maximum of 60 seconds.
If the `Retry-After` value is more than 60 seconds, Renovate will abort the request instead of waiting.

You can configure a different maximum value in seconds using `maxRetryAfter`:

```json
{
  "hostRules": [
    {
      "matchHost": "api.github.com",
      "maxRetryAfter": 25
    }
  ]
}
```

### newLogLevel

For log level remapping, `newLogLevel` will set for the particular log message:

```json
{
  "logLevelRemap": [
    {
      "matchMessage": "/Error executing maven wrapper update command/",
      "newLogLevel": "warn"
    }
  ]
}
```

### dnsCache

Enable got [dnsCache](https://github.com/sindresorhus/got/blob/v11.5.2/readme.md#dnsCache) support.
It uses [`lru-cache`](https://github.com/isaacs/node-lru-cache) with the `max` option set to `1000`.

### enableHttp2

Enable got [http2](https://github.com/sindresorhus/got/blob/v11.5.2/readme.md#http2) support.

### headers

You can provide a `headers` object that includes fields to be forwarded to the HTTP request headers.
By default, all headers starting with "X-" are allowed.

A bot administrator may configure an override for [`allowedHeaders`](./self-hosted-configuration.md#allowedheaders) to configure more permitted headers.

`headers` value(s) configured in the bot admin `hostRules` (for example in a `config.js` file) are _not_ validated, so it may contain any header regardless of `allowedHeaders`.

For example:

```json
{
  "hostRules": [
    {
      "matchHost": "https://domain.com/all-versions",
      "headers": {
        "X-custom-header": "secret"
      }
    }
  ]
}
```

### hostType

`hostType` is another way to filter rules and can be either a platform such as `github` and `bitbucket-server`, or it can be a datasource such as `docker` and `rubygems`.
You usually do not need to configure it in a host rule if you have already configured `matchHost` and only one host type is in use for those, as is usually the case.
`hostType` can help for cases like an enterprise registry that serves multiple package types and has different authentication for each, although it's often the case that multiple `matchHost` rules could achieve the same thing.

### insecureRegistry

Enable this option to allow Renovate to connect to an [insecure Docker registry](https://docs.docker.com/registry/insecure/) that is HTTP only.
This is insecure and is not recommended.

Example:

```json
{
  "hostRules": [
    {
      "matchHost": "reg.insecure.com",
      "insecureRegistry": true
    }
  ]
}
```

### keepAlive

If enabled, this allows a single TCP connection to remain open for multiple HTTP(S) requests/responses.

### artifactAuth

You may use this field whenever it is needed to only enable authentication for a specific set of managers.

For example, using this option could be used whenever authentication using Git for private composer packages is already being handled through the use of SSH keys, which results in no need for also setting up authentication using tokens.

```json
{
  "hostRules": [
    {
      "hostType": "gitlab",
      "matchHost": "gitlab.myorg.com",
      "token": "abc123",
      "artifactAuth": ["composer"]
    }
  ]
}
```

Supported artifactAuth and hostType combinations:

| artifactAuth | hostTypes                                   |
| ------------ | ------------------------------------------- |
| `composer`   | `gitlab`, `packagist`, `github`, `git-tags` |

### matchHost

This can be a base URL (e.g. `https://api.github.com`) or a hostname like `github.com` or `api.github.com`.
If the value starts with `http(s)` then it will only match against URLs which start with the full base URL.
Otherwise, it will be matched by checking if the hostname of the URL matches the `matchHost` directly or ends with it.
When checking the end of the hostname, a single dot is prefixed to the value of `matchHost`, if one is not already present, to ensure it can only match against whole domain segments.

The `matchHost` URL must be the same as the `registryUrl` set in `.npmrc`, or you will get authentication issues when the artifacts are updated when yarn or npm runs.

```json
{
  "hostRules": [
    {
      "matchHost": "https://gitlab.myorg.com/api/v4/packages/npm/",
      "token": "abc123"
    }
  ]
}
```

The above corresponds with an `.npmrc` like the following:

```
registry=https://gitlab.myorg.com/api/v4/packages/npm/
```

<!-- prettier-ignore -->
!!! note
    Values containing a URL path but missing a scheme will be prepended with 'https://' (e.g. `domain.com/path` -> `https://domain.com/path`)

### readOnly

If the `readOnly` field is being set to `true` inside the host rule, it will match only against the requests that are known to be read operations.
Examples are `GET` requests or `HEAD` requests, but also it could be certain types of GraphQL queries.

This option could be used to avoid rate limits for certain platforms like GitHub or Bitbucket, by offloading the read operations to a different user.

```json
{
  "hostRules": [
    {
      "matchHost": "api.github.com",
      "readOnly": true,
      "token": "********"
    }
  ]
}
```

If more than one token matches for a read-only request then the `readOnly` token will be given preference.

### timeout

Use this figure to adjust the timeout for queries.
The default is 60s, which is quite high.
To adjust it down to 10s for all queries, do this:

```json
{
  "hostRules": [
    {
      "timeout": 10000
    }
  ]
}
```

### httpsCertificateAuthority

By default, Renovate uses the curated list of well-known [CA](https://en.wikipedia.org/wiki/Certificate_authority)s by Mozilla.
You may use another Certificate Authority instead, by setting it in the `httpsCertificateAuthority` config option.

### httpsPrivateKey

Specifies the private key in [PEM format](https://en.wikipedia.org/wiki/Privacy-Enhanced_Mail) for mTLS authentication.

<!-- prettier-ignore -->
!!! warning
    Do _not_ put your private key into this field, to avoid losing confidentiality completely.
    You must use [secrets](./self-hosted-configuration.md#secrets) to pass it down securely instead.

### httpsCertificate

Specifies the [Certificate chains](https://en.wikipedia.org/wiki/X.509#Certificate_chains_and_cross-certification) in [PEM format](https://en.wikipedia.org/wiki/Privacy-Enhanced_Mail) for mTLS authentication.

## ignoreDeprecated

By default, Renovate does not update a dependency version to a deprecated release unless the current version was _itself_ deprecated.
The goal of this is to make sure you do not upgrade from a non-deprecated version to a deprecated one, only because it's higher than the current version.

If for some reason you wish to _force_ deprecated updates with Renovate, you can configure `ignoreDeprecated` to `false`, which we do not recommend for most situations.

## ignoreDeps

The `ignoreDeps` configuration field allows you to define a list of dependency names to be ignored by Renovate.
Currently, it supports only "exact match" dependency names and not any patterns. e.g. to ignore both `eslint` and `eslint-config-base` you would add this to your config:

```json
{
  "ignoreDeps": ["eslint", "eslint-config-base"]
}
```

The above is the same as if you wrote this package rule:

```json
{
  "packageRules": [
    {
      "matchPackageNames": ["eslint", "eslint-config-base"],
      "enabled": false
    }
  ]
}
```

## ignorePaths

Renovate will extract dependencies from every file it finds in a repository, unless that file is explicitly ignored.
With this setting you can selectively ignore package files that would normally be auto-discovered and updated by Renovate.

For instance if you have a project with an `"examples/"` directory you wish to ignore:

```json
{
  "ignorePaths": ["**/examples/**"]
}
```

Renovate's default ignore is `node_modules` and `bower_components` only.
If you are extending from the popular `config:recommended` preset then it adds ignore patterns for `vendor`, `examples`, `test(s)` and `fixtures` directories too.

## ignorePlugins

Set this to `true` if running plugins causes problems.
Applicable for Composer only for now.

## ignorePrAuthor

<<<<<<< HEAD
This is usually needed if someone needs to migrate bot accounts, including from the Mend Renovate App to the self-hosted variant.
=======
This is usually needed if someone needs to migrate bot accounts, including from the Mend Renovate App to self-hosted.
An additional use case is for GitLab users of project or group access tokens who need to rotate them.

>>>>>>> 1de69069
If `ignorePrAuthor` is configured to true, it means Renovate will fetch the entire list of repository PRs instead of optimizing to fetch only those PRs which it created itself.
You should only want to enable this if you are changing the bot account (e.g. from `@old-bot` to `@new-bot`) and want `@new-bot` to find and update any existing PRs created by `@old-bot`.

Setting this field to `true` in GitLab will also mean that all Issues will be fetched instead of only those by the bot itself.

## ignorePresets

Use this if you are extending a complex preset but do not want to use every "sub preset" that it includes.
For example, consider this config:

```json
{
  "extends": ["config:recommended"],
  "ignorePresets": ["group:monorepos"]
}
```

It would take the entire `"config:recommended"` preset - which has a lot of sub-presets - but ignore the `"group:monorepos"` rule.

## ignoreReviewers

By default, Renovate does not add assignees or reviewers to PRs which are configured for automerge.
If tests have failed, Renovate then does add them, but only if the assignees and reviewers list is empty.
In the case that a user is automatically added as reviewer (such as Renovate Approve bot) and you want to ignore it for the purpose of this decision, add it to the `ignoreReviewers` list.

```json
{
  "reviewers": ["foo"],
  "ignoreReviewers": ["renovate-approve"]
}
```

## ignoreScripts

Applicable for npm and Composer only for now. Set this to `true` if running scripts causes problems.

## ignoreTests

Currently, Renovate's default behavior is to only automerge if every status check has succeeded.

Setting this option to `true` means that Renovate will ignore _all_ status checks.
You can set this if you do not have any status checks but still want Renovate to automerge PRs.
Beware: configuring Renovate to automerge without any tests can lead to broken builds on your base branch, please think again before enabling this!

## ignoreUnstable

By default, Renovate will not update any package versions to unstable versions (e.g. `4.0.0-rc3`) unless the current version has the same `major.minor.patch` and was _already_ unstable (e.g. it was already on `4.0.0-rc2`).
Renovate will also not "jump" unstable versions automatically, e.g. if you are on `4.0.0-rc2` and newer versions `4.0.0` and `4.1.0-alpha.1` exist then Renovate will update you to `4.0.0` only.
If you need to force permanent unstable updates for a package, you can add a package rule setting `ignoreUnstable` to `false`.

Also check out the `followTag` configuration option above if you wish Renovate to keep you pinned to a particular release tag.

## includePaths

If you wish for Renovate to process only select paths in the repository, use `includePaths`.

Alternatively, if you need to _exclude_ certain paths in the repository then consider `ignorePaths` instead.
If you are more interested in including only certain package managers (e.g. `npm`), then consider `enabledManagers` instead.

## internalChecksAsSuccess

By default, internal Renovate checks such as `renovate/stability-days` are not counted towards a branch being "green" or not.
This is primarily to prevent automerge when the only check is a passing Renovate check.

Internal checks will always be counted/considered if they are in pending or failed states.
If there are multiple passing checks for a branch, including non-Renovate ones, then this setting will not make any difference.

Change this setting to `true` if you want to use internal Renovate checks towards a passing branch result.

## internalChecksFilter

This setting determines whether Renovate controls when and how filtering of internal checks are performed, particularly when multiple versions of the same update type are available.
Currently, this applies to the `minimumReleaseAge` check only.

- `none`: No filtering will be performed, and the highest release will be used regardless of whether it's pending or not
- `strict`: All pending releases will be filtered. PRs will be skipped unless a non-pending version is available
- `flexible`: Similar to strict, but in the case where all versions are pending then a PR will be created with the highest pending version

The `flexible` mode can result in "flapping" of Pull Requests, for example: a pending PR with version `1.0.3` is first released but then downgraded to `1.0.2` once it passes `minimumReleaseAge`.
We recommend that you use the `strict` mode, and enable the `dependencyDashboard` so that you can see suppressed PRs.

## keepUpdatedLabel

On supported platforms you may add a label to a PR so that Renovate recreates/rebases the PR when the branch falls behind the base branch.
Adding the `keepUpdatedLabel` label to a PR makes Renovate behave as if `rebaseWhen` were set to `behind-base-branch`, but only for the given PR.
Renovate does _not_ remove the label from the PR after it finishes rebasing.
This is different from the `rebaseLabel` option, where Renovate _removes_ the label from the PR after rebasing.

`keepUpdatedLabel` can be useful when you have approved certain PRs and want Renovate to keep the PRs up-to-date until you're ready to merge them.
The setting `keepUpdatedLabel` is best used in this scenario:

- By default, you configure `rebaseWhen` to `never` or `conflicted` to reduce rebasing
- Sometimes, you want Renovate to keep specific PRs up-to-date with their base branch (equivalent to `rebaseWhen=behind-base-branch`)

## labels

By default, Renovate does not add any labels to PRs.
If you want Renovate to add labels to PRs it creates then define a `labels` array of one or more label strings.
If you want the same label(s) for every PR then you can configure it at the top level of config.
However, you can also fully override them on a per-package basis.

Consider this example:

```json
{
  "labels": ["dependencies"],
  "packageRules": [
    {
      "matchPackagePatterns": ["eslint"],
      "labels": ["linting"]
    }
  ]
}
```

With the above config, every PR raised by Renovate will have the label `dependencies` while PRs containing `eslint`-related packages will instead have the label `linting`.

Behavior details:

<<<<<<< HEAD
- If you remove labels which Renovate added, it does not re-apply them
- If you change your config, the new/changed labels are not applied to any open PRs
=======
- On GitHub, GitLab and Gitea: Renovate will keep PR labels in sync with configured labels, provided that no other user or bot has made changes to the labels after PR creation. If labels are changed by any other account, Renovate will stop making further changes.
- For other platforms, Renovate will add labels only at time of PR creation and not update them after that.
>>>>>>> 1de69069

The `labels` array is non-mergeable, meaning if multiple `packageRules` match then Renovate uses the last value for `labels`.
If you want to add/combine labels, use the `addLabels` config option, which is mergeable.

## lockFileMaintenance

You can use `lockFileMaintenance` to refresh lock files to keep them up-to-date.

When Renovate performs `lockFileMaintenance` it deletes the lock file and runs the relevant package manager.
That package manager creates a new lock file, where all dependency versions are updated to the latest version.
Renovate then commits that lock file to the update branch and creates the lock file update PR.

Supported lock files:

- `.terraform.lock.hcl`
- `Cargo.lock`
- `Chart.lock`
- `composer.lock`
- `flake.lock`
- `Gemfile.lock`
- `gradle.lockfile`
- `jsonnetfile.lock.json`
- `package-lock.json`
- `packages.lock.json`
- `pdm.lock`
- `Pipfile.lock`
- `pnpm-lock.yaml`
- `poetry.lock`
- `pubspec.lock`
- `pyproject.toml`
- `requirements.txt`
- `yarn.lock`

Support for new lock files may be added via feature request.

By default, `lockFileMaintenance` is disabled.
To enable `lockFileMaintenance` add this to your configuration:

```json
{
  "lockFileMaintenance": { "enabled": true }
}
```

To reduce "noise" in the repository, Renovate performs `lockFileMaintenance` `"before 4am on monday"`, i.e. to achieve once-per-week semantics.
Depending on its running schedule, Renovate may run a few times within that time window - even possibly updating the lock file more than once - but it hopefully leaves enough time for tests to run and automerge to apply, if configured.

## logLevelRemap

This option allows you to remap log levels for specific messages.

Be careful with remapping `warn` or `error` messages to lower log levels, as it may hide important information.

```json
{
  "logLevelRemap": [
    {
      "matchMessage": "/^pip-compile:/",
      "newLogLevel": "info"
    },
    {
      "matchMessage": "Package lookup error",
      "newLogLevel": "warn"
    }
  ]
}
```

## major

Add to this object if you wish to define rules that apply only to major updates.

## milestone

If set to the number of an existing [GitHub milestone](https://docs.github.com/en/issues/using-labels-and-milestones-to-track-work/about-milestones), Renovate will add that milestone to its PR.
Renovate will only add a milestone when it _creates_ the PR.

```json title="Example Renovate config"
{
  "milestone": 12
}
```

## minimumReleaseAge

This feature used to be called `stabilityDays`.

If this is set _and_ an update has a release timestamp header, then Renovate will check if the set duration has passed.

Note: Renovate will wait for the set duration to pass for each **separate** version.
Renovate does not wait until the package has seen no releases for x time-duration(`minimumReleaseAge`).
`minimumReleaseAge` is not intended to help with slowing down fast releasing project updates.
If you want to slow down PRs for a specific package, set up a custom schedule for that package.
Read [our selective-scheduling help](./noise-reduction.md#selective-scheduling) to learn how to set the schedule.

If the time since the release is less than the set `minimumReleaseAge` a "pending" status check is added to the branch.
If enough days have passed then the "pending" status is removed, and a "passing" status check is added.

Some datasources do not have a release timestamp, in which case this feature is not compatible.
Other datasources may have a release timestamp, but Renovate does not support it yet, in which case a feature request needs to be implemented.

Maven users: you cannot use `minimumReleaseAge` if a Maven source returns unreliable `last-modified` headers.

<!-- prettier-ignore -->
!!! note
    Configuring this option will add a `renovate/stability-days` option to the status checks.

There are a couple of uses for `minimumReleaseAge`:

<!-- markdownlint-disable MD001 -->

#### Suppress branch/PR creation for X days

If you combine `minimumReleaseAge=3 days` and `internalChecksFilter="strict"` then Renovate will hold back from creating branches until 3 or more days have elapsed since the version was released.
We recommend that you set `dependencyDashboard=true` so you can see these pending PRs.

#### Prevent holding broken npm packages

npm packages less than 72 hours (3 days) old can be unpublished, which could result in a service impact if you have already updated to it.
Set `minimumReleaseAge` to `3 days` for npm packages to prevent relying on a package that can be removed from the registry:

```json
{
  "packageRules": [
    {
      "matchDatasources": ["npm"],
      "minimumReleaseAge": "3 days"
    }
  ]
}
```

#### Await X time duration before Automerging

If you enabled `automerge` _and_ `minimumReleaseAge`, it means that PRs will be created immediately but automerging will be delayed until the time-duration has passed.
This works because Renovate will add a "renovate/stability-days" pending status check to each branch/PR and that pending check will prevent the branch going green to automerge.

<!-- markdownlint-enable MD001 -->

## minor

Add to this object if you wish to define rules that apply only to minor updates.

## mode

This configuration option was created primarily for use with Mend's hosted app, but can also be useful for some self-hosted use cases.

It enables a new `silent` mode to allow repos to be scanned for updates _and_ for users to be able to request such updates be opened in PRs _on demand_ through the Mend UI, without needing the Dependency Dashboard issue in the repo.

Although similar, the options `mode=silent` and `dryRun` can be used together.
When both are configured, `dryRun` takes precedence, so for example PRs won't be created.

Configuring `silent` mode is quite similar to `dryRun=lookup` except:

- It will bypass onboarding checks (unlike when performing a dry run on a non-onboarded repo) similar to `requireConfig=optional`
- It can create branches/PRs if `checkedBranches` is set
- It will keep any existing branches up-to-date (e.g. ones created previously using `checkedBranches`)

When in `silent` mode, Renovate does not create issues (such as Dependency Dashboard, or due to config errors) or Config Migration PRs, even if enabled.
It also does not prune/close any which already exist.

## npmToken

See [Private npm module support](./getting-started/private-packages.md) for details on how this is used.
Typically, you would encrypt it and put it inside the `encrypted` object.

## npmrc

See [Private npm module support](./getting-started/private-packages.md) for details on how this is used.

## npmrcMerge

This option exists to provide flexibility about whether `npmrc` strings in config should override `.npmrc` files in the repo, or be merged with them.
In some situations you need the ability to force override `.npmrc` contents in a repo (`npmrcMerge=false`) while in others you might want to simply supplement the settings already in the `.npmrc` (`npmrcMerge=true`).
A use case for the latter is if you are a Renovate bot admin and wish to provide a default token for `npmjs.org` without removing any other `.npmrc` settings which individual repositories have configured (such as scopes/registries).

If `false` (default), it means that defining `config.npmrc` will result in any `.npmrc` file in the repo being overridden and its values ignored.
If configured to `true`, it means that any `.npmrc` file in the repo will have `config.npmrc` prepended to it before running `npm`.

## osvVulnerabilityAlerts

Renovate integrates with [OSV](https://osv.dev/), an open-source vulnerability database, to check if extracted dependencies have known vulnerabilities.
Set `osvVulnerabilityAlerts` to `true` to get pull requests with vulnerability fixes (once they are available).

You will only get OSV-based vulnerability alerts for _direct_ dependencies.
Renovate only queries the OSV database for dependencies that use one of these datasources:

- [`crate`](./modules/datasource/crate/index.md)
- [`go`](./modules/datasource/go/index.md)
- [`hex`](./modules/datasource/hex/index.md)
- [`maven`](./modules/datasource/maven/index.md)
- [`npm`](./modules/datasource/npm/index.md)
- [`nuget`](./modules/datasource/nuget/index.md)
- [`packagist`](./modules/datasource/packagist/index.md)
- [`pypi`](./modules/datasource/pypi/index.md)
- [`rubygems`](./modules/datasource/rubygems/index.md)

## packageRules

`packageRules` is a powerful feature that lets you apply rules to individual packages or to groups of packages using regex pattern matching.

Here is an example if you want to group together all packages starting with `eslint` into a single branch/PR:

```json
{
  "packageRules": [
    {
      "matchPackagePatterns": ["^eslint"],
      "groupName": "eslint packages"
    }
  ]
}
```

Note how the above uses `matchPackagePatterns` with a regex value.

Here's an example config to limit the "noisy" `aws-sdk` package to weekly updates:

```json
{
  "packageRules": [
    {
      "matchPackageNames": ["aws-sdk"],
      "schedule": ["after 9pm on sunday"]
    }
  ]
}
```

For Maven dependencies, the package name is `<groupId:artefactId>`, e.g. `"matchPackageNames": ["com.thoughtworks.xstream:xstream"]`

Note how the above uses `matchPackageNames` instead of `matchPackagePatterns` because it is an exact match package name.
This is the equivalent of defining `"matchPackagePatterns": ["^aws\-sdk$"]`.
However, you can mix together both `matchPackageNames` and `matchPackagePatterns` in the same package rule and the rule will be applied if _either_ match.
Example:

```json
{
  "packageRules": [
    {
      "matchPackageNames": ["neutrino"],
      "matchPackagePatterns": ["^@neutrino/"],
      "groupName": "neutrino monorepo"
    }
  ]
}
```

The above rule will group together the `neutrino` package and any package matching `@neutrino/*`.

File name matches are convenient to use if you wish to apply configuration rules to certain package or lock files using patterns.
For example, if you have an `examples` directory, and you want all updates to those examples to use the `chore` prefix instead of `fix`, then you could add this configuration:

```json
{
  "packageRules": [
    {
      "matchFileNames": ["examples/**"],
      "extends": [":semanticCommitTypeAll(chore)"]
    }
  ]
}
```

If you wish to limit Renovate to apply configuration rules to certain files in the root repository directory, you have to use `matchFileNames` with a `minimatch` pattern (which can include an exact file name match).
For example, you have multiple `package.json` and want to use `dependencyDashboardApproval` only on the root `package.json`:

```json
{
  "packageRules": [
    {
      "matchFileNames": ["package.json"],
      "dependencyDashboardApproval": true
    }
  ]
}
```

<!-- prettier-ignore -->
!!! tip
    Renovate evaluates all `packageRules` and does not stop after the first match.
    Order your `packageRules` so the least important rules are at the _top_, and the most important rules at the _bottom_.
    This way important rules override settings from earlier rules if needed.

<!-- prettier-ignore -->
!!! warning
    Avoid nesting any `object`-type configuration in a `packageRules` array, such as a `major` or `minor` block.

### allowedVersions

You can use `allowedVersions` - usually within a `packageRules` entry - to limit how far to upgrade a dependency.

For example, if you want to upgrade to Angular v1.5 but _not_ to `angular` v1.6 or higher, you could set `allowedVersions` to `<= 1.5` or `< 1.6.0`:

```json
{
  "packageRules": [
    {
      "matchPackageNames": ["angular"],
      "allowedVersions": "<=1.5"
    }
  ]
}
```

Renovate calculates the valid syntax for this at runtime, because it depends on the dynamic versioning scheme.

#### Using regular expressions

You can use Regular Expressions in the `allowedVersion` config.
You must _begin_ and _end_ your Regular Expression with the `/` character!

For example, this config only allows 3 or 4-part versions, without any prefixes in the version:

```json
{
  "packageRules": [
    {
      "matchPackageNames": ["com.thoughtworks.xstream:xstream"],
      "allowedVersions": "/^[0-9]+\\.[0-9]+\\.[0-9]+(\\.[0-9]+)?$/"
    }
  ]
}
```

Again: note how the Regular Expression _begins_ and _ends_ with the `/` character.

#### Ignore versions with negated regex syntax

You can use a special negated regex syntax to ignore certain versions.
You must use the `!/ /` syntax, like this:

```json
{
  "packageRules": [
    {
      "matchPackageNames": ["chalk"],
      "allowedVersions": "!/java$/"
    }
  ]
}
```

### matchCurrentAge

Use this field if you want to match packages based on the age of the _current_ (existing, in-repo) version.

For example, if you want to group updates for dependencies where the existing version is more than 2 years old:

```json
{
  "packageRules": [
    {
      "matchCurrentAge": "> 2 years",
      "groupName": "old dependencies"
    }
  ]
}
```

The `matchCurrentAge` string must start with one of `>`, `>=`, `<` or `<=`.

Only _one_ date part is supported, so you _cannot_ do `> 1 year 1 month`.
Instead you should do `> 13 months`.

<!-- prettier-ignore -->
!!! note
    We recommend you only use the words hour(s), day(s), week(s), month(s) and year(s) in your time ranges.

### matchDepTypes

Use this field if you want to limit a `packageRule` to certain `depType` values.
Invalid if used outside a `packageRule`.

### excludeDepNames

### excludeDepPatterns

### excludeDepPrefixes

### excludePackageNames

**Important**: Do not mix this up with the option `ignoreDeps`.
Use `ignoreDeps` instead if all you want to do is have a list of package names for Renovate to ignore.

Use `excludePackageNames` if you want to have one or more exact name matches excluded in your package rule.
See also `matchPackageNames`.

```json
{
  "packageRules": [
    {
      "matchPackagePatterns": ["^eslint"],
      "excludePackageNames": ["eslint-foo"]
    }
  ]
}
```

The above will match all package names starting with `eslint` but exclude the specific package `eslint-foo`.

### excludePackagePatterns

Use this field if you want to have one or more package name patterns excluded in your package rule.
See also `matchPackagePatterns`.

```json
{
  "packageRules": [
    {
      "matchPackagePatterns": ["^eslint"],
      "excludePackagePatterns": ["^eslint-foo"]
    }
  ]
}
```

The above will match all package names starting with `eslint` but exclude ones starting with `eslint-foo`.

### excludePackagePrefixes

Use this field if you want to have one or more package name prefixes excluded in your package rule, without needing to write a regex.
See also `matchPackagePrefixes`.

```json
{
  "packageRules": [
    {
      "matchPackagePrefixes": ["eslint"],
      "excludePackagePrefixes": ["eslint-foo"]
    }
  ]
}
```

The above will match all package names starting with `eslint` but exclude ones starting with `eslint-foo`.

### excludeRepositories

Use this field to restrict rules to a particular repository. e.g.

```json
{
  "packageRules": [
    {
      "excludeRepositories": ["literal/repo", "/^some/.*$/", "**/*-archived"],
      "enabled": false
    }
  ]
}
```

This field supports Regular Expressions if they begin and end with `/`, otherwise it will use `minimatch`.

### matchCategories

Use `matchCategories` to restrict rules to a particular language or group.
Matching is done using "any" logic, i.e. "match any of the following categories".
The categories can be found in the [manager documentation](modules/manager/index.md).

<!-- prettier-ignore -->
!!! note
    Rules with `matchCategories` are only applied _after_ extraction of dependencies.
    If you want to configure which managers are being extracted at all, use `enabledManagers` instead.

```json
{
  "packageRules": [
    {
      "matchCategories": ["python"],
      "addLabels": ["py"]
    }
  ]
}
```

### matchRepositories

Use this field to restrict rules to a particular repository. e.g.

```json
{
  "packageRules": [
    {
      "matchRepositories": ["literal/repo", "/^some/.*$/", "**/*-archived"],
      "enabled": false
    }
  ]
}
```

For more details on supported syntax see Renovate's [string pattern matching documentation](./string-pattern-matching.md).

### matchBaseBranches

Use this field to restrict rules to a particular branch. e.g.

```json
{
  "packageRules": [
    {
      "matchBaseBranches": ["main"],
      "excludePackagePatterns": ["^eslint"],
      "enabled": false
    }
  ]
}
```

This field also supports Regular Expressions if they begin and end with `/`. e.g.

```json
{
  "packageRules": [
    {
      "matchBaseBranches": ["/^release/.*/"],
      "excludePackagePatterns": ["^eslint"],
      "enabled": false
    }
  ]
}
```

### matchManagers

Use this field to restrict rules to a particular package manager. e.g.

```json
{
  "packageRules": [
    {
      "matchPackageNames": ["node"],
      "matchManagers": ["dockerfile"],
      "enabled": false
    }
  ]
}
```

For the full list of available managers, see the [Supported Managers](modules/manager/index.md#supported-managers) documentation.

### matchMessage

For log level remapping, use this field to match against the particular log messages.

For more details on supported syntax see Renovate's [string pattern matching documentation](./string-pattern-matching.md).

### matchDatasources

Use this field to restrict rules to a particular datasource. e.g.

```json
{
  "packageRules": [
    {
      "matchDatasources": ["orb"],
      "labels": ["circleci-orb!!"]
    }
  ]
}
```

### matchCurrentValue

This option is matched against the `currentValue` field of a dependency.

`matchCurrentValue` supports Regular Expressions and glob patterns. For example, the following enforces that updates from `1.*` versions will be merged automatically:

```json
{
  "packageRules": [
    {
      "matchPackagePatterns": ["io.github.resilience4j"],
      "matchCurrentValue": "1.*",
      "automerge": true
    }
  ]
}
```

Regular Expressions must begin and end with `/`.

```json
{
  "packageRules": [
    {
      "matchPackagePatterns": ["io.github.resilience4j"],
      "matchCurrentValue": "/^1\\./"
    }
  ]
}
```

This field also supports a special negated regex syntax to ignore certain versions.
Use the syntax `!/ /` like this:

```json
{
  "packageRules": [
    {
      "matchPackagePatterns": ["io.github.resilience4j"],
      "matchCurrentValue": "!/^0\\./"
    }
  ]
}
```

### matchCurrentVersion

The `currentVersion` field will be one of the following (in order of preference):

- locked version if a lock file exists
- resolved version
- current value

Consider using instead `matchCurrentValue` if you wish to match against the raw string value of a dependency.

`matchCurrentVersion` can be an exact version or a version range:

```json
{
  "packageRules": [
    {
      "matchCurrentVersion": ">=1.0.0",
      "matchPackageNames": ["angular"]
    }
  ]
}
```

The syntax of the version range must follow the [versioning scheme](modules/versioning/index.md#supported-versioning) used by the matched package(s).
This is usually defined by the [manager](modules/manager/index.md#supported-managers) which discovered them or by the default versioning for the package's [datasource](modules/datasource/index.md).
For example, a Gradle package would typically need Gradle constraint syntax (e.g. `[,7.0)`) and not SemVer syntax (e.g. `<7.0`).

This field also supports Regular Expressions which must begin and end with `/`.
For example, the following enforces that only `1.*` versions will be used:

```json
{
  "packageRules": [
    {
      "matchPackagePatterns": ["io.github.resilience4j"],
      "matchCurrentVersion": "/^1\\./"
    }
  ]
}
```

This field also supports a special negated regex syntax to ignore certain versions.
Use the syntax `!/ /` like this:

```json
{
  "packageRules": [
    {
      "matchPackagePatterns": ["io.github.resilience4j"],
      "matchCurrentVersion": "!/^0\\./"
    }
  ]
}
```

### matchFileNames

Renovate will compare `matchFileNames` glob matching against the dependency's package file and also lock file if one exists.

The following example matches `package.json` but _not_ `package/frontend/package.json`:

```json
{
  "packageRules": [
    {
      "matchFileNames": ["package.json"],
      "labels": ["npm"]
    }
  ]
}
```

The following example matches any `package.json`, including files like `backend/package.json`:

```json
{
  "packageRules": [
    {
      "description": "Group dependencies from package.json files",
      "matchFileNames": ["**/package.json"],
      "groupName": "All package.json changes"
    }
  ]
}
```

The following example matches any file in directories starting with `app/`:

```json
{
  "packageRules": [
    {
      "description": "Group all dependencies from the app directory",
      "matchFileNames": ["app/**"],
      "groupName": "App dependencies"
    }
  ]
}
```

It is recommended that you avoid using "negative" globs, like `**/!(package.json)`, because such patterns might still return true if they match against the lock file name (e.g. `package-lock.json`).

### matchDepNames

This field behaves the same as `matchPackageNames` except it matches against `depName` instead of `packageName`.

### matchDepPatterns

### matchDepPrefixes

### matchNewValue

This option is matched against the `newValue` field of a dependency.

`matchNewValue` supports Regular Expressions and glob patterns. For example, the following enforces that updates to `1.*` versions will be merged automatically:

```json
{
  "packageRules": [
    {
      "matchPackagePatterns": ["io.github.resilience4j"],
      "matchNewValue": "1.*",
      "automerge": true
    }
  ]
}
```

Regular Expressions must begin and end with `/`.

```json
{
  "packageRules": [
    {
      "matchPackagePatterns": ["io.github.resilience4j"],
      "matchNewValue": "/^1\\./"
    }
  ]
}
```

This field also supports a special negated regex syntax to ignore certain versions.
Use the syntax `!/ /` like this:

```json
{
  "packageRules": [
    {
      "matchPackagePatterns": ["io.github.resilience4j"],
      "matchNewValue": "!/^0\\./"
    }
  ]
}
```

For more details on this syntax see Renovate's [string pattern matching documentation](./string-pattern-matching.md).

### matchPackageNames

Use this field if you want to have one or more exact name matches in your package rule.
See also `excludePackageNames`.

```json
{
  "packageRules": [
    {
      "matchPackageNames": ["angular"],
      "rangeStrategy": "pin"
    }
  ]
}
```

The above will configure `rangeStrategy` to `pin` only for the package `angular`.

<!-- prettier-ignore -->
!!! note
    `matchPackageNames` will try matching `packageName` first and then fall back to matching `depName`.
    If the fallback is used, Renovate will log a warning, because the fallback will be removed in a future release.
    Use `matchDepNames` instead.

### matchPackagePatterns

Use this field if you want to have one or more package names patterns in your package rule.
See also `excludePackagePatterns`.

```json
{
  "packageRules": [
    {
      "matchPackagePatterns": ["^angular"],
      "rangeStrategy": "replace"
    }
  ]
}
```

The above will configure `rangeStrategy` to `replace` for any package starting with `angular`.

<!-- prettier-ignore -->
!!! note
    `matchPackagePatterns` will try matching `packageName` first and then fall back to matching `depName`.
    If the fallback is used, Renovate will log a warning, because the fallback will be removed in a future release.
    Use `matchDepPatterns` instead.

### matchPackagePrefixes

Use this field to match a package prefix without needing to write a regex expression.
See also `excludePackagePrefixes`.

```json
{
  "packageRules": [
    {
      "matchPackagePrefixes": ["angular"],
      "rangeStrategy": "replace"
    }
  ]
}
```

Like the earlier `matchPackagePatterns` example, the above will configure `rangeStrategy` to `replace` for any package starting with `angular`.

<!-- prettier-ignore -->
!!! note
    `matchPackagePrefixes` will try matching `packageName` first and then fall back to matching `depName`.
    If the fallback is used, Renovate will log a warning, because the fallback will be removed in a future release.
    Use `matchDepPatterns` instead.

### matchSourceUrlPrefixes

Here's an example of where you use this to group together all packages from the `renovatebot` GitHub org:

```json
{
  "packageRules": [
    {
      "matchSourceUrlPrefixes": ["https://github.com/renovatebot/"],
      "groupName": "All renovate packages"
    }
  ]
}
```

### matchSourceUrls

Here's an example of where you use this to group together all packages from the Vue monorepo:

```json
{
  "packageRules": [
    {
      "matchSourceUrls": ["https://github.com/vuejs/vue"],
      "groupName": "Vue monorepo packages"
    }
  ]
}
```

### matchUpdateTypes

Use `matchUpdateTypes` to match rules against types of updates.
For example to apply a special label to `major` updates:

```json
{
  "packageRules": [
    {
      "matchUpdateTypes": ["major"],
      "labels": ["UPDATE-MAJOR"]
    }
  ]
}
```

<!-- prettier-ignore -->
!!! warning
    Packages that follow SemVer are allowed to make breaking changes in _any_ `0.x` version, even `patch` and `minor`.
    Check if you are using any `0.x` package, and see if you need custom `packageRules` for it.
    When setting up automerge for dependencies, make sure to stop accidental automerges of `0.x` versions.
    Read the [automerge non-major updates](./key-concepts/automerge.md#automerge-non-major-updates) docs for a config example that blocks `0.x` updates.

### matchConfidence

<!-- prettier-ignore -->
!!! warning
    This configuration option needs a Mend API key, and is in private beta testing only.
    API keys are not available for free or via the `renovatebot/renovate` repository.

```json title="Grouping high merge confidence updates"
{
  "packageRules": [
    {
      "matchConfidence": ["high", "very high"],
      "groupName": "high merge confidence"
    }
  ]
}
```

Tokens can be configured via `hostRules` using the `"merge-confidence"` `hostType`:

```json
{
  "hostRules": [
    {
      "hostType": "merge-confidence",
      "token": "********"
    }
  ]
}
```

### customChangelogUrl

Use this field to set the source URL for a package, including overriding an existing one.
Source URLs are necessary in order to look up changelogs.

Using this field we can specify the exact URL to fetch changelogs from.

```json title="Setting the source URL for the dummy package"
{
  "packageRules": [
    {
      "matchPackageNames": ["dummy"],
      "customChangelogUrl": "https://github.com/org/dummy"
    }
  ]
}
```

<!-- prettier-ignore -->
!!! note
    Renovate can fetch changelogs from Bitbucket, Gitea (Forgejo), GitHub and GitLab platforms only, and setting the URL to an unsupported host/platform type does not change that.

### replacementName

This config option only works with some managers.
We are working to support more managers, subscribe to issue [renovatebot/renovate#14149](https://github.com/renovatebot/renovate/issues/14149) to follow our progress.

Managers which do not support replacement:

- `bazel`
- `git-submodules`
- `gomod`
- `gradle`
- `homebrew`
- `maven`
- `regex`
- `sbt`

Use the `replacementName` config option to set the name of a replacement package.

Can be used in combination with `replacementVersion`.

You can suggest a new community package rule by editing [the `replacements.ts` file on the Renovate repository](https://github.com/renovatebot/renovate/blob/main/lib/config/presets/internal/replacements.ts) and opening a pull request.

### replacementNameTemplate

<!-- prettier-ignore -->
!!! note
    `replacementName` will take precedence if used within the same package rule.

Use the `replacementNameTemplate` config option to control the replacement name.

Use the triple brace `{{{ }}}` notation to avoid Handlebars escaping any special characters.

For example, the following package rule can be used to replace the registry for `docker` images:

```json
{
  "packageRules": [
    {
      "matchDatasources": ["docker"],
      "matchPackagePatterns": ["^docker\\.io/.+"],
      "replacementNameTemplate": "{{{replace 'docker\\.io/' 'ghcr.io/' packageName}}}"
    }
  ]
}
```

Or, to add a registry prefix to any `docker` images that do not contain an explicit registry:

```json
{
  "packageRules": [
    {
      "description": "official images",
      "matchDatasources": ["docker"],
      "matchPackagePatterns": ["^[a-z-]+$"],
      "replacementNameTemplate": "some.registry.org/library/{{{packageName}}}"
    },
    {
      "description": "non-official images",
      "matchDatasources": ["docker"],
      "matchPackagePatterns": ["^[a-z-]+/[a-z-]+$"],
      "replacementNameTemplate": "some.registry.org/{{{packageName}}}"
    }
  ]
}
```

### replacementVersion

This config option only works with some managers.
We are working to support more managers, subscribe to issue [renovatebot/renovate#14149](https://github.com/renovatebot/renovate/issues/14149) to follow our progress.
For a list of managers which do not support replacement read the `replacementName` config option docs.

Use the `replacementVersion` config option to set the version of a replacement package.
Must be used with `replacementName`.
For example to replace the npm package `jade` with version `2.0.0` of the package `pug`:

```json
{
  "packageRules": [
    {
      "matchDatasources": ["npm"],
      "matchPackageNames": ["jade"],
      "replacementName": "pug",
      "replacementVersion": "2.0.0"
    }
  ]
}
```

### prPriority

Sometimes Renovate needs to rate limit its creation of PRs, e.g. hourly or concurrent PR limits.
By default, Renovate sorts/prioritizes based on the update type, going from smallest update to biggest update.
Renovate creates update PRs in this order:

1. `pinDigest`
1. `pin`
1. `digest`
1. `patch`
1. `minor`
1. `major`

If you have dependencies that are more or less important than others then you can use the `prPriority` field for PR sorting.
The default value is 0, so setting a negative value will make dependencies sort last, while higher values sort first.

Here's an example of how you would define PR priority so that `devDependencies` are raised last and `react` is raised first:

```json
{
  "packageRules": [
    {
      "matchDepTypes": ["devDependencies"],
      "prPriority": -1
    },
    {
      "matchPackageNames": ["react"],
      "prPriority": 5
    }
  ]
}
```

## patch

Add to this object if you wish to define rules that apply only to patch updates.

## pin

Add to this object if you wish to define rules that apply only to PRs that pin dependencies.

## pinDigest

Add to this object if you wish to define rules that apply only to PRs that pin digests.

## pinDigests

If enabled Renovate will pin Docker images or GitHub Actions by means of their SHA256 digest and not only by tag so that they are immutable.

## platformAutomerge

<!-- prettier-ignore -->
!!! note
    If you use the default `platformAutomerge=true` then you should enable your Git hosting platform's capabilities to enforce test passing before PR merge.
    If you do not do this, the platform might merge Renovate PRs even if the repository's tests have not started, are in still in progress, or possibly even when they have failed.
    On GitHub this is called "Require status checks before merging", which you can find in the "Branch protection rules" section of the settings for your repository.
    [GitHub docs, about protected branches](https://docs.github.com/en/repositories/configuring-branches-and-merges-in-your-repository/defining-the-mergeability-of-pull-requests/about-protected-branches)
    [GitHub docs, require status checks before merging](https://docs.github.com/en/repositories/configuring-branches-and-merges-in-your-repository/defining-the-mergeability-of-pull-requests/about-protected-branches#require-status-checks-before-merging)
    If you are using another platform, search their documentation for a similar feature.

If you have enabled `automerge` and set `automergeType=pr` in the Renovate config, then leaving `platformAutomerge` as `true` speeds up merging via the platform's native automerge functionality.

On GitHub and GitLab, Renovate re-enables the PR for platform-native automerge whenever it's rebased.

`platformAutomerge` will configure PRs to be merged after all (if any) branch policies have been met.
This option is available for Azure, Gitea, GitHub and GitLab.
It falls back to Renovate-based automerge if the platform-native automerge is not available.

You can also fine-tune the behavior by setting `packageRules` if you want to use it selectively (e.g. per-package).

Note that the outcome of `rebaseWhen=auto` can differ when `platformAutomerge=true`.
Normally when you set `rebaseWhen=auto` Renovate will rebase any branch that's behind the base branch automatically, and some people rely on that.
This behavior is no longer guaranteed when `platformAutomerge` is `true` because the platform might automerge a branch which is not up-to-date.
For example, GitHub might automerge a Renovate branch even if it's behind the base branch at the time.

Please check platform specific docs for version requirements.

To learn how to use GitHub's Merge Queue feature with Renovate, read our [Key Concepts, Automerge, GitHub Merge Queue](./key-concepts/automerge.md#github-merge-queue) docs.

## platformCommit

Only use this option if you run Renovate as a [GitHub App](https://docs.github.com/en/developers/apps/getting-started-with-apps/about-apps).
It does not apply when you use a Personal Access Token as credential.

When `platformCommit` is enabled, Renovate will create commits with GitHub's API instead of using `git` directly.
This way Renovate can use GitHub's [Commit signing support for bots and other GitHub Apps](https://github.blog/2019-08-15-commit-signing-support-for-bots-and-other-github-apps/) feature.

## postUpdateOptions

Table with options:

| Name                         | Description                                                                                                                                                |
| ---------------------------- | ---------------------------------------------------------------------------------------------------------------------------------------------------------- |
| `bundlerConservative`        | Enable conservative mode for `bundler` (Ruby dependencies). This will only update the immediate dependency in the lockfile instead of all subdependencies. |
| `gomodMassage`               | Enable massaging `replace` directives before calling `go` commands.                                                                                        |
| `gomodTidy`                  | Run `go mod tidy` after Go module updates. This is implicitly enabled for major module updates when `gomodUpdateImportPaths` is enabled.                   |
| `gomodTidy1.17`              | Run `go mod tidy -compat=1.17` after Go module updates.                                                                                                    |
| `gomodTidyE`                 | Run `go mod tidy -e` after Go module updates.                                                                                                              |
| `gomodUpdateImportPaths`     | Update source import paths on major module updates, using [mod](https://github.com/marwan-at-work/mod).                                                    |
| `helmUpdateSubChartArchives` | Update subchart archives in the `/charts` folder.                                                                                                          |
| `npmDedupe`                  | Run `npm install` with `--prefer-dedupe` for npm >= 7 or `npm dedupe` after `package-lock.json` update for npm <= 6.                                       |
| `pnpmDedupe`                 | Run `pnpm dedupe --config.ignore-scripts=true` after `pnpm-lock.yaml` updates.                                                                             |
| `yarnDedupeFewer`            | Run `yarn-deduplicate --strategy fewer` after `yarn.lock` updates.                                                                                         |
| `yarnDedupeHighest`          | Run `yarn-deduplicate --strategy highest` (`yarn dedupe --strategy highest` for Yarn >=2.2.0) after `yarn.lock` updates.                                   |

## postUpgradeTasks

<!-- prettier-ignore -->
!!! note
    Post-upgrade tasks can only be used on self-hosted Renovate instances.

Post-upgrade tasks are commands that are executed by Renovate after a dependency has been updated but before the commit is created.
The intention is to run any other command line tools that would modify existing files or generate new files when a dependency changes.

Each command must match at least one of the patterns defined in `allowedPostUpgradeCommands` (a global-only configuration option) in order to be executed.
If the list of allowed tasks is empty then no tasks will be executed.

e.g.

```json
{
  "postUpgradeTasks": {
    "commands": ["tslint --fix"],
    "fileFilters": ["yarn.lock", "**/*.js"],
    "executionMode": "update"
  }
}
```

The `postUpgradeTasks` configuration consists of three fields:

### commands

A list of commands that are executed after Renovate has updated a dependency but before the commit is made.

You can use variable templating in your commands as long as [`allowPostUpgradeCommandTemplating`](./self-hosted-configuration.md#allowpostupgradecommandtemplating) is enabled.

<!-- prettier-ignore -->
!!! note
    Do not use `git add` in your commands to add new files to be tracked, add them by including them in your [`fileFilters`](#filefilters) instead.

### fileFilters

A list of glob-style matchers that determine which files will be included in the final commit made by Renovate.
Dotfiles are included.

Optional field which defaults to any non-ignored file in the repo (`**/*` glob pattern).
Specify a custom value for this if you wish to exclude certain files which are modified by your `postUpgradeTasks` and you do not want committed.

### executionMode

Defaults to `update`, but can also be set to `branch`.
This sets the level the postUpgradeTask runs on, if set to `update` the postUpgradeTask will be executed for every dependency on the branch.
If set to `branch` the postUpgradeTask is executed for the whole branch.

## prBodyColumns

Use this array to provide a list of column names you wish to include in the PR tables.

```json title="Adding the package file name to the table"
{
  "prBodyColumns": [
    "Package",
    "Update",
    "Type",
    "New value",
    "Package file",
    "References"
  ]
}
```

<!-- prettier-ignore -->
!!! note
    "Package file" is predefined in the default `prBodyDefinitions` object so does not require a definition before it can be used.

## prBodyDefinitions

You can configure this object to either:

- modify the template for an existing table column in PR bodies, or
- _add_ a definition for a new/additional column.

```json title="Modifying the default value for the Package column to put it inside a code block"
{
  "prBodyDefinitions": {
    "Package": "`{{{depName}}}`"
  }
}
```

```json title="Adding a custom Sourcegraph column definition"
{
  "prBodyDefinitions": {
    "Sourcegraph": "[![code search for \"{{{depName}}}\"](https://sourcegraph.com/search/badge?q=repo:%5Egithub%5C.com/{{{repository}}}%24+case:yes+-file:package%28-lock%29%3F%5C.json+{{{depName}}}&label=matches)](https://sourcegraph.com/search?q=repo:%5Egithub%5C.com/{{{repository}}}%24+case:yes+-file:package%28-lock%29%3F%5C.json+{{{depName}}})"
  },
  "prBodyColumns": [
    "Package",
    "Update",
    "New value",
    "References",
    "Sourcegraph"
  ]
}
```

<!-- prettier-ignore -->
!!! tip
    Columns must also be included in the `prBodyColumns` array in order to be used, so that's why it's included above in the example.

## prBodyNotes

Use this field to add custom content inside PR bodies, including conditionally.

```json title="Adding an extra Warning to major updates"
{
  "prBodyNotes": ["{{#if isMajor}}:warning: MAJOR MAJOR MAJOR :warning:{{/if}}"]
}
```

## prBodyTemplate

The available sections are:

- `header`
- `table`
- `warnings`
- `notes`
- `changelogs`
- `configDescription`
- `controls`
- `footer`

## prConcurrentLimit

This setting - if enabled - limits Renovate to a maximum of `x` concurrent PRs open at any time.

This limit is enforced on a per-repository basis.

<!-- prettier-ignore -->
!!! note
    Renovate always creates security PRs, even if the concurrent PR limit is already reached.
    Security PRs have `[SECURITY]` in their PR title.

## prCreation

This setting tells Renovate _when_ to create PRs:

- `immediate` (default): Renovate creates PRs immediately after creating the corresponding branch
- `not-pending`: Renovate waits until status checks have completed (passed or failed) before raising the PR
- `status-success`: Renovate only creates PRs if/when the test pass
- `approval`: Renovate creates branches for updates immediately, but creates the PR _after_ getting Dependency Dashboard approval

When prCreation is set to `immediate`, you will get a Pull Request and possible associated notification right away when a new update is available.
You will have to wait until the checks have been performed, before you can decide if you want to merge the PR.

When prCreation is set to `not-pending`, Renovate creates the PR only once all tests have passed or failed.
When you get the PR notification, you can take action immediately, as you have the full test results.
If there are no checks associated, Renovate will create the PR once 24 hours have elapsed since creation of the commit.

When prCreation is set to `status-success`, Renovate creates the PR only if all tests have passed.
When a branch remains without PR due to a failing test: select the corresponding PR from the Dependency Dashboard, and push your fixes to the branch.

When prCreation is set to `approval`, Renovate creates the PR only when approved via the Dependency Dashboard.
Renovate still creates the _branch_ immediately.

<!-- prettier-ignore -->
!!! note
    For all cases of non-immediate PR creation, Renovate does not run instantly once tests complete.
    Instead, Renovate create the PR on its _next_ run after the relevant tests have completed, so there will be some delay.

<!-- prettier-ignore -->
!!! warning
    If you set `prCreation=approval` you must _not_ use `dependencyDashboardApproval=true`!

## prFooter

## prHeader

## prHourlyLimit

This config option slows down the _rate_ at which Renovate creates PRs.

Slowing Renovate down can be handy when you are onboarding a repository with a lot of dependencies.
What may happen if you do not set a `prHourlyLimit`:

1. Renovate creates an Onboarding PR
1. You merge the onboarding PR to activate Renovate
1. Renovate creates a "Pin Dependencies" PR (if needed)
1. You merge the "Pin Dependencies" PR
1. Renovate creates every single upgrade PR needed, which can be a lot

The above may cause:

- Renovate bot's PRs to overwhelm your CI systems
- a lot of test runs, because branches are rebased each time you merge a PR

To prevent these problems you can set `prHourlyLimit` to a value like `1` or `2`.
Renovate will only create that many PRs within each hourly period (`:00` through `:59`).
You still get all the PRs in a reasonable time, perhaps over a day or so.
Now you can merge the PRs at a do-able rate, once the tests pass.

<!-- prettier-ignore -->
!!! tip
    The `prHourlyLimit` setting does _not_ limit the number of _concurrently open PRs_, only the _rate_ at which PRs are created.
    The `prHourlyLimit` setting is enforced on a per-repository basis.

## prNotPendingHours

If you configure `prCreation=not-pending`, then Renovate will wait until tests are non-pending (all pass or at least one fails) before creating PRs.
However, there are cases where PRs may remain in pending state forever, e.g. absence of tests or status checks that are configure to pending indefinitely.
This is why we configured an upper limit for how long we wait until creating a PR.

<!-- prettier-ignore -->
!!! note
    If the option `minimumReleaseAge` is non-zero then Renovate disables the `prNotPendingHours` functionality.

<<<<<<< HEAD
## prPriority

Sometimes Renovate needs to rate limit its creation of PRs, e.g. hourly or concurrent PR limits.
By default, Renovate sorts/prioritizes based on the update type, going from the smallest update to the biggest update.
Renovate creates update PRs in this order:

1. `pinDigest`
1. `pin`
1. `digest`
1. `patch`
1. `minor`
1. `major`

If you have dependencies that are more or less important than others then you can use the `prPriority` field for PR sorting.
The default value is 0, so setting a negative value will make dependencies sort last, while higher values sort first.

Here's an example of how you would define PR priority so that `devDependencies` are raised last and `react` is raised first:

```json
{
  "packageRules": [
    {
      "matchDepTypes": ["devDependencies"],
      "prPriority": -1
    },
    {
      "matchPackageNames": ["react"],
      "prPriority": 5
    }
  ]
}
```

=======
>>>>>>> 1de69069
## prTitle

The PR title is important for some of Renovate's matching algorithms (e.g. determining whether to recreate a PR or not) so ideally do not modify it much.

## prTitleStrict

There are certain scenarios where the default behavior appends extra context to the PR title.

These scenarios include if a `baseBranch` or if there is a grouped update and either `separateMajorMinor` or `separateMinorPatch` is true.

Using this option allows you to skip these default behaviors and use other templating methods to control the format of the PR title.

## printConfig

This option is useful for troubleshooting, particularly if using presets.
e.g. run `renovate foo/bar --print-config > config.log` and the fully-resolved config will be included in the log file.

## pruneBranchAfterAutomerge

By default Renovate deletes, or "prunes", the branch after automerging.
Set `pruneBranchAfterAutomerge` to `false` to keep the branch after automerging.

## pruneStaleBranches

Configure to `false` to disable deleting orphan branches and auto-closing of PRs.
Defaults to `true`.

## rangeStrategy

Behavior:

- `auto` = Renovate decides (this will be done on a manager-by-manager basis)
- `pin` = convert ranges to exact versions, e.g. `^1.0.0` -> `1.1.0`
- `bump` = e.g. bump the range even if the new version satisfies the existing range, e.g. `^1.0.0` -> `^1.1.0`
- `replace` = Replace the range with a newer one if the new version falls outside it, and update nothing otherwise
- `widen` = Widen the range with newer one, e.g. `^1.0.0` -> `^1.0.0 || ^2.0.0`
- `update-lockfile` = Update the lock file when in-range updates are available, otherwise `replace` for updates out of range. Works for `bundler`, `cargo`, `composer`, `npm`, `yarn`, `pnpm`, `terraform` and `poetry` so far
- `in-range-only` = Update the lock file when in-range updates are available, ignore package file updates

Renovate's `"auto"` strategy works like this for npm:

1. Widen `peerDependencies`
1. If an existing range already ends with an "or" operator like `"^1.0.0 || ^2.0.0"`, then Renovate widens it into `"^1.0.0 || ^2.0.0 || ^3.0.0"`
1. Otherwise, if the update is outside the existing range, Renovate replaces the range. So `"^2.0.0"` is replaced by `"^3.0.0"`
1. Finally, if the update is in-range, Renovate will update the lockfile with the new exact version.

By default, Renovate assumes that if you are using ranges then it's because you want them to be wide/open.
Renovate will not deliberately "narrow" any range by increasing the semver value inside.

For example, if your `package.json` specifies a value for `left-pad` of `^1.0.0` and the latest version on npmjs is `1.2.0`, then Renovate will not change anything because `1.2.0` satisfies the range.
If instead you would prefer to be updated to `^1.2.0` in cases like this, then configure `rangeStrategy` to `bump` in your Renovate config.

This feature supports caret (`^`) and tilde (`~`) ranges only, like `^1.0.0` and `~1.0.0`.

The `in-range-only` strategy may be useful if you want to leave the package file unchanged and only do `update-lockfile` within the existing range.
The `in-range-only` strategy behaves like `update-lockfile`, but discards any updates where the new version of the dependency is not equal to the current version.
We recommend you avoid using the `in-range-only` strategy unless you strictly need it.
Using the `in-range-only` strategy may result in you being multiple releases behind without knowing it.

## rebaseLabel

On supported platforms it is possible to add a label to a PR to manually request Renovate to recreate/rebase it.
By default, this label is `"rebase"` but you can configure it to anything you want by changing this `rebaseLabel` field.

## rebaseWhen

Possible values and meanings:

- `auto`: Renovate will autodetect the best setting. It will use `behind-base-branch` if configured to automerge or repository has been set to require PRs to be up-to-date. Otherwise, `conflicted` will be used instead
- `never`: Renovate will never rebase the branch or update it unless manually requested
- `conflicted`: Renovate will rebase only if the branch is conflicted
- `behind-base-branch`: Renovate will rebase whenever the branch falls 1 or more commit behind its base branch

`rebaseWhen=conflicted` is not recommended if you have enabled Renovate automerge, because:

- It could result in a broken base branch if two updates are merged one after another without testing the new versions together
- If you have enforced that PRs must be up-to-date before merging (e.g. using branch protection on GitHub), then automerge will not be possible as soon as a PR gets out-of-date but remains non-conflicted

It is also recommended to avoid `rebaseWhen=never` as it can result in conflicted branches with outdated PR descriptions and/or status checks.

Avoid setting `rebaseWhen=never` and then also setting `prCreation=not-pending` as this can prevent creation of PRs.

## recreateWhen

This feature used to be called `recreateClosed`.

By default, Renovate detects if it proposed an update to a project before, and will not propose the same update again.
For example the Webpack 3.x case described in the [`separateMajorMinor`](#separatemajorminor) documentation.
You can use `recreateWhen` to customize this behavior down to a per-package level.
For example, we override it to `always` in the following cases where branch names and PR titles must be reused:

- Package groups
- When pinning versions
- Lock file maintenance

You can select which behavior you want from Renovate:

- `always`: Recreates all closed or blocking PRs
- `auto`: The default option. Recreates only [immortal PRs](./key-concepts/pull-requests.md#immortal-prs) (default)
- `never`: No PR is recreated, does not matter if it is immortal or not

We recommend that you stick with the default setting for this option.
Only change this setting if you really need to.

## registryAliases

You can use the `registryAliases` object to set registry aliases.

This feature works with the following managers:

- [`ansible`](modules/manager/ansible/index.md)
- [`bitbucket-pipelines`](modules/manager/bitbucket-pipelines/index.md)
- [`docker-compose`](modules/manager/docker-compose/index.md)
- [`dockerfile`](modules/manager/dockerfile/index.md)
- [`droneci`](modules/manager/droneci/index.md)
- [`flux`](modules/manager/flux/index.md)
- [`gitlabci`](modules/manager/gitlabci/index.md)
- [`helm-requirements`](modules/manager/helm-requirements/index.md)
- [`helm-values`](modules/manager/helm-values/index.md)
- [`helmfile`](modules/manager/helmfile/index.md)
- [`helmv3`](modules/manager/helmv3/index.md)
- [`kubernetes`](modules/manager/kubernetes/index.md)
- [`terraform`](modules/manager/terraform/index.md)
- [`woodpecker`](modules/manager/woodpecker/index.md)

```json
{
  "registryAliases": {
    "jfrogecosystem": "some.jfrog.mirror",
    "jfrog.com": "some.jfrog.mirror"
  }
}
```

## registryUrls

Usually Renovate is able to either (a) use the default registries for a datasource, or (b) automatically detect during the manager extract phase which custom registries are in use.
In case there is a need to configure them manually, it can be done using this `registryUrls` field, typically using `packageRules` like so:

```json
{
  "packageRules": [
    {
      "matchDatasources": ["docker"],
      "registryUrls": ["https://docker.mycompany.domain"]
    }
  ]
}
```

The field supports multiple URLs, but it is datasource-dependent on whether only the first is used or multiple.

## replacement

Add to this object if you wish to define rules that apply only to PRs that replace dependencies.

## respectLatest

Similar to `ignoreUnstable`, this option controls whether to update to versions that are greater than the version tagged as `latest` in the repository.
By default, `renovate` will update to a version greater than `latest` only if the current version is itself past latest.

## reviewers

Must be valid usernames.

**Required reviewers on GitHub**

If you are assigning a team to review on GitHub, you must use the prefix `team:` and add the _last part_ of the team name.
Say the full team name on GitHub is `@organization/foo`, then you would set the config option like this:

```json
{
  "reviewers": ["team:foo"]
}
```

**Required reviewers on Azure DevOps**

To mark a reviewer as required on Azure DevOps, you must use the prefix `required:`.

For example: if the username or team name is `bar` then you would set the config option like this:

```json
{
  "reviewers": ["required:bar"]
}
```

## reviewersFromCodeOwners

If enabled Renovate tries to determine PR reviewers by matching rules defined in a CODEOWNERS file against the changes in the PR.

See [GitHub](https://help.github.com/en/github/creating-cloning-and-archiving-repositories/about-code-owners) or [GitLab](https://docs.gitlab.com/ee/user/project/code_owners.html) documentation for details on syntax and possible file locations.

## reviewersSampleSize

## rollback

Add to this object if you wish to define rules that apply only to PRs that roll back versions.

## rollbackPrs

There are times when a dependency version in use by a project gets removed from the registry.
For some registries, existing releases or even whole packages can be removed or "yanked" at any time, while for some registries only very new or unused releases can be removed.
Renovate's "rollback" feature exists to propose a downgrade to the next-highest release if the current release is no longer found in the registry.

Renovate does not create these rollback PRs by default, so this functionality needs to be opted-into.
We recommend you do this selectively with `packageRules` and not globally.

## schedule

The `schedule` option allows you to define times of week or month for Renovate updates.
Running Renovate around the clock can be too "noisy" for some projects.
To reduce the noise you can use the `schedule` config option to limit the time frame in which Renovate will perform actions on your repository.
You can use the standard [Cron syntax](https://crontab.guru/crontab.5.html) and [Later syntax](https://github.com/breejs/later) to define your schedule.

The default value for `schedule` is "at any time", which is functionally the same as declaring a `null` schedule.
i.e. Renovate will run on the repository around the clock.

The easiest way to define a schedule is to use a preset if one of them fits your requirements.
See [Schedule presets](./presets-schedule.md) for details and feel free to request a new one in the source repository if you think it would help others.

```title="Some text schedules that are known to work"
every weekend
before 5:00am
after 10pm and before 5:00am
after 10pm and before 5am every weekday
on friday and saturday
every 3 months on the first day of the month
* 0 2 * *
```

<!-- prettier-ignore -->
!!! warning
<<<<<<< HEAD
    For Cron schedules, you _must_ use the `*` wildcard for the minutes value, as Renovate does not support minute granularity.
=======
    You _must_ keep the number and the `am`/`pm` part _together_!
    Correct: `before 5am`, or `before 5:00am`.
    Wrong: `before 5 am`, or `before 5:00 am`.

<!-- prettier-ignore -->
!!! warning
    For Cron schedules, you _must_ use the `*` wildcard for the minutes value, as Renovate doesn't support minute granularity.
>>>>>>> 1de69069

One example might be that you do not want Renovate to run during your typical business hours, so that your build machines do not get clogged up testing `package.json` updates.
You could then configure a schedule like this at the repository level:

```json
{
  "schedule": ["after 10pm and before 5am every weekday", "every weekend"]
}
```

This would mean that Renovate can run for 7 hours each night plus all the time on weekends.

This scheduling feature can also be particularly useful for "noisy" packages that are updated frequently, such as `aws-sdk`.

To restrict `aws-sdk` to only monthly updates, you could add this package rule:

```json
{
  "packageRules": [
    {
      "matchPackageNames": ["aws-sdk"],
      "extends": ["schedule:monthly"]
    }
  ]
}
```

Technical details: We mostly rely on the text parsing of the library [@breejs/later](https://github.com/breejs/later) but only its concepts of "days", "time_before", and "time_after".
Read the parser documentation at [breejs.github.io/later/parsers.html#text](https://breejs.github.io/later/parsers.html#text).
To parse Cron syntax, Renovate uses [cron-parser](https://github.com/harrisiirak/cron-parser).
Renovate does not support scheduled minutes or "at an exact time" granularity.

<!-- prettier-ignore -->
!!! tip
    If you want to _disable_ Renovate, then avoid setting `schedule` to `"never"`.
    Instead, use the `enabled` config option to disable Renovate.
    Read the [`enabled` config option docs](#enabled) to learn more.

<!-- prettier-ignore -->
!!! note
    Actions triggered via the [Dependency Dashboard](#dependencydashboard) are not restricted by a configured schedule.

<!-- prettier-ignore -->
!!! tip
    To validate your `later` schedule before updating your `renovate.json`, you can use [this CodePen](https://codepen.io/rationaltiger24/full/ZExQEgK).

## semanticCommitScope

By default, you will see Angular-style commit prefixes like `"chore(deps):"`.
If you wish to change it to something else like `"package"` then it will look like `"chore(package):"`.
You can also use `parentDir` or `baseDir` to namespace your commits for monorepos e.g. `"{{parentDir}}"`.

## semanticCommitType

By default, you will see Angular-style commit prefixes like `"chore(deps):"`.
If you wish to change it to something else like "ci" then it will look like `"ci(deps):"`.

## semanticCommits

If you are using a semantic prefix for your commits, then you will want to enable this setting.
Although it's configurable to a package-level, it makes most sense to configure it at a repository level.
If configured to `enabled`, then the `semanticCommitScope` and `semanticCommitType` fields will be used for each commit message and PR title.

Renovate autodetects if your repository is already using semantic commits or not and follows suit, so you only need to configure this if you wish to _override_ Renovate's autodetected setting.

## separateMajorMinor

Renovate's default behavior is to create a separate branch/PR if both minor and major version updates exist (note that your choice of `rangeStrategy` value can influence which updates exist in the first place however).
For example, if you were using Webpack 2.0.0 and versions 2.1.0 and 3.0.0 were both available, then Renovate would create two PRs so that you have the choice whether to apply the minor update to 2.x or the major update of 3.x.
If you were to apply the minor update then Renovate would keep updating the 3.x branch for you as well, e.g. if Webpack 3.0.1 or 3.1.0 were released.
If instead you applied the 3.0.0 update then Renovate would clean up the unneeded 2.x branch for you on the next run.

It is recommended that you leave this option to `true`, because of the polite way that Renovate handles this.
For example, let's say in the above example that you decided you would not update to Webpack 3 for a long time and do not want to build/test every time a new 3.x version arrives.
In that case, simply close the "Update Webpack to version 3.x" PR, and it _will not_ be recreated again even if subsequent Webpack 3.x versions are released.
You can continue with Webpack 2.x for as long as you want and get any updates/patches that are made for it.
Then eventually when you do want to update to Webpack 3.x you can make that update to `package.json` yourself and commit it to the base branch once it's tested.
After that, Renovate will resume providing you updates to 3.x again!
i.e. if you close a major upgrade PR then it will not come back again, but once you make the major upgrade yourself then Renovate will resume providing you with minor or patch updates.

This option also has priority over package groups configured by `packageRule`.
So Renovate will propose separate PRs for major and minor updates of packages even if they are grouped.
If you want to enforce grouped package updates, you need to set this option to `false` within the `packageRule`.

## separateMinorPatch

<<<<<<< HEAD
By default, Renovate does not distinguish between "patch" (e.g. 1.0.x) and "minor" (e.g. 1.x.0) releases - it groups them together.
E.g., if you are running version 1.0.0 of a package and both versions 1.0.1 and 1.1.0 are available then Renovate will raise a single PR for version 1.1.0.
If you wish to distinguish between patch and minor upgrades, for example if you wish to automerge patch but not minor, then you can configure this option to `true`.
=======
By default, Renovate groups `patch` (`1.0.x`) and `minor` (`1.x.0`) releases into a single PR.
For example: you are running version `1.0.0` of a package, which has two updates:

- `1.0.1`, a `patch` type update
- `1.1.0`, a `minor` type update

By default, Renovate creates a single PR for the `1.1.0` version.

If you want Renovate to create _separate_ PRs for `patch` and `minor` upgrades, set `separateMinorPatch` to `true`.
Getting separate updates from Renovate can be handy when you want to, for example, automerge `patch` updates but manually merge `minor` updates.
>>>>>>> 1de69069

## separateMultipleMajor

Configure this to `true` if you wish to get one PR for every separate major version upgrade of a dependency.
For example, if you are on webpack@v1 currently then default behavior is a PR for upgrading to webpack@v3 and not for webpack@v2.
If this setting is true then you would get one PR for webpack@v2 and one for webpack@v3.

## separateMultipleMinor

Enable this for dependencies when it is important to split updates into separate PRs per minor release stream (e.g. `python`).

For example, if you are on `python@v3.9.0` currently, then by default Renovate creates a PR to upgrade you to the latest version such as `python@v3.12.x`.
By default, Renovate skips versions in between, like `python@v3.10.x`.

But if you set `separateMultipleMinor=true` then you get separate PRs for each minor stream, like `python@3.9.x`, `python@v3.10.x` and `python@v3.11.x`, etc.

## skipInstalls

By default, Renovate will use the most efficient approach to updating package files and lock files, which in most cases skips the need to perform a full module install by the bot.
If this is set to false, then a full install of modules will be done.
This is currently applicable to `npm` only, and only used in cases where bugs in `npm` result in incorrect lock files being updated.

## statusCheckNames

You can customize the name/context of status checks that Renovate adds to commits/branches/PRs.

This option enables you to modify any existing status checks name/context, but adding new status checks this way is _not_ supported.
Setting the value to `null` or an empty string, effectively disables or skips that status check.
This option is mergeable, which means you only have to specify the status checks that you want to modify.

```json title="Example of overriding status check strings"
{
  "statusCheckNames": {
    "minimumReleaseAge": "custom/stability-days",
    "mergeConfidence": "custom/merge-confidence-level"
  }
}
```

## stopUpdatingLabel

This feature only works on supported platforms, check the table above.

If you want Renovate to stop updating a PR, you can apply a label to the PR.
By default, Renovate listens to the label: `"stop-updating"`.

You can set your own label name with the `"stopUpdatingLabel"` field:

```json
{
  "stopUpdatingLabel": "take-a-break-renovate"
}
```

## suppressNotifications

Use this field to suppress various types of warnings and other notifications from Renovate.
For example:

```json
{
  "suppressNotifications": ["prIgnoreNotification"]
}
```

The above config will suppress the comment which is added to a PR whenever you close a PR unmerged.

## timezone

It is only recommended to configure this field if you wish to use the `schedules` feature and want to write them in your local timezone.
Please see the above link for valid timezone names.

## transitiveRemediation

When enabled, Renovate tries to remediate vulnerabilities even if they exist only in transitive dependencies.

Applicable only for GitHub platform (with vulnerability alerts enabled) and `npm` manager.
When the `lockfileVersion` is higher than `1` in `package-lock.json`, remediations are only possible when changes are made to `package.json`.

This is considered a feature flag with the aim to remove it and default to this behavior once it has been more widely tested.

## updateInternalDeps

Renovate defaults to skipping any internal package dependencies within monorepos.
In such case dependency versions will not be updated by Renovate.

To opt in to letting Renovate update internal package versions normally, set this configuration option to true.

## updateLockFiles

## updateNotScheduled

When schedules are in use, it generally means "no updates".
However, there are cases where updates might be desirable - e.g. if you have configured `prCreation=not-pending`, or you have `rebaseWhen=behind-base-branch` and the base branch is updated, so you want Renovate PRs to be rebased.

This defaults to `true`, meaning that Renovate will perform certain "desirable" updates to _existing_ PRs even when outside of schedule.
If you only want updates _within_ the scheduled hours, then set this field to `false`.

## updatePinnedDependencies

By default, Renovate will try to update all detected dependencies, regardless of whether they are defined using pinned single versions (e.g. `1.2.3`) or constraints/ranges (e.g. `^1.2.3`).
You can set this option to `false` if you wish to disable updating for pinned (single version) dependencies specifically.

## useBaseBranchConfig

By default, Renovate will read config file from the default branch only and will ignore any config files in base branches.
You can configure `useBaseBranchConfig=merge` to instruct Renovate to merge the config from each base branch over the top of the config in the default branch.

The config file name in the base branch must be the same as in the default branch and cannot be `package.json`.
This scenario may be useful for testing the config changes in base branches instantly.

## userStrings

When a PR is closed, Renovate posts a comment to let users know that future updates will be ignored.
If you want, you can change the text in the comment with the `userStrings` config option.

You can edit these user-facing strings:

- `ignoreDigest`: Text of the PR comment for digest upgrades.
- `ignoreMajor`: Text of the PR comment for major upgrades.
- `ignoreOther`: Text of the PR comment for other (neither digest nor major) upgrades.
- `ignoreTopic`: Topic of the PR comment.

For example:

```json
{
  "userStrings": {
    "ignoreTopic": "Custom topic for PR comment",
    "ignoreMajor": "Custom text for major upgrades.",
    "ignoreDigest": "Custom text for digest upgrades.",
    "ignoreOther": "Custom text for other upgrades."
  }
}
```

## versionCompatibility

This option is used for advanced use cases where the version string embeds more data than just the version.
It's typically used with docker and tags datasources.

Here are two examples:

- The image tag `ghcr.io/umami-software/umami:postgresql-v1.37.0` embeds text like `postgresql-` as a prefix to the actual version to differentiate different DB types.
- Docker image tags like `node:18.10.0-alpine` embed the base image as a suffix to the version.

Here is an example of solving these types of cases:

```json
{
  "packageRules": [
    {
      "matchDatasources": ["docker"],
      "matchPackageNames": ["ghcr.io/umami-software/umami"],
      "versionCompatibility": "^(?<compatibility>.*)-(?<version>.*)$",
      "versioning": "semver"
    },
    {
      "matchDatasources": ["docker"],
      "matchPackageNames": ["node"],
      "versionCompatibility": "^(?<version>[^-]+)(?<compatibility>-.*)?$",
      "versioning": "node"
    }
  ]
}
```

This feature is most useful when the `currentValue` is a version and not a range/constraint.

This feature _can_ be used in combination with `extractVersion` although that's likely only a rare edge case.
When combined, `extractVersion` is applied to datasource results first, and then `versionCompatibility`.
`extractVersion` should be used when the raw version string returned by the `datasource` contains extra details (such as a `v` prefix) when compared to the value/version used within the repository.

During the lookup phase, Renovate evaluates the `versionCompatibility` regex against the `currentValue` string.
If there is a match, the version part is stored internally temporarily as `compareValue` and the compatibility part stored as `currentCompatibility`.
Storing `currentCompatibility` allows Renovate to reuse this value later to filter for new versions with the same compatibility.
Renovate applies this compatibility check to datasource lookup results by passing both the `versionCompatibility` and `currentCompatibility` strings to a filter.

For a new version to be allowed, it must:

- Satisfy the `versionCompatibility` regex, and
- Have the same `compatibility` part as the `currentValue`

At this point, Renovate's core lookup logic is comparing versions to versions, and ignoring compatibility strings like `-jre8`.
Finally, once updates are decided, Renovate restores the compatibility part to the `newValue` result.

## versioning

Usually, each language or package manager has a specific type of "versioning":
JavaScript uses the npm SemVer implementation, Python uses pep440, etc.

Renovate also uses custom versioning, like `"docker"` to address the most common way people tag versions using Docker, and `"loose"` as a fallback that tries SemVer first.
Otherwise, Renovate does its best to sort and compare.

By exposing `versioning` to config, you can override the default versioning for a package manager if needed.
We recommend you stick with the default versioning, but there are some cases such as Docker or Gradle where versioning is not strictly defined, and you may need to specify the versioning type per-package.

Renovate supports 4-part versions (1.2.3.4) in full for the NuGet package manager.
Other managers can use the `"loose"` versioning fallback: the first 3 parts are used as the version, all trailing parts are used for alphanumeric sorting.

## vulnerabilityAlerts

Renovate can read GitHub's Vulnerability Alerts to customize its Pull Requests.
For this to work, you must enable the [Dependency graph](https://docs.github.com/en/code-security/supply-chain-security/understanding-your-software-supply-chain/about-the-dependency-graph#enabling-the-dependency-graph), and [Dependabot alerts](https://docs.github.com/en/repositories/managing-your-repositorys-settings-and-features/enabling-features-for-your-repository/managing-security-and-analysis-settings-for-your-repository).
Follow these steps:

1. While logged in to GitHub, navigate to your repository
1. Select the "Settings" tab
1. Select "Code security and analysis" in the sidebar
1. Enable the "Dependency graph"
1. Enable "Dependabot alerts"
1. If you are running Renovate in app mode: make sure the app has `read` permissions for "Dependabot alerts".
   If you are the account administrator, browse to the app (for example [the Mend Renovate App](https://github.com/apps/renovate)), select "Configure", and then scroll down to the "Permissions" section and make sure that `read` access to "Dependabot alerts" is mentioned

Once the above conditions are met, and you got one or more vulnerability alerts from GitHub for this repository, then Renovate tries to raise fix PRs.

You may use the `vulnerabilityAlerts` configuration object to customize vulnerability-fix PRs.

```json title="Setting a custom label and assignee"
{
  "vulnerabilityAlerts": {
    "labels": ["security"],
    "automerge": true,
    "assignees": ["@rarkins"]
  }
}
```

<!-- prettier-ignore -->
!!! warning
    There's a small chance that a wrong vulnerability alert results in a flapping/looping vulnerability fix.
    If you allow Renovate to `automerge` vulnerability fixes, please check if the automerged fix is correct.

<!-- prettier-ignore -->
!!! note
    When Renovate creates a `vulnerabilityAlerts` PR, it ignores settings like `prConcurrentLimit`, `branchConcurrentLimit`, `prHourlyLimit`, or `schedule`.
    This means that Renovate _always_ tries to create a `vulnerabilityAlerts` PR.
    In short: vulnerability alerts "skip the line".

To disable the vulnerability alerts feature, set `enabled=false` in a `vulnerabilityAlerts` config object, like this:

```json title="Disabling vulnerability alerts"
{
  "vulnerabilityAlerts": {
    "enabled": false
  }
}
```

<!-- prettier-ignore -->
!!! note
    If you want to raise only vulnerability fix PRs, you may use the `security:only-security-updates` preset.<|MERGE_RESOLUTION|>--- conflicted
+++ resolved
@@ -454,11 +454,7 @@
 }
 ```
 
-<<<<<<< HEAD
-Another example would be if you want to configure a DCO sign-off to each commit.
-=======
 Another example would be if you want to configure a DCO sign off to each commit.
->>>>>>> 1de69069
 
 If you want Renovate to sign off its commits, add the [`:gitSignOff` preset](./presets-default.md#gitsignoff) to your `extends` array:
 
@@ -472,14 +468,6 @@
 
 ## commitMessage
 
-<<<<<<< HEAD
-<!-- prettier-ignore -->
-!!! warning
-    We deprecated editing the `commitMessage` directly, and we recommend you stop using this config option.
-    Instead, use config options like `commitMessageAction`, `commitMessageExtra`, and so on, to create the commit message you want.
-
-=======
->>>>>>> 1de69069
 ## commitMessageAction
 
 This is used to alter `commitMessage` and `prTitle` without needing to copy/paste the whole string.
@@ -782,15 +770,9 @@
 ```
 
 ```dockerfile title="Dockerfile"
-<<<<<<< HEAD
-FROM amd64/ubuntu:18.04
-ENV GRADLE_VERSION=6.2  # gradle-version/gradle&versioning=maven
-ENV NODE_VERSION=10.19.0  # github-tags/nodejs/node&versioning=node
-=======
 FROM amd64/ubuntu:24.04
 ENV GRADLE_VERSION=6.2 # gradle-version/gradle&versioning=maven
 ENV NODE_VERSION=10.19.0 # github-tags/nodejs/node&versioning=node
->>>>>>> 1de69069
 ```
 
 #### recursive
@@ -1420,11 +1402,7 @@
 
 For `followTag` to work, the datasource must support distribution streams or tags, like for example npm does.
 
-<<<<<<< HEAD
-The main usecase is to follow a pre-release tag of a dependency, say TypeScript's `"insiders"` build:
-=======
-The main use case is to follow a pre-release tag of a dependency, say TypeScripts's `"insiders"` build:
->>>>>>> 1de69069
+The main use case is to follow a pre-release tag of a dependency, say TypeScript's `"insiders"` build:
 
 ```json
 {
@@ -2081,13 +2059,9 @@
 
 ## ignorePrAuthor
 
-<<<<<<< HEAD
-This is usually needed if someone needs to migrate bot accounts, including from the Mend Renovate App to the self-hosted variant.
-=======
 This is usually needed if someone needs to migrate bot accounts, including from the Mend Renovate App to self-hosted.
 An additional use case is for GitLab users of project or group access tokens who need to rotate them.
 
->>>>>>> 1de69069
 If `ignorePrAuthor` is configured to true, it means Renovate will fetch the entire list of repository PRs instead of optimizing to fetch only those PRs which it created itself.
 You should only want to enable this if you are changing the bot account (e.g. from `@old-bot` to `@new-bot`) and want `@new-bot` to find and update any existing PRs created by `@old-bot`.
 
@@ -2207,13 +2181,8 @@
 
 Behavior details:
 
-<<<<<<< HEAD
-- If you remove labels which Renovate added, it does not re-apply them
-- If you change your config, the new/changed labels are not applied to any open PRs
-=======
 - On GitHub, GitLab and Gitea: Renovate will keep PR labels in sync with configured labels, provided that no other user or bot has made changes to the labels after PR creation. If labels are changed by any other account, Renovate will stop making further changes.
 - For other platforms, Renovate will add labels only at time of PR creation and not update them after that.
->>>>>>> 1de69069
 
 The `labels` array is non-mergeable, meaning if multiple `packageRules` match then Renovate uses the last value for `labels`.
 If you want to add/combine labels, use the `addLabels` config option, which is mergeable.
@@ -3563,42 +3532,6 @@
 !!! note
     If the option `minimumReleaseAge` is non-zero then Renovate disables the `prNotPendingHours` functionality.
 
-<<<<<<< HEAD
-## prPriority
-
-Sometimes Renovate needs to rate limit its creation of PRs, e.g. hourly or concurrent PR limits.
-By default, Renovate sorts/prioritizes based on the update type, going from the smallest update to the biggest update.
-Renovate creates update PRs in this order:
-
-1. `pinDigest`
-1. `pin`
-1. `digest`
-1. `patch`
-1. `minor`
-1. `major`
-
-If you have dependencies that are more or less important than others then you can use the `prPriority` field for PR sorting.
-The default value is 0, so setting a negative value will make dependencies sort last, while higher values sort first.
-
-Here's an example of how you would define PR priority so that `devDependencies` are raised last and `react` is raised first:
-
-```json
-{
-  "packageRules": [
-    {
-      "matchDepTypes": ["devDependencies"],
-      "prPriority": -1
-    },
-    {
-      "matchPackageNames": ["react"],
-      "prPriority": 5
-    }
-  ]
-}
-```
-
-=======
->>>>>>> 1de69069
 ## prTitle
 
 The PR title is important for some of Renovate's matching algorithms (e.g. determining whether to recreate a PR or not) so ideally do not modify it much.
@@ -3833,17 +3766,13 @@
 
 <!-- prettier-ignore -->
 !!! warning
-<<<<<<< HEAD
-    For Cron schedules, you _must_ use the `*` wildcard for the minutes value, as Renovate does not support minute granularity.
-=======
     You _must_ keep the number and the `am`/`pm` part _together_!
     Correct: `before 5am`, or `before 5:00am`.
     Wrong: `before 5 am`, or `before 5:00 am`.
 
 <!-- prettier-ignore -->
 !!! warning
-    For Cron schedules, you _must_ use the `*` wildcard for the minutes value, as Renovate doesn't support minute granularity.
->>>>>>> 1de69069
+    For Cron schedules, you _must_ use the `*` wildcard for the minutes value, as Renovate does not support minute granularity.
 
 One example might be that you do not want Renovate to run during your typical business hours, so that your build machines do not get clogged up testing `package.json` updates.
 You could then configure a schedule like this at the repository level:
@@ -3930,11 +3859,6 @@
 
 ## separateMinorPatch
 
-<<<<<<< HEAD
-By default, Renovate does not distinguish between "patch" (e.g. 1.0.x) and "minor" (e.g. 1.x.0) releases - it groups them together.
-E.g., if you are running version 1.0.0 of a package and both versions 1.0.1 and 1.1.0 are available then Renovate will raise a single PR for version 1.1.0.
-If you wish to distinguish between patch and minor upgrades, for example if you wish to automerge patch but not minor, then you can configure this option to `true`.
-=======
 By default, Renovate groups `patch` (`1.0.x`) and `minor` (`1.x.0`) releases into a single PR.
 For example: you are running version `1.0.0` of a package, which has two updates:
 
@@ -3945,7 +3869,6 @@
 
 If you want Renovate to create _separate_ PRs for `patch` and `minor` upgrades, set `separateMinorPatch` to `true`.
 Getting separate updates from Renovate can be handy when you want to, for example, automerge `patch` updates but manually merge `minor` updates.
->>>>>>> 1de69069
 
 ## separateMultipleMajor
 
