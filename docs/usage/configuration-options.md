---
title: Configuration Options
description: Configuration Options usable in renovate.json or package.json
---

# Configuration Options

This document describes all the configuration options you may use in a Renovate configuration file.
Any config you define applies to the whole repository (e.g. if you have a monorepo).

You can store your Renovate configuration file in one of these locations:

1. `renovate.json`
1. `renovate.json5`
1. `.github/renovate.json`
1. `.github/renovate.json5`
1. `.gitlab/renovate.json`
1. `.gitlab/renovate.json5`
1. `.renovaterc`
1. `.renovaterc.json`
1. `.renovaterc.json5`
1. `package.json` _(within a `"renovate"` section)_

<!-- prettier-ignore -->
!!! warning
    Storing the Renovate configuration in a `package.json` file is deprecated and support may be removed in the future.

When Renovate runs on a repository, it tries to find the configuration files in the order listed above.
Renovate stops the search after it finds the first match.

Renovate always uses the config from the repository's default branch, even if that configuration specifies multiple `baseBranches`.
Renovate does not read/override the config from within each base branch if present.

Also, be sure to check out Renovate's [shareable config presets](./config-presets.md) to save yourself from reinventing any wheels.
Shareable config presets only work with the JSON format.

If you have any questions about the config options, or want to get help/feedback about a config, go to the [discussions tab in the Renovate repository](https://github.com/renovatebot/renovate/discussions) and start a new "config help" discussion.
We will do our best to answer your question(s).

A `subtype` in the configuration table specifies what type you're allowed to use within the main element.

If a config option has a `parent` defined, it means it's only allowed to configure it within an object with the parent name, such as `packageRules` or `hostRules`.

When an array or object configuration option is `mergeable`, it means that values inside it will be added to any existing object or array that existed with the same name.

<!-- prettier-ignore -->
!!! note
    Config options with `type=string` are always non-mergeable, so `mergeable=false`.

---

## addLabels

The `labels` field is non-mergeable, meaning that any config setting a list of PR labels will replace any existing list.
If you want to append labels for matched rules, then define an `addLabels` array with one (or more) label strings.
All matched `addLabels` strings will be attached to the PR.

Consider this example:

```json
{
  "labels": ["dependencies"],
  "packageRules": [
    {
      "matchPackageNames": ["/eslint/"],
      "labels": ["linting"]
    },
    {
      "matchDepTypes": ["optionalDependencies"],
      "addLabels": ["optional"]
    }
  ]
}
```

With the above config:

- Optional dependencies will have the labels `dependencies` and `optional`
- ESLint dependencies will have the label `linting`
- All other dependencies will have the label `dependencies`

## additionalBranchPrefix

By default, the value for this config option is an empty string.
Normally you don't need to set this config option.

Here's an example where `additionalBranchPrefix` can help you.
Say you're using a monorepo and want to split pull requests based on the location of the package definition, so that individual teams can manage their own Renovate pull requests.
This can be done with this configuration:

```json
{
  "additionalBranchPrefix": "{{parentDir}}-"
}
```

## additionalReviewers

This option _adds_ to the existing reviewer list, rather than _replacing_ it like `reviewers`.

Use `additionalReviewers` when you want to add to a preset or base list, without replacing the original.
For example, when adding focused reviewers for a specific package group.

## assignAutomerge

By default, Renovate will not assign reviewers and assignees to an automerge-enabled PR unless it fails status checks.
By configuring this setting to `true`, Renovate will instead always assign reviewers and assignees for automerging PRs at time of creation.

## assignees

Must be valid usernames on the platform in use.

## assigneesFromCodeOwners

If enabled Renovate tries to determine PR assignees by matching rules defined in a CODEOWNERS file against the changes in the PR.

See [GitHub](https://docs.github.com/en/repositories/managing-your-repositorys-settings-and-features/customizing-your-repository/about-code-owners) or [GitLab](https://docs.gitlab.com/ee/user/project/code_owners.html) documentation for details on syntax and possible file locations.

## assigneesSampleSize

If configured, Renovate will take a random sample of given size from assignees and assign them only, instead of assigning the entire list of `assignees` you have configured.

## autoApprove

Setting this to `true` will automatically approve the PRs.

You can also configure this using `packageRules` if you want to use it selectively (e.g. per-package).

## autoReplaceGlobalMatch

Setting this to `false` will replace only the first match during replacements updates.

Disabling this is useful for situations where values are repeated within the dependency string, such as when the `currentVersion` is also featured somewhere within the `currentDigest`, but you only want to replace the first instance.

Consider this example:

```dockerfile
FROM java:8@sha256:0e8b2a860
```

```json
{
  "packageRules": [
    {
      "matchPackageNames": ["java"],
      "replacementName": "eclipse-temurin",
      "replacementVersion": "11"
    }
  ]
}
```

With the above replacement scenario, the current dependency has a version of `8`, which also features several times within the digest section.

When using the default `autoReplaceGlobalMatch` configuration, Renovate will try to replace all instances of `8` within the dependency string with the `replacementVersion` value of `11`.
This will replace more than is intended and will be caught during replacement validation steps, resulting in the replacement PR to not be created.

When setting `autoReplaceGlobalMatch` configuration to `false`, Renovate will only replace the first occurrence of `8` and will successfully create a replacement PR.

## automerge

By default, Renovate raises PRs but leaves them to someone or something else to merge them.
By configuring this setting, you allow Renovate to automerge PRs or even branches.
Using automerge reduces the amount of human intervention required.

Usually you won't want to automerge _all_ PRs, for example most people would want to leave major dependency updates to a human to review first.
You could configure Renovate to automerge all but major this way:

```json
{
  "packageRules": [
    {
      "matchUpdateTypes": ["minor", "patch", "pin", "digest"],
      "automerge": true
    }
  ]
}
```

Also note that this option can be combined with other nested settings, such as dependency type.
So for example you could choose to automerge all (passing) `devDependencies` only this way:

```json
{
  "packageRules": [
    {
      "matchDepTypes": ["devDependencies"],
      "automerge": true
    }
  ]
}
```

<!-- prettier-ignore -->
!!! note
    Branches creation follows [`schedule`](#schedule) and the automerge follows [`automergeSchedule`](#automergeschedule).

<!-- prettier-ignore -->
!!! warning "Negative reviews on GitHub block Renovate automerge"
    Renovate won't automerge on GitHub if a PR has a negative review.

<!-- prettier-ignore -->
!!! note
    On Azure there can be a delay between a PR being set as completed by Renovate, and Azure merging the PR / finishing its tasks.
    Renovate tries to delay until Azure is in the expected state, but it will continue if it takes too long.
    In some cases this can result in a dependency not being merged, and a fresh PR being created for the dependency.

**Automerge and GitHub branch protection rules**

You must select at least one status check in the _Require status checks to pass before merging_ section of your branch protection rules on GitHub, if you match all three conditions:

- `automerge=true`
- `platformAutomerge=true`, Renovate defaults to `true`
- You use GitHub's _Require status checks to pass before merging_ branch protection rule

If you don't select any status check, and you use platform automerge, then GitHub might automerge PRs with failing tests!

## automergeComment

Use this only if you configure `automergeType="pr-comment"`.

Example use:

```json
{
  "automerge": true,
  "automergeType": "pr-comment",
  "automergeComment": "bors: r+"
}
```

## automergeSchedule

Use the `automergeSchedule` option to define times of week or month during which Renovate may automerge its PRs.
The default value for `automergeSchedule` is "at any time", which functions the same as setting a `null` schedule.
To configure this option refer to [`schedule`](#schedule) as the syntax is the same.

<!-- prettier-ignore -->
!!! warning
    When `platformAutomerge` is enabled, Renovate enqueues the platform PR automerge at time of creation, so the schedule specified in `automergeSchedule` cannot be followed.
    If it's essential that automerging only happens within the specific `automergeSchedule` time window, then you need to set `platformAutomerge` to `false` and instead rely on Renovate's automerge instead of the platform one.

## automergeStrategy

The automerge strategy defaults to `auto`, so Renovate decides how to merge pull requests as best it can.
If possible, Renovate follows the merge strategy set on the platform itself for the repository.

If you've set `automerge=true` and `automergeType=pr` for any of your dependencies, then you may choose what automerge strategy Renovate uses by setting the `automergeStrategy` config option.
If you're happy with the default behavior, you don't need to do anything.

You may choose from these values:

- `auto`, Renovate decides how to merge
- `fast-forward`, "fast-forwarding" the main branch reference, no new commits in the resultant tree
- `merge-commit`, create a new merge commit
- `rebase`, rewrite history as part of the merge, but usually keep the individual commits
- `squash`, flatten the commits that are being merged into a single new commit

Platforms may only support _some_ of these merge strategies.

If the chosen automerge strategy is not supported on your platform then Renovate stops automerging.
In that case you'll have to set a supported automerge strategy.

## automergeType

This setting is only applicable if you opt in to configure `automerge` to `true` for any of your dependencies.

Automerging defaults to using Pull Requests (`automergeType="pr"`).
In that case Renovate first creates a branch and associated Pull Request, and then automerges the PR on a subsequent run once it detects the PR's status checks are "green".
If by the next run the PR is already behind the base branch it will be automatically rebased, because Renovate only automerges branches which are up-to-date and green.
If Renovate is scheduled for hourly runs on the repository but commits are made every 15 minutes to the main branch, then an automerge like this will keep getting deferred with every rebase.

<!-- prettier-ignore -->
!!! tip
    If you have no tests but still want Renovate to automerge, you need to add `"ignoreTests": true` to your configuration.

If you prefer that Renovate more silently automerge _without_ Pull Requests at all, you can configure `"automergeType": "branch"`. In this case Renovate will:

- Create the branch, wait for test results
- Rebase it any time it gets out of date with the base branch
- Automerge the branch commit if it's: (a) up-to-date with the base branch, and (b) passing all tests
- As a backup, raise a PR only if either: (a) tests fail, or (b) tests remain pending for too long (default: 24 hours)

The final value for `automergeType` is `"pr-comment"`, intended only for users who already have a "merge bot" such as [bors-ng](https://github.com/bors-ng/bors-ng) and want Renovate to _not_ actually automerge by itself and instead tell `bors-ng` to merge for it, by using a comment in the PR.
If you're not already using `bors-ng` or similar, don't worry about this option.

## azureWorkItemId

When creating a PR in Azure DevOps, some branches can be protected with branch policies to [check for linked work items](https://docs.microsoft.com/en-us/azure/devops/repos/git/branch-policies?view=azure-devops#check-for-linked-work-items).
Creating a work item in Azure DevOps is beyond the scope of Renovate, but Renovate can link an already existing work item when creating PRs.

## baseBranches

By default, Renovate will detect and process only the repository's default branch.
For most projects, this is the expected approach.
Renovate also allows users to explicitly configure `baseBranches`, e.g. for use cases such as:

- You wish Renovate to process only a non-default branch, e.g. `dev`: `"baseBranches": ["dev"]`
- You have multiple release streams you need Renovate to keep up to date, e.g. in branches `main` and `next`: `"baseBranches": ["main", "next"]`
- You want to update your main branch and consistently named release branches, e.g. `main` and `release/<version>`: `"baseBranches": ["main", "/^release\\/.*/"]`

It's possible to add this setting into the `renovate.json` file as part of the "Configure Renovate" onboarding PR.
If so then Renovate will reflect this setting in its description and use package file contents from the custom base branch(es) instead of default.

`baseBranches` supports Regular Expressions that must begin and end with `/`, e.g.:

```json
{
  "baseBranches": ["main", "/^release\\/.*/"]
}
```

You can negate the regex by prefixing it with `!`.
Only use a single negation and do not mix it with other branch names, since all branches are combined with `or`.
With a negation, all branches except those matching the regex will be added to the result:

```json
{
  "baseBranches": ["!/^pre-release\\/.*/"]
}
```

You can also use the special `"$default"` string to denote the repository's default branch, which is useful if you have it in an org preset, e.g.:

```json
{
  "baseBranches": ["$default", "/^release\\/.*/"]
}
```

<!-- prettier-ignore -->
!!! note
    Do _not_ use the `baseBranches` config option when you've set a `forkToken`.
    You may need a `forkToken` when you're using the Forking Renovate app.

## bbUseDefaultReviewers

Configuring this to `true` means that Renovate will detect and apply the default reviewers rules to PRs (Bitbucket only).

## branchConcurrentLimit

By default, Renovate won't enforce any concurrent branch limits.
The `config:recommended` preset that many extend from limits the number of concurrent branches to 10, but in many cases a limit as low as 3 or 5 can be most efficient for a repository.

If you want the same limit for both concurrent branches and concurrent PRs, then set a value for `prConcurrentLimit` and it will be re-used for branch calculations too.
But if you want to allow more concurrent branches than concurrent PRs, you can configure both values (e.g. `branchConcurrentLimit=5` and `prConcurrentLimit=3`).

This limit is enforced on a per-repository basis.

Example config:

```json
{
  "branchConcurrentLimit": 3
}
```

<!-- prettier-ignore -->
!!! warning
    Leaving PRs/branches as unlimited or as a high number increases the time it takes for Renovate to process a repository.
    If you find that Renovate is too slow when rebasing out-of-date branches, decrease the `branchConcurrentLimit`.

If you have too many concurrent branches which rebase themselves each run, Renovate can take a lot of time to rebase.
Solutions:

- Decrease the concurrent branch limit (note: this won't go and delete any existing, so won't have an effect until you either merge or close existing ones manually)
- Remove automerge and/or automatic rebasing (set `rebaseWhen` to `conflicted`). However if you have branch protection saying PRs must be up to date then it's not ideal to remove automatic rebasing

## branchName

If you truly need to configure this then it probably means either:

- You are hopefully mistaken, and there's a better approach you should use, so open a new "config help" discussion at the [Renovate discussions tab](https://github.com/renovatebot/renovate/discussions) or
- You have a use case we didn't expect, please open a discussion to see if we want to get a feature request from you

## branchNameStrict

If `true`, Renovate removes special characters when slugifying the branch name:

- all special characters are removed
- only alphabetic characters are allowed
- hyphens `-` are used to separate sections

The default `false` behavior will mean that special characters like `.` may end up in the branch name.

## branchPrefix

You can modify this field if you want to change the prefix used.
For example if you want branches to be like `deps/eslint-4.x` instead of `renovate/eslint-4.x` then you configure `branchPrefix` = `deps/`.
Or if you wish to avoid forward slashes in branch names then you could use `renovate_` instead, for example.

`branchPrefix` must be configured at the root of the configuration (e.g. not within any package rule) and is not allowed to use template values.
e.g. instead of `renovate/{{parentDir}}-`, configure the template part in `additionalBranchPrefix`, like `"additionalBranchPrefix": "{{parentDir}}-"`.

<!-- prettier-ignore -->
!!! note
    This setting does not change the default _onboarding_ branch name, i.e. `renovate/configure`.
    If you wish to change that too, you need to also configure the field `onboardingBranch` in your global bot config.

## branchPrefixOld

Renovate uses branch names as part of its checks to see if an update PR was created previously, and already merged or ignored.
If you change `branchPrefix`, then no previously closed PRs will match, which could lead to Renovate recreating PRs in such cases.
Instead, set the old `branchPrefix` value as `branchPrefixOld` to allow Renovate to look for those branches too, and avoid this happening.

## branchTopic

This field is combined with `branchPrefix` and `additionalBranchPrefix` to form the full `branchName`. `branchName` uniqueness is important for dependency update grouping or non-grouping so be cautious about ever editing this field manually.
This is an advanced field, and it's recommend you seek a config review before applying it.

## bumpVersion

Currently, this config option only works with these managers:

- `cargo`
- `helmv3`
- `npm`
- `nuget`
- `maven`
- `ocb`
- `pep621`
- `poetry`
- `sbt`

Raise a feature request if you want to use this config option with other package managers.

Use `bumpVersion` if you want Renovate to update the `version` field in your package file when it updates the dependencies in that file.
This can be handy when you have automated your package's release, as you you don't need extra steps after the Renovate upgrade, you can just release a new version.

Configure this value to `"prerelease"`, `"patch"`, `"minor"` or `"major"` to have Renovate update the version in your edited package file.
e.g. if you wish Renovate to always increase the target `package.json` version with a patch update, configure this to `"patch"`.

For `npm` only you can also configure this field to `"mirror:x"` where `x` is the name of a package in the `package.json`.
Doing so means that the `package.json` `version` field will mirror whatever the version is that `x` depended on.
Make sure that version is a pinned version of course, as otherwise it won't be valid.

For `sbt` note that Renovate will update the version string only for packages that have the version string in their project's `built.sbt` file.

## cloneSubmodules

Enabling this option will mean that any detected Git submodules will be cloned at time of repository clone.

Important: private submodules aren't supported by Renovate, unless the underlying `ssh` layer already has the correct permissions.

## commitBody

Configure this if you wish Renovate to add a commit body, otherwise Renovate uses a regular single-line commit.

For example, To add `[skip ci]` to every commit you could configure:

```json
{
  "commitBody": "[skip ci]"
}
```

Another example would be if you want to configure a DCO sign off to each commit.

If you want Renovate to sign off its commits, add the [`:gitSignOff` preset](./presets-default.md#gitsignoff) to your `extends` array:

```json
{
  "extends": [":gitSignOff"]
}
```

## commitBodyTable

## commitMessage

## commitMessageAction

This is used to alter `commitMessage` and `prTitle` without needing to copy/paste the whole string.
Actions may be like `Update`, `Pin`, `Roll back`, `Refresh`, etc.
Check out the default value for `commitMessage` to understand how this field is used.

## commitMessageExtra

This is used to alter `commitMessage` and `prTitle` without needing to copy/paste the whole string.
The "extra" is usually an identifier of the new version, e.g. "to v1.3.2" or "to tag 9.2".

## commitMessageLowerCase

With `semanticCommits` pr- and commit-titles will by default (`"auto"`) be converted to all-lowercase.
Set this to `"never"` to leave the titles untouched, allowing uppercase characters in semantic commit titles.

## commitMessagePrefix

This is used to alter `commitMessage` and `prTitle` without needing to copy/paste the whole string.
The "prefix" is usually an automatically applied semantic commit prefix, but it can also be statically configured.

## commitMessageSuffix

This is used to add a suffix to commit messages.
Usually left empty except for internal use (multiple base branches, and vulnerability alerts).

## commitMessageTopic

You can use `commitMessageTopic` to change the `commitMessage` and `prTitle` without copy/pasting the whole string.
The "topic" usually refers to the dependency being updated, for example: `"dependency react"`.

We recommend you use `matchManagers` and `commitMessageTopic` in a `packageRules` array to set the commit message topic, like this:

```json
{
  "packageRules": [
    {
      "matchManagers": ["github-actions"],
      "commitMessageTopic": "{{depName}}"
    }
  ]
}
```

## composerIgnorePlatformReqs

By default, Renovate will ignore Composer platform requirements as the PHP platform used by Renovate most probably won't match the required PHP environment of your project as configured in your `composer.json` file.

Composer `2.2` and up will be run with `--ignore-platform-req='ext-*' --ignore-platform-req='lib-*'`, which ignores extension and library platform requirements but not the PHP version itself and should work in most cases.

Older Composer versions will be run with `--ignore-platform-reqs`, which means that all platform constraints (including the PHP version) will be ignored by default.
This can result in updated dependencies that are not compatible with your platform.

To customize this behavior, you can explicitly ignore platform requirements (for example `ext-zip`) by setting them separately in this array.
Each item will be added to the Composer command with `--ignore-platform-req`, resulting in it being ignored during its invocation.
Note that this requires your project to use Composer V2, as V1 doesn't support excluding single platform requirements.
The used PHP version will be guessed automatically from your `composer.json` definition, so `php` should not be added as explicit dependency.

If an empty array is configured, Renovate uses its default behavior.

Set to `null` (not recommended) to fully omit `--ignore-platform-reqs/--ignore-platform-req` during Composer invocation.
This requires the Renovate image to be fully compatible with your Composer platform requirements in order for the Composer invocation to succeed, otherwise Renovate will fail to create the updated lock file.
The Composer output should inform you about the reasons the update failed.

## confidential

If enabled, all issues created by Renovate are set as confidential, even in a public repository.

<!-- prettier-ignore -->
!!! note
    The Dependency Dashboard issue will also be confidential.
    By default issues created by Renovate are visible to all users.

<!-- prettier-ignore -->
!!! note
    This option is applicable to GitLab only.

## configMigration

If enabled, Renovate raises a pull request when it needs to migrate the Renovate config file.
Renovate only performs `configMigration` on `.json` and `.json5` files.

We're adding new features to Renovate bot often.
Often you can keep using your Renovate config and use the new features right away.
But sometimes you need to update your Renovate configuration.
To help you with this, Renovate will create config migration pull requests, when you enable `configMigration`.

Example:

After we changed the [`baseBranches`](#basebranches) feature, the Renovate configuration migration pull request would make this change:

```diff
{
- "baseBranch": "main"
+ "baseBranches": ["main"]
}
```

<!-- prettier-ignore -->
!!! warning
    The `configMigration` feature writes plain JSON for `.json` files, and JSON5 for `.json5` files.
    Renovate may downgrade JSON5 content to plain JSON.
    When downgrading JSON5 to JSON Renovate may also remove the JSON5 comments.
    This can happen because Renovate wrongly converts JSON5 to JSON, thus removing the comments.

<!-- prettier-ignore -->
!!! note
    When you close a config migration PR, Renovate ignores it forever.
    This also means that Renovate won't create a config migration PR in future.
    If you closed the PR by accident, find the closed PR and re-name the PR title to get a new PR.

## configWarningReuseIssue

Renovate's default behavior is to reuse/reopen a single Config Warning issue in each repository so as to keep the "noise" down.
However for some people this has the downside that the config warning won't be sorted near the top if you view issues by creation date.
Configure this option to `false` if you prefer Renovate to open a new issue whenever there is a config warning.

## constraints

Constraints are used in package managers which use third-party tools to update "artifacts" like lock files or checksum files.
Typically, the constraint is detected automatically by Renovate from files within the repository and there is no need to manually configure it.

Constraints are also used to manually restrict which _datasource_ versions are possible to upgrade to based on their language support.
For now this datasource constraint feature only supports `python`, other compatibility restrictions will be added in the future.

```json
{
  "constraints": {
    "python": "2.7"
  }
}
```

If you need to _override_ constraints that Renovate detects from the repository, wrap it in the `force` object like so:

```json
{
  "force": {
    "constraints": {
      "node": "< 15.0.0"
    }
  }
}
```

<!-- prettier-ignore -->
!!! note
    Make sure not to mix this up with the term `compatibility`, which Renovate uses in the context of version releases, e.g. if a Docker image is `node:12.16.0-alpine` then the `-alpine` suffix represents `compatibility`.

## constraintsFiltering

This option controls whether Renovate filters new releases based on configured or detected `constraints`.
Renovate supports two options:

- `none`: No release filtering (all releases allowed)
- `strict`: If the release's constraints match the package file constraints, then it's included

More advanced filtering options may come in future.

There must be a `constraints` object in your Renovate config, or constraints detected from package files, for this to work.
Additionally, the "datasource" within Renovate must be capable of returning `constraints` values about each package's release.

This feature is limited to the following datasources:

- `crate`
- `jenkins-plugins`
- `npm`
- `packagist`
- `pypi`
- `rubygems`

Sometimes when using private registries they may omit constraints information, which then is another reason such filtering may not work even if the datasource and corresponding default public registry supports it.

<!-- prettier-ignore -->
!!! warning
    Enabling this feature may result in many package updates being filtered out silently.
    See below for a description of how it works.

When `constraintsFiltering=strict`, the following logic applies:

- Are there `constraints` for this repository, either detected from source or from config?
- Does this package's release declare constraints of its own (e.g. `engines` in Node.js)?
- If so, filter out this release unless the repository constraint is a _subset_ of the release constraint

Here are some examples:

| Your repo engines.node   | Dependency release engines.node | Result   |
| ------------------------ | ------------------------------- | -------- |
| `18`                     | `16 \|\| 18`                    | allowed  |
| `^18.10.0`               | `>=18`                          | allowed  |
| `^16.10.0 \|\| >=18.0.0` | `>= 16.0.0`                     | allowed  |
| `>=16`                   | `16 \|\| 18`                    | filtered |
| `16`                     | `^16.10.0`                      | filtered |

When using with `npm`, we recommend you:

- Use `constraintsFiltering` on `dependencies`, not `devDependencies` (usually you do not need to be strict about development dependencies)
- Do _not_ enable `rollbackPrs` at the same time (otherwise your _current_ version may be rolled back if it's incompatible)

## customDatasources

Use `customDatasources` to fetch releases from APIs or statically hosted sites and Renovate has no own datasource.
These datasources can be referred by `customManagers` or can be used to overwrite default datasources.

For more details see the [`custom` datasource documentation](modules/datasource/custom/index.md).

## customManagers

Use `customManagers`(previously `regexManagers`) entries to configure the custom managers in Renovate.

You can define custom managers to handle:

- Proprietary file formats or conventions
- Popular file formats not yet supported as a manager by Renovate

Currently we only have one custom manager.
The `regex` manager which is based on using Regular Expression named capture groups.

You must have a named capture group matching (e.g. `(?<depName>.*)`) _or_ configure its corresponding template (e.g. `depNameTemplate`) for these fields:

- `datasource`
- `depName`
- `currentValue`

Use named capture group matching _or_ set a corresponding template.
We recommend you use only _one_ of these methods, or you'll get confused.

We recommend that you also tell Renovate what `versioning` to use.
If the `versioning` field is missing, then Renovate defaults to using `semver` versioning.

For more details and examples about it, see our [documentation for the `regex` manager](modules/manager/regex/index.md).
For template fields, use the triple brace `{{{ }}}` notation to avoid Handlebars escaping any special characters.

<!-- prettier-ignore -->
!!! tip
    Look at our [Regex Manager Presets](./presets-regexManagers.md), they may have what you need.

### customType

Example:

```json
{
  "customManagers": [
    {
      "customType": "regex",
      "matchStrings": [
        "ENV .*?_VERSION=(?<currentValue>.*) # (?<datasource>.*?)/(?<depName>.*?)\\s"
      ]
    }
  ]
}
```

### matchStrings

Each `matchStrings` must be a valid regular expression, optionally with named capture groups.

Example:

```json
{
  "matchStrings": [
    "ENV .*?_VERSION=(?<currentValue>.*) # (?<datasource>.*?)/(?<depName>.*?)\\s"
  ]
}
```

### matchStringsStrategy

`matchStringsStrategy` controls behavior when multiple `matchStrings` values are provided.
Three options are available:

- `any` (default)
- `recursive`
- `combination`

#### any

Each provided `matchString` will be matched individually to the content of the `packageFile`.
If a `matchString` has multiple matches in a file each will be interpreted as an independent dependency.

As example the following configuration will update all three lines in the Dockerfile.

```json title="renovate.json"
{
  "customManagers": [
    {
      "customType": "regex",
      "fileMatch": ["^Dockerfile$"],
      "matchStringsStrategy": "any",
      "matchStrings": [
        "ENV [A-Z]+_VERSION=(?<currentValue>.*) # (?<datasource>.*?)/(?<depName>.*?)(\\&versioning=(?<versioning>.*?))?\\s",
        "FROM (?<depName>\\S*):(?<currentValue>\\S*)"
      ],
      "datasourceTemplate": "docker"
    }
  ]
}
```

```dockerfile title="Dockerfile"
FROM amd64/ubuntu:18.04
ENV GRADLE_VERSION=6.2 # gradle-version/gradle&versioning=maven
ENV NODE_VERSION=10.19.0 # github-tags/nodejs/node&versioning=node
```

#### recursive

If using `recursive` the `matchStrings` will be looped through and the full match of the last will define the range of the next one.
This can be used to narrow down the search area to prevent multiple matches.
But the `recursive` strategy still allows the matching of multiple dependencies as described below.
All matches of the first `matchStrings` pattern are detected, then each of these matches will be used as basis for the input for the next `matchStrings` pattern, and so on.
If the next `matchStrings` pattern has multiple matches then it will split again.
This process will be followed as long there is a match plus a next `matchingStrings` pattern is available.

Matched groups will be available in subsequent matching layers.

This is an example how this can work.
The first custom manager will only upgrade `grafana/loki` as looks for the `backup` key then looks for the `test` key and then uses this result for extraction of necessary attributes.
But the second custom manager will upgrade both definitions as its first `matchStrings` matches both `test` keys.

```json title="renovate.json"
{
  "customManagers": [
    {
      "customType": "regex",
      "fileMatch": ["^example.json$"],
      "matchStringsStrategy": "recursive",
      "matchStrings": [
        "\"backup\":\\s*{[^}]*}",
        "\"test\":\\s*\\{[^}]*}",
        "\"name\":\\s*\"(?<depName>.*)\"[^\"]*\"type\":\\s*\"(?<datasource>.*)\"[^\"]*\"value\":\\s*\"(?<currentValue>.*)\""
      ],
      "datasourceTemplate": "docker"
    },
    {
      "fileMatch": ["^example.json$"],
      "matchStringsStrategy": "recursive",
      "matchStrings": [
        "\"test\":\\s*\\{[^}]*}",
        "\"name\":\\s*\"(?<depName>.*)\"[^\"]*\"type\":\\s*\"(?<datasource>.*)\"[^\"]*\"value\":\\s*\"(?<currentValue>.*)\""
      ],
      "datasourceTemplate": "docker"
    }
  ]
}
```

```json title="example.json"
{
  "backup": {
    "test": {
      "name": "grafana/loki",
      "type": "docker",
      "value": "1.6.1"
    }
  },
  "setup": {
    "test": {
      "name": "python",
      "type": "docker",
      "value": "3.9.0"
    }
  }
}
```

#### combination

You may use this option to combine the values of multiple lines inside a file.
You can combine multiple lines with `matchStringStrategy` values, but the `combination` approach is less susceptible to white space or line breaks stopping a match.

`combination` can only match _one_ dependency per file.
To update multiple dependencies with `combination` you must define multiple custom managers.

Matched group values will be merged to form a single dependency.

```json title="renovate.json"
{
  "customManagers": [
    {
      "customType": "regex",
      "fileMatch": ["^main.yml$"],
      "matchStringsStrategy": "combination",
      "matchStrings": [
        "prometheus_image:\\s*\"(?<depName>.*)\"\\s*//",
        "prometheus_version:\\s*\"(?<currentValue>.*)\"\\s*//"
      ],
      "datasourceTemplate": "docker"
    },
    {
      "fileMatch": ["^main.yml$"],
      "matchStringsStrategy": "combination",
      "matchStrings": [
        "thanos_image:\\s*\"(?<depName>.*)\"\\s*//",
        "thanos_version:\\s*\"(?<currentValue>.*)\"\\s*//"
      ],
      "datasourceTemplate": "docker"
    }
  ]
}
```

```yaml title="Ansible variable file (YAML)"
prometheus_image: "prom/prometheus"  // a comment
prometheus_version: "v2.21.0" // a comment
------
thanos_image: "prom/prometheus"  // a comment
thanos_version: "0.15.0" // a comment
```

In the above example, each custom manager will match a single dependency each.

### depNameTemplate

If `depName` cannot be captured with a named capture group in `matchString` then it can be defined manually using this field.
It will be compiled using Handlebars and the regex `groups` result.

### extractVersionTemplate

If `extractVersion` cannot be captured with a named capture group in `matchString` then it can be defined manually using this field.
It will be compiled using Handlebars and the regex `groups` result.

### packageNameTemplate

`packageName` is used for looking up dependency versions.
It will be compiled using Handlebars and the regex `groups` result.
It will default to the value of `depName` if left unconfigured/undefined.

### currentValueTemplate

If the `currentValue` for a dependency is not captured with a named group then it can be defined in config using this field.
It will be compiled using Handlebars and the regex `groups` result.

### datasourceTemplate

If the `datasource` for a dependency is not captured with a named group then it can be defined in config using this field.
It will be compiled using Handlebars and the regex `groups` result.

### depTypeTemplate

If `depType` cannot be captured with a named capture group in `matchString` then it can be defined manually using this field.
It will be compiled using Handlebars and the regex `groups` result.

### versioningTemplate

If the `versioning` for a dependency is not captured with a named group then it can be defined in config using this field.
It will be compiled using Handlebars and the regex `groups` result.

### registryUrlTemplate

If the `registryUrls` for a dependency is not captured with a named group then it can be defined in config using this field.
It will be compiled using Handlebars and the regex `groups` result.

### autoReplaceStringTemplate

Allows overwriting how the matched string is replaced.
This allows for some migration strategies.
E.g. moving from one Docker image repository to another one.

```yaml title="helm-values.yaml"
# The image of the service <registry>/<repo>/<image>:<tag>
image: my.old.registry/aRepository/andImage:1.18-alpine
```

```json title="The regex definition"
{
  "customManagers": [
    {
      "customType": "regex",
      "fileMatch": ["values.yaml$"],
      "matchStrings": [
        "image:\\s+(?<depName>my\\.old\\.registry/aRepository/andImage):(?<currentValue>[^\\s]+)"
      ],
      "depNameTemplate": "my.new.registry/aRepository/andImage",
      "autoReplaceStringTemplate": "image: {{{depName}}}:{{{newValue}}}",
      "datasourceTemplate": "docker"
    }
  ]
}
```

This will lead to following update where `1.21-alpine` is the newest version of `my.new.registry/aRepository/andImage`:

```yaml
# The image of the service <registry>/<repo>/<image>:<tag>
image: my.new.registry/aRepository/andImage:1.21-alpine
```

## customizeDashboard

You may use the `customizeDashboard` object to customize the Dependency Dashboard.

Supported fields:

- `repoProblemsHeader`: This field will replace the header of the Repository Problems in the Dependency Dashboard issue.

### defaultRegistryUrlTemplate

This field is used to build a `registryUrl` for the dependency.
It is not needed if either:

- The dependency can be found with the default `registryUrls` of the datasource (e.g. npmjs registry if the datasource is `npm`), or
- The matching groups you specified as part of the matching already include a `registryUrl` group
  As this is a template it can be dynamically set.
  E.g. add the `packageName` as part of the URL:

```json5
{
  customDatasources: {
    foo: {
      defaultRegistryUrlTemplate: 'https://example.foo.bar/v1/{{ packageName }}',
    },
  },
}
```

### format

Defines which format the API is returning.
Currently `json` or `plain` are supported, see the `custom` [datasource documentation](modules/datasource/custom/index.md) for more information.

### transformTemplates

`transformTemplates` is a list of [jsonata rules](https://docs.jsonata.org/simple) which get applied serially.
Use this if the API does not return a Renovate compatible schema.

## defaultRegistryUrls

Override a datasource's default registries with this config option.
The datasources's `customRegistrySupport` value must be `true` for the config option to work.

Default registries are only used when both:

- The manager did not extract any `registryUrls` values, and
- No `registryUrls` values have been applied via config, such as `packageRules`

Think of `defaultRegistryUrls` as a way to specify the "fallback" registries for a datasource, for use when no `registryUrls` are extracted or configured.
Compare that to `registryUrls`, which are a way to _override_ registries.

## dependencyDashboard

Starting from version `v26.0.0` the "Dependency Dashboard" is enabled by default as part of the commonly-used `config:recommended` preset.

To disable the Dependency Dashboard, add the preset `:disableDependencyDashboard` or set `dependencyDashboard` to `false`.

```json
{
  "extends": ["config:recommended", ":disableDependencyDashboard"]
}
```

Configuring `dependencyDashboard` to `true` will lead to the creation of a "Dependency Dashboard" issue within the repository.
This issue has a list of all PRs pending, open, closed (unmerged) or in error.
The goal of this issue is to give visibility into all updates that Renovate is managing.

Examples of what having a Dependency Dashboard will allow you to do:

- View all PRs in one place, rather than having to filter PRs by author
- Rebase/retry multiple PRs without having to open each individually
- Override any rate limiting (e.g. concurrent PRs) or scheduling to force Renovate to create a PR that would otherwise be suppressed
- Recreate an unmerged PR (e.g. for a major update that you postponed by closing the original PR)

<!-- prettier-ignore -->
!!! tip
    Enabling the Dependency Dashboard by itself does _not_ change the "control flow" of Renovate.
    Renovate still creates and manages PRs, and still follows your schedules and rate limits.
    The Dependency Dashboard gives you extra visibility and control over your updates.

## dependencyDashboardApproval

This feature allows you to use Renovate's Dependency Dashboard to force approval of updates before they are created.

By setting `dependencyDashboardApproval` to `true` in config (including within `packageRules`), you can tell Renovate to wait for your approval from the Dependency Dashboard before creating a branch/PR.
You can approve a pending PR by selecting the checkbox in the Dependency Dashboard issue.

<!-- prettier-ignore -->
!!! tip
    When you set `dependencyDashboardApproval` to `true` the Dependency Dashboard issue will be created automatically, you do not need to turn on `dependencyDashboard` explicitly.

You can configure Renovate to wait for approval for:

- all package upgrades
- major, minor, patch level upgrades
- specific package upgrades
- upgrades coming from specific package managers

If you want to approve _all_ upgrades, set `dependencyDashboardApproval` to `true`:

```json
{
  "dependencyDashboardApproval": true
}
```

If you want to require approval for _major_ updates, set `dependencyDashboardApproval` to `true` within a `major` object:

```json
{
  "major": {
    "dependencyDashboardApproval": true
  }
}
```

If you want to approve _specific_ packages, set `dependencyDashboardApproval` to `true` within a `packageRules` entry where you have defined a specific package or pattern.

```json
{
  "packageRules": [
    {
      "matchPackageNames": ["/^@package-name/"],
      "dependencyDashboardApproval": true
    }
  ]
}
```

## dependencyDashboardAutoclose

You can configure this to `true` if you prefer Renovate to close an existing Dependency Dashboard whenever there are no outstanding PRs left.

## dependencyDashboardFooter

## dependencyDashboardHeader

## dependencyDashboardLabels

The labels only get updated when the Dependency Dashboard issue updates its content and/or title.
It is pointless to edit the labels, as Renovate bot restores the labels on each run.

## dependencyDashboardOSVVulnerabilitySummary

Use this option to control if the Dependency Dashboard lists the OSV-sourced CVEs for your repository.
You can choose from:

- `none` (default) do not list any CVEs
- `unresolved` list CVEs that have no fixes
- `all` list all CVEs

This feature is independent of the `osvVulnerabilityAlerts` option.

The source of these CVEs is [OSV.dev](https://osv.dev/).

## dependencyDashboardTitle

Configure this option if you prefer a different title for the Dependency Dashboard.

## description

The description field can be used inside any configuration object to add a human-readable description of the object's config purpose.
Descriptions fields embedded within presets are also collated as part of the onboarding description.

## digest

Add to this object if you wish to define rules that apply only to PRs that update digests.

## draftPR

If you want the PRs created by Renovate to be considered as drafts rather than normal PRs, you could add this property to your `renovate.json`:

```json
{
  "draftPR": true
}
```

This option is evaluated at PR/MR creation time.

<!-- prettier-ignore -->
!!! note
    Forgejo, Gitea and GitLab implement draft status by checking if the PR's title starts with certain strings.
    This means that `draftPR` on Forgejo, Gitea and GitLab are incompatible with the legacy method of triggering Renovate to rebase a PR by renaming the PR to start with `rebase!`.

## enabled

The most common use of `enabled` is if you want to turn Renovate's functionality off, for some reason.

For example, if you wanted to disable Renovate completely on a repository, you could make this your `renovate.json`:

```json
{
  "enabled": false
}
```

To disable Renovate for all `eslint` packages, you can configure a package rule like:

```json
{
  "packageRules": [
    {
      "matchPackageNames": ["eslint**"],
      "enabled": false
    }
  ]
}
```

To disable Renovate for npm `devDependencies` but keep it for `dependencies` you could configure:

```json
{
  "packageRules": [
    {
      "matchManagers": ["npm"],
      "matchDepTypes": ["devDependencies"],
      "enabled": false
    }
  ]
}
```

## enabledManagers

This is a way to allow only certain package managers and implicitly disable all others.

Example:

```json
{
  "enabledManagers": ["dockerfile", "npm"]
}
```

To enable custom managers you will need to add `custom.` prefix before their names

Example:

```json
{
  "enabledManagers": ["custom.regex"]
}
```

For the full list of available managers, see the [Supported Managers](modules/manager/index.md#supported-managers) documentation.

## encrypted

Before you put any secrets in your repository configuration, encrypt the secrets.
You can encrypt secrets using either a HTML page, or the CLI.

To encrypt secrets for the Mend Renovate App for github.com with a HTML page, go to [app.renovatebot.com/encrypt](https://app.renovatebot.com/encrypt) and complete the form.
If you're self-hosting Renovate, you may download and edit the form, to use your own PGP public key.

You can also encrypt secrets from the CLI, using the `curl`, `echo`, `jq`, `gpg`, `grep` and `tr` CLI programs.
Here is an example:

```
curl https://app.renovatebot.com/renovate.pgp --output renovate.pgp
echo -n '{"o":"your-organization", "r":"your-repository (optional)", "v":"your-secret-value"}' | jq . -c | gpg --encrypt -a --recipient-file renovate.pgp | grep -v '^----' | tr -d '\n'
```

The above script uses:

- `curl` to download the Mend Renovate hosted app's public key
- `echo` to echo a JSON object into `jq`
- `jq` to validate the JSON and then compact it
- `gpg` to encrypt the contents
- `grep` and `tr` to extract the encrypted payload which we will use

The `jq` step is optional, you can leave it out if you wish.
Its primary value is validating that the string you echo to `gpg` is valid JSON, and compact.

<!-- prettier-ignore -->
!!! note
    Encrypted secrets must have at least an org/group scope, and optionally a repository scope.
    This means that Renovate will check if a secret's scope matches the current repository before applying it, and warn/discard if there is a mismatch.

Encrypted secrets usually have a single organization.
But you may encrypt a secret with more than one organization, for example: `org1,org2`.
This way the secret can be used in both the `org1` and `org2` organizations.

For more information on how to use secrets for private packages, read [Private package support](./getting-started/private-packages.md).

## env

This option allows users to specify explicit environment variables values.
It is valid only as a top-level configuration option and not, for example, within `packageRules`.

<!-- prettier-ignore -->
!!! warning
    The bot administrator must configure a list of allowed environment names in the [`allowedEnv`](./self-hosted-configuration.md#allowedEnv) config option, before users can use those allowed names in the `env` option.

Behavior:

- This option only applies when Renovate runs package manager commands (e.g. `npm install`), within the `updateArtifacts()` function
- Values set in the `env` configuration override corresponding environment variables, including those from `customEnvVariables` and `process.env`

```json title="Example renovate.json with env configuration"
{
  "env": {
    "SOME_ENV_VARIABLE": "SOME_STRING_VALUE"
  }
}
```

## excludeCommitPaths

Be careful you know what you're doing with this option.
The initial intended use is to allow the user to exclude certain dependencies from being added/removed/modified when "vendoring" dependencies.
Example:

```json
{
  "excludeCommitPaths": ["vendor/golang.org/x/text/**"]
}
```

The above would mean Renovate would not include files matching the above glob pattern in the commit, even if it thinks they should be updated.

## expandCodeOwnersGroups

If configured, Renovate will expand any matching `CODEOWNERS` groups into a full list of group members and assign them individually instead of the group.
This is particularly useful when combined with `assigneesSampleSize` and `assigneesFromCodeOwners`, so that only a subset of the Codeowners are assigned instead of the whole group.

## extends

See [shareable config presets](./config-presets.md) for details.
Learn how to use presets by reading the [Key concepts, Presets](./key-concepts/presets.md#how-to-use-presets) page.

## extractVersion

Only use this config option when the raw version strings from the datasource do not match the expected format that you need in your package file.
You must define a "named capture group" called `version` like in the examples below.

For example, to extract only the major.minor precision from a GitHub release, the following would work:

```json
{
  "packageRules": [
    {
      "matchPackageNames": ["foo"],
      "extractVersion": "^(?<version>v\\d+\\.\\d+)"
    }
  ]
}
```

The above will change a raw version of `v1.31.5` to `v1.31`, for example.

Alternatively, to strip a `release-` prefix:

```json
{
  "packageRules": [
    {
      "matchPackageNames": ["bar"],
      "extractVersion": "^release-(?<version>.*)$"
    }
  ]
}
```

The above will change a raw version of `release-2.0.0` to `2.0.0`, for example.
A similar one could strip leading `v` prefixes:

```json
{
  "packageRules": [
    {
      "matchPackageNames": ["baz"],
      "extractVersion": "^v(?<version>.*)$"
    }
  ]
}
```

## fetchChangeLogs

Use this config option to configure changelogs/release notes fetching.
The available options are:

- `off` - disable changelogs fetching
- `branch` - fetch changelogs while creating/updating branch
- `pr`(default) - fetches changelogs while creating/updating pull-request

Avoid setting `fetchChangeLogs=branch`, because this slows down Renovate.
But if you're embedding changelogs in commit information, you may use `fetchChangeLogs=branch`.

Renovate can fetch changelogs when they are hosted on one of these platforms:

- Bitbucket Cloud
- GitHub (.com and Enterprise Server)
- GitLab (.com and CE/EE)

If you are running on any platform except `github.com`, you need to [configure a Personal Access Token](./getting-started/running.md#githubcom-token-for-release-notes) to allow Renovate to fetch changelogs notes from `github.com`.

<!-- prettier-ignore -->
!!! note
    Renovate can only show changelogs from some platforms and some package managers.
    We're planning improvements so that Renovate can show more changelogs.
    Read [issue 14138 on GitHub](https://github.com/renovatebot/renovate/issues/14138) to get an overview of the planned work.

## fileMatch

`fileMatch` is used by Renovate to know which files in a repository to parse and extract.
`fileMatch` patterns in the user config are added to the default values and do not replace them.
The default `fileMatch` patterns cannot be removed, so if you need to include or exclude specific paths then use the `ignorePaths` or `includePaths` configuration options.

Some `fileMatch` patterns are short, like Renovate's default Go Modules `fileMatch` for example.
Here Renovate looks for _any_ `go.mod` file.
In this case you can probably keep using that default `fileMatch`.

At other times, the possible files is too vague for Renovate to have any default.
For default, Kubernetes manifests can exist in any `*.yaml` file and we don't want Renovate to parse every single YAML file in every repository just in case some of them have a Kubernetes manifest, so Renovate's default `fileMatch` for manager `kubernetes` is actually empty (`[]`) and needs the user to tell Renovate what directories/files to look in.

Finally, there are cases where Renovate's default `fileMatch` is good, but you may be using file patterns that a bot couldn't possibly guess about.
For example, Renovate's default `fileMatch` for `Dockerfile` is `['(^|/|\\.)([Dd]ocker|[Cc]ontainer)file$', '(^|/)([Dd]ocker|[Cc]ontainer)file[^/]*$']`.
This will catch files like `backend/Dockerfile`, `prefix.Dockerfile` or `Dockerfile-suffix`, but it will miss files like `ACTUALLY_A_DOCKERFILE.template`.
Because `fileMatch` is mergeable, you don't need to duplicate the defaults and could add the missing file like this:

```json
{
  "dockerfile": {
    "fileMatch": ["^ACTUALLY_A_DOCKERFILE\\.template$"]
  }
}
```

If you configure `fileMatch` then it must be within a manager object (e.g. `dockerfile` in the above example).
The full list of supported managers can be found [here](modules/manager/index.md#supported-managers).

## filterUnavailableUsers

When this option is enabled PRs are not assigned to users that are unavailable.
This option only works on platforms that support the concept of user availability.
For now, you can only use this option on the GitLab platform.

## followTag

For `followTag` to work, the datasource must support distribution streams or tags, like for example npm does.

The main use case is to follow a pre-release tag of a dependency, say TypeScripts's `"insiders"` build:

```json
{
  "packageRules": [
    {
      "matchPackageNames": ["typescript"],
      "followTag": "insiders"
    }
  ]
}
```

If you've set a `followTag` then Renovate skips its normal major/minor/patch upgrade logic and stable/unstable consistency logic, and instead keeps your dependency version synced _strictly_ to the version in the tag.

Renovate follows tags _strictly_, this can cause problems when a tagged stream is no longer maintained.
For example: you're following the `next` tag, but later the stream you actually want is called `stable` instead.
If `next` is no longer getting updates, you must switch your `followTag` to `stable` to get updates again.

## forkModeDisallowMaintainerEdits

Use `forkModeDisallowMaintainerEdits` to disallow maintainers from editing Renovate's pull requests when in fork mode.

If GitHub pull requests are created from a [fork repository](https://docs.github.com/en/get-started/quickstart/fork-a-repo), the PR author can decide to allow upstream repository to modify the PR directly.

Allowing maintainers to edit pull requests directly is helpful when Renovate pull requests require more changes.
The reviewer can simply push to the pull request without having to create a new PR. [More details here](https://docs.github.com/en/pull-requests/collaborating-with-pull-requests/working-with-forks/allowing-changes-to-a-pull-request-branch-created-from-a-fork).

You may decide to disallow edits to Renovate pull requests in order to workaround issues in Renovate where modified fork branches are not deleted properly: [See this issue](https://github.com/renovatebot/renovate/issues/16657).
If this option is enabled, reviewers will need to create a new PR if more changes are needed.

<!-- prettier-ignore -->
!!! note
    This option is only relevant if you set `forkToken`.

## forkProcessing

By default, Renovate skips any forked repositories when in `autodiscover` mode.
It even skips a forked repository that has a Renovate configuration file, because Renovate doesn't know if that file was added by the forked repository.

**Process a fork in `autodiscover` mode**

If you want Renovate to run on a forked repository when in `autodiscover` mode then:

- Ensure a `renovate.json` config exists with `"forkProcessing": "enabled"` in your repository,
- Or run the CLI command with `--fork-processing=enabled`

**Process a fork in other modes**

If you're running Renovate in some other mode, for example when giving a list of repositories to Renovate, but want to skip forked repositories: set `"forkProcessing": "disabled"` in your _global_ config.

**When using the Mend Renovate App**

The behavior of `forkProcessing` depends on how you allow Renovate to run on your account.

**Renovate runs on all repositories**

If you allow Renovate to run on all your repositories, `forkProcessing` will be `"disabled"`.
To run Renovate on a fork: add `"forkProcessing": "enabled"` to the forked repository's `renovate.json` file.

**Renovate runs on selected repositories**

If you allow Renovate to run on "Selected" repositories, `forkProcessing` will be `"enabled"` for each "Selected" repository.

**Allowed filenames**

Only the `onboardingConfigFileName` (which defaults to `renovate.json`) is supported for `forkProcessing`.
You can't use other filenames because Renovate only checks the default filename when using the Git-hosting platform's API.

## gitAuthor

You can customize the Git author that's used whenever Renovate creates a commit.
The `gitAuthor` option accepts a [RFC5322](https://datatracker.ietf.org/doc/html/rfc5322)-compliant string.
It's recommended to include a name followed by an email address, e.g.

```
Development Bot <dev-bot@my-software-company.com>
```

<!-- prettier-ignore -->
!!! danger
    We strongly recommend that the Git author email you use is unique to Renovate.
    Otherwise, if another bot or human shares the same email and pushes to one of Renovate's branches then Renovate will mistake the branch as unmodified and potentially force push over the changes.

## gitIgnoredAuthors

Specify commit authors ignored by Renovate.

By default, Renovate will treat any PR as modified if another Git author has added to the branch.
When a PR is considered modified, Renovate won't perform any further commits such as if it's conflicted or needs a version update.
If you have other bots which commit on top of Renovate PRs, and don't want Renovate to treat these PRs as modified, then add the other Git author(s) to `gitIgnoredAuthors`.

Example:

```json
{
  "gitIgnoredAuthors": ["some-bot@example.org"]
}
```

## gitLabIgnoreApprovals

Ignore the default project level approval(s), so that Renovate bot can automerge its merge requests, without needing approval(s).
Under the hood, it creates a MR-level approval rule where `approvals_required` is set to `0`.
This option works only when `automerge=true`, `automergeType=pr` or `automergeType=branch`, and `platformAutomerge=true`.
Also, approval rules overriding should not be [prevented in GitLab settings](https://docs.gitlab.com/ee/user/project/merge_requests/approvals/settings.html#prevent-editing-approval-rules-in-merge-requests).

## goGetDirs

By default, Renovate will run `go get -d -t ./...` to update the `go.sum`.
If you need to modify this path, for example in order to ignore directories, you can override the default `./...` value using this option:

```json
{
  "goGetDirs": ["./some-project/", "./tools/..."]
}
```

## group

The default configuration for groups are essentially internal to Renovate and you normally shouldn't need to modify them.
But you may _add_ settings to any group by defining your own `group` configuration object.

## groupName

There are multiple cases where it can be useful to group multiple upgrades together.
Internally Renovate uses this for branches such as "Pin Dependencies", "Lock File Maintenance", etc.
Another example used previously is to group together all related `eslint` packages, or perhaps `angular` or `babel`.
To enable grouping, you configure the `groupName` field to something non-null.

The `groupName` field allows free text and does not have any semantic interpretation by Renovate.
All updates sharing the same `groupName` will be placed into the same branch/PR.
For example, to group all non-major devDependencies updates together into a single PR:

```json
{
  "packageRules": [
    {
      "matchDepTypes": ["devDependencies"],
      "matchUpdateTypes": ["patch", "minor"],
      "groupName": "devDependencies (non-major)"
    }
  ]
}
```

## groupSlug

By default, Renovate will "slugify" the groupName to determine the branch name.
For example if you named your group "devDependencies (non-major)" then the branchName would be `renovate/devdependencies-non-major`.
If you wished to override this then you could configure like this:

```json
{
  "packageRules": [
    {
      "matchDepTypes": ["devDependencies"],
      "matchUpdateTypes": ["patch", "minor"],
      "groupName": "devDependencies (non-major)",
      "groupSlug": "dev-dependencies"
    }
  ]
}
```

As a result of the above, the branchName would be `renovate/dev-dependencies` instead.

<!-- prettier-ignore -->
!!! note
    You shouldn't usually need to configure this unless you really care about your branch names.

## hashedBranchLength

Some code hosting systems have restrictions on the branch name lengths, this option lets you get around these restrictions.
You can set the `hashedBranchLength` option to a number of characters that works for your system and then Renovate will generate branch names with the correct length by hashing `additionalBranchPrefix` and `branchTopic`, and then truncating the hash so that the full branch name (including `branchPrefix`) has the right number of characters.

Example: If you have set `branchPrefix: "deps-"` and `hashedBranchLength: 12` it will result in a branch name like `deps-5bf36ec` instead of the traditional pretty branch name like `deps-react-17.x`.

## hostRules

The primary purpose of `hostRules` is to configure credentials for host authentication.
You tell Renovate how to match against the host you need authenticated, and then you also tell it which credentials to use.

The lookup keys for `hostRules` are: `hostType` and `matchHost`, both of which are optional.

Supported credential fields are `token`, `username`, `password`, `timeout`, `enabled` and `insecureRegistry`.

Example for configuring `docker` auth:

```json
{
  "hostRules": [
    {
      "matchHost": "docker.io",
      "username": "<some-username>",
      "password": "<some-password>"
    }
  ]
}
```

If multiple `hostRules` match a request, then they will be applied in the following order/priority:

1. rules with only `hostType` specified
1. rules with only `matchHost` specified (sorted by `matchHost` length if multiple match)
1. rules with both `matchHost` and `hostType` specified (sorted by `matchHost` length if multiple match)

To disable requests to a particular host, you can configure a rule like:

```json
{
  "hostRules": [
    {
      "matchHost": "registry.npmjs.org",
      "enabled": false
    }
  ]
}
```

A preset alternative to the above is:

```json
{
  "extends": [":disableHost(registry.npmjs.org)"]
}
```

To match specific ports you have to add a protocol to `matchHost`:

```json
{
  "hostRules": [
    {
      "matchHost": "https://domain.com:9118",
      "enabled": false
    }
  ]
}
```

<!-- prettier-ignore -->
!!! warning
    Using `matchHost` without a protocol behaves the same as if you had set no `matchHost` configuration.

<!-- prettier-ignore -->
!!! note
    Disabling a host is only 100% effective if added to self-hosted config.
    Renovate currently still checks its _cache_ for results first before trying to connect, so if a public host is blocked in your repository config (e.g. `renovate.json`) then it's possible you may get cached _results_ from that host if another repository using the same bot has successfully queried for the same dependency recently.

### abortIgnoreStatusCodes

This field can be used to configure status codes that Renovate ignores and passes through when `abortOnError` is set to `true`.
For example to also skip 404 responses then configure the following:

```json
{
  "hostRules": [
    {
      "abortOnError": true,
      "abortIgnoreStatusCodes": [404]
    }
  ]
}
```

<!-- prettier-ignore -->
!!! tip
    This field is _not_ mergeable, so the last-applied host rule takes precedence.

### abortOnError

Use this field to configure Renovate to abort runs for custom hosts.
By default, Renovate will only abort for known public hosts, which has the downside that transient errors for other hosts can cause autoclosing of PRs.

To abort Renovate runs for HTTP failures from _any_ host:

```json
{
  "hostRules": [
    {
      "abortOnError": true
    }
  ]
}
```

To abort Renovate runs for any `docker` datasource failures:

```json
{
  "hostRules": [
    {
      "hostType": "docker",
      "abortOnError": true
    }
  ]
}
```

To abort Renovate for errors for a specific `docker` host:

```json
{
  "hostRules": [
    {
      "matchHost": "docker.company.com",
      "abortOnError": true
    }
  ]
}
```

When this field is enabled, Renovate will abort its run if it encounters either (a) any low-level http error (e.g. `ETIMEDOUT`) or (b) gets a response _not_ matching any of the configured `abortIgnoreStatusCodes` (e.g. `500 Internal Error`);

### authType

You may use the `authType` option to create a custom HTTP `authorization` header.
For `authType` to work, you must also set your own `token`.

Do not set `authType=Bearer`: it's the default setting for Renovate anyway.
Do not set a username or password when you're using `authType`, as `authType` doesn't use usernames or passwords.

An example for npm basic auth with token:

```json
{
  "hostRules": [
    {
      "matchHost": "npm.custom.org",
      "token": "<some-token>",
      "authType": "Basic"
    }
  ]
}
```

This will generate the following header: `authorization: Basic <some-token>`.

To use a bare token in the authorization header (required by e.g. Hex) - use the `authType` "Token-Only":

```json
{
  "hostRules": [
    {
      "matchHost": "https://hex.pm/api/repos/private_repo/",
      "token": "<some-token>",
      "authType": "Token-Only"
    }
  ]
}
```

This will generate the header `authorization: <some-token>`.

### concurrentRequestLimit

Usually the default setting is fine, but you can use `concurrentRequestLimit` to limit the number of concurrent outstanding requests.
You only need to adjust this setting if a datasource is rate limiting Renovate or has problems with the load.
The limit will be set for any host it applies to.

Example config:

```json
{
  "hostRules": [
    {
      "matchHost": "api.github.com",
      "concurrentRequestLimit": 2
    }
  ]
}
```

Use an exact host for `matchHost` and not a domain (e.g. `api.github.com` as shown above and not `github.com`).
Do not combine with `hostType` in the same rule or it won't work.

### maxRequestsPerSecond

In addition to `concurrentRequestLimit`, you can limit the maximum number of requests that can be made per one second.
It can be used to set minimal delay between two requests to the same host.
Fractional values are allowed, e.g. `0.25` means 1 request per 4 seconds.
Default value `0` means no limit.

Example config:

```json
{
  "hostRules": [
    {
      "matchHost": "api.github.com",
      "maxRequestsPerSecond": 2
    }
  ]
}
```

### maxRetryAfter

A remote host may return a `4xx` response with a `Retry-After` header value, which indicates that Renovate has been rate-limited.
Renovate may try to contact the host again after waiting a certain time, that's set by the host.
By default, Renovate tries again after the `Retry-After` header value has passed, up to a maximum of 60 seconds.
If the `Retry-After` value is more than 60 seconds, Renovate will abort the request instead of waiting.

You can configure a different maximum value in seconds using `maxRetryAfter`:

```json
{
  "hostRules": [
    {
      "matchHost": "api.github.com",
      "maxRetryAfter": 25
    }
  ]
}
```

### newLogLevel

For log level remapping, `newLogLevel` will set for the particular log message:

```json
{
  "logLevelRemap": [
    {
      "matchMessage": "/Error executing maven wrapper update command/",
      "newLogLevel": "warn"
    }
  ]
}
```

### dnsCache

Enable got [dnsCache](https://github.com/sindresorhus/got/blob/v11.5.2/readme.md#dnsCache) support.
It uses [`lru-cache`](https://github.com/isaacs/node-lru-cache) with the `max` option set to `1000`.

### enableHttp2

Enable got [http2](https://github.com/sindresorhus/got/blob/v11.5.2/readme.md#http2) support.

### headers

You can provide a `headers` object that includes fields to be forwarded to the HTTP request headers.
By default, all headers starting with "X-" are allowed.

A bot administrator may configure an override for [`allowedHeaders`](./self-hosted-configuration.md#allowedHeaders) to configure more permitted headers.

`headers` value(s) configured in the bot admin `hostRules` (for example in a `config.js` file) are _not_ validated, so it may contain any header regardless of `allowedHeaders`.

For example:

```json
{
  "hostRules": [
    {
      "matchHost": "https://domain.com/all-versions",
      "headers": {
        "X-custom-header": "secret"
      }
    }
  ]
}
```

### hostType

`hostType` is another way to filter rules and can be either a platform such as `github` and `bitbucket-server`, or it can be a datasource such as `docker` and `rubygems`.
You usually don't need to configure it in a host rule if you have already configured `matchHost` and only one host type is in use for those, as is usually the case.
`hostType` can help for cases like an enterprise registry that serves multiple package types and has different authentication for each, although it's often the case that multiple `matchHost` rules could achieve the same thing.

### insecureRegistry

Enable this option to allow Renovate to connect to an [insecure Docker registry](https://docs.docker.com/registry/insecure/) that is HTTP only.
This is insecure and is not recommended.

Example:

```json
{
  "hostRules": [
    {
      "matchHost": "reg.insecure.com",
      "insecureRegistry": true
    }
  ]
}
```

### keepAlive

If enabled, this allows a single TCP connection to remain open for multiple HTTP(S) requests/responses.

### artifactAuth

You may use this field whenever it is needed to only enable authentication for a specific set of managers.

For example, using this option could be used whenever authentication using Git for private composer packages is already being handled through the use of SSH keys, which results in no need for also setting up authentication using tokens.

```json
{
  "hostRules": [
    {
      "hostType": "gitlab",
      "matchHost": "gitlab.myorg.com",
      "token": "abc123",
      "artifactAuth": ["composer"]
    }
  ]
}
```

Supported artifactAuth and hostType combinations:

| artifactAuth | hostTypes                                   |
| ------------ | ------------------------------------------- |
| `composer`   | `gitlab`, `packagist`, `github`, `git-tags` |

### matchHost

This can be a base URL (e.g. `https://api.github.com`) or a hostname like `github.com` or `api.github.com`.
If the value starts with `http(s)` then it will only match against URLs which start with the full base URL.
Otherwise, it will be matched by checking if the URL's hostname matches the `matchHost` directly or ends with it.
When checking the end of the hostname, a single dot is prefixed to the value of `matchHost`, if one is not already present, to ensure it can only match against whole domain segments.

The `matchHost` URL must be the same as the `registryUrl` set in `.npmrc`, or you'll get authentication issues when the artifacts are updated when yarn or npm runs.

```json
{
  "hostRules": [
    {
      "matchHost": "https://gitlab.myorg.com/api/v4/packages/npm/",
      "token": "abc123"
    }
  ]
}
```

The above corresponds with an `.npmrc` like the following:

```
registry=https://gitlab.myorg.com/api/v4/packages/npm/
```

<!-- prettier-ignore -->
!!! note
    Values containing a URL path but missing a scheme will be prepended with 'https://' (e.g. `domain.com/path` -> `https://domain.com/path`)

### timeout

Use this figure to adjust the timeout for queries.
The default is 60s, which is quite high.
To adjust it down to 10s for all queries, do this:

```json
{
  "hostRules": [
    {
      "timeout": 10000
    }
  ]
}
```

### httpsCertificateAuthority

By default, Renovate uses the curated list of well-known [CA](https://en.wikipedia.org/wiki/Certificate_authority)s by Mozilla.
You may use another Certificate Authority instead, by setting it in the `httpsCertificateAuthority` config option.

### httpsPrivateKey

Specifies the private key in [PEM format](https://en.wikipedia.org/wiki/Privacy-Enhanced_Mail) for mTLS authentication.

<!-- prettier-ignore -->
!!! warning
    Do _not_ put your private key into this field, to avoid losing confidentiality completely.
    You must use [secrets](./self-hosted-configuration.md#secrets) to pass it down securely instead.

### httpsCertificate

Specifies the [Certificate chains](https://en.wikipedia.org/wiki/X.509#Certificate_chains_and_cross-certification) in [PEM format](https://en.wikipedia.org/wiki/Privacy-Enhanced_Mail) for mTLS authentication.

## ignoreDeprecated

By default, Renovate won't update a dependency version to a deprecated release unless the current version was _itself_ deprecated.
The goal of this is to make sure you don't upgrade from a non-deprecated version to a deprecated one, only because it's higher than the current version.

If for some reason you wish to _force_ deprecated updates with Renovate, you can configure `ignoreDeprecated` to `false`, which we do not recommend for most situations.

## ignoreDeps

The `ignoreDeps` configuration field allows you to define a list of dependency names to be ignored by Renovate.
Currently it supports only "exact match" dependency names and not any patterns. e.g. to ignore both `eslint` and `eslint-config-base` you would add this to your config:

```json
{
  "ignoreDeps": ["eslint", "eslint-config-base"]
}
```

The above is the same as if you wrote this package rule:

```json
{
  "packageRules": [
    {
      "matchPackageNames": ["eslint", "eslint-config-base"],
      "enabled": false
    }
  ]
}
```

## ignorePaths

Renovate will extract dependencies from every file it finds in a repository, unless that file is explicitly ignored.
With this setting you can selectively ignore package files that would normally be "autodiscovered" and updated by Renovate.

For instance if you have a project with an `"examples/"` directory you wish to ignore:

```json
{
  "ignorePaths": ["**/examples/**"]
}
```

Renovate's default ignore is `node_modules` and `bower_components` only.
If you are extending from the popular `config:recommended` preset then it adds ignore patterns for `vendor`, `examples`, `test(s)` and `fixtures` directories too.

## ignorePlugins

Set this to `true` if running plugins causes problems.
Applicable for Composer only for now.

## ignorePrAuthor

This is usually needed if someone needs to migrate bot accounts, including from the Mend Renovate App to self-hosted.
If `ignorePrAuthor` is configured to true, it means Renovate will fetch the entire list of repository PRs instead of optimizing to fetch only those PRs which it created itself.
You should only want to enable this if you are changing the bot account (e.g. from `@old-bot` to `@new-bot`) and want `@new-bot` to find and update any existing PRs created by `@old-bot`.
It's recommended to revert this setting once that transition period is over and all old PRs are resolved.

## ignorePresets

Use this if you are extending a complex preset but don't want to use every "sub preset" that it includes.
For example, consider this config:

```json
{
  "extends": ["config:recommended"],
  "ignorePresets": ["group:monorepos"]
}
```

It would take the entire `"config:recommended"` preset - which has a lot of sub-presets - but ignore the `"group:monorepos"` rule.

## ignoreReviewers

By default, Renovate does not add assignees or reviewers to PRs which are configured for automerge.
If tests have failed, Renovate then does add them, but only if the assignees and reviewers list is empty.
In the case that a user is automatically added as reviewer (such as Renovate Approve bot) and you want to ignore it for the purpose of this decision, add it to the `ignoreReviewers` list.

```json
{
  "reviewers": ["foo"],
  "ignoreReviewers": ["renovate-approve"]
}
```

## ignoreScripts

Applicable for npm and Composer only for now. Set this to `true` if running scripts causes problems.

## ignoreTests

Currently Renovate's default behavior is to only automerge if every status check has succeeded.

Setting this option to `true` means that Renovate will ignore _all_ status checks.
You can set this if you don't have any status checks but still want Renovate to automerge PRs.
Beware: configuring Renovate to automerge without any tests can lead to broken builds on your base branch, please think again before enabling this!

## ignoreUnstable

By default, Renovate won't update any package versions to unstable versions (e.g. `4.0.0-rc3`) unless the current version has the same `major.minor.patch` and was _already_ unstable (e.g. it was already on `4.0.0-rc2`).
Renovate will also not "jump" unstable versions automatically, e.g. if you are on `4.0.0-rc2` and newer versions `4.0.0` and `4.1.0-alpha.1` exist then Renovate will update you to `4.0.0` only.
If you need to force permanent unstable updates for a package, you can add a package rule setting `ignoreUnstable` to `false`.

Also check out the `followTag` configuration option above if you wish Renovate to keep you pinned to a particular release tag.

## includePaths

If you wish for Renovate to process only select paths in the repository, use `includePaths`.

Alternatively, if you need to _exclude_ certain paths in the repository then consider `ignorePaths` instead.
If you are more interested in including only certain package managers (e.g. `npm`), then consider `enabledManagers` instead.

## internalChecksAsSuccess

By default, internal Renovate checks such as `renovate/stability-days` are not counted towards a branch being "green" or not.
This is primarily to prevent automerge when the only check is a passing Renovate check.

Internal checks will always be counted/considered if they are in pending or failed states.
If there are multiple passing checks for a branch, including non-Renovate ones, then this setting won't make any difference.

Change this setting to `true` if you want to use internal Renovate checks towards a passing branch result.

## internalChecksFilter

This setting determines whether Renovate controls when and how filtering of internal checks are performed, particularly when multiple versions of the same update type are available.
Currently this applies to the `minimumReleaseAge` check only.

- `none`: No filtering will be performed, and the highest release will be used regardless of whether it's pending or not
- `strict`: All pending releases will be filtered. PRs will be skipped unless a non-pending version is available
- `flexible`: Similar to strict, but in the case where all versions are pending then a PR will be created with the highest pending version

The `flexible` mode can result in "flapping" of Pull Requests, for example: a pending PR with version `1.0.3` is first released but then downgraded to `1.0.2` once it passes `minimumReleaseAge`.
We recommend that you use the `strict` mode, and enable the `dependencyDashboard` so that you can see suppressed PRs.

## keepUpdatedLabel

On supported platforms you may add a label to a PR so that Renovate recreates/rebases the PR when the branch falls behind the base branch.
Adding the `keepUpdatedLabel` label to a PR makes Renovate behave as if `rebaseWhen` were set to `behind-base-branch`, but only for the given PR.
Renovate does _not_ remove the label from the PR after it finishes rebasing.
This is different from the `rebaseLabel` option, where Renovate _removes_ the label from the PR after rebasing.

`keepUpdatedLabel` can be useful when you have approved certain PRs and want Renovate to keep the PRs up-to-date until you're ready to merge them.
The setting `keepUpdatedLabel` is best used in this scenario:

- By default, you configure `rebaseWhen` to `never` or `conflicted` to reduce rebasing
- Sometimes, you want Renovate to keep specific PRs up-to-date with their base branch (equivalent to `rebaseWhen=behind-base-branch`)

## labels

By default, Renovate won't add any labels to PRs.
If you want Renovate to add labels to PRs it creates then define a `labels` array of one or more label strings.
If you want the same label(s) for every PR then you can configure it at the top level of config.
However you can also fully override them on a per-package basis.

Consider this example:

```json
{
  "labels": ["dependencies"],
  "packageRules": [
    {
      "matchPackageNames": ["/eslint/"],
      "labels": ["linting"]
    }
  ]
}
```

With the above config, every PR raised by Renovate will have the label `dependencies` while PRs containing `eslint`-related packages will instead have the label `linting`.

Behavior details:

- On GitHub, GitLab and Gitea: Renovate will keep PR labels in sync with configured labels, provided that no other user or bot has made changes to the labels after PR creation. If labels are changed by any other account, Renovate will stop making further changes.
- For other platforms, Renovate will add labels only at time of PR creation and not update them after that.

The `labels` array is non-mergeable, meaning if multiple `packageRules` match then Renovate uses the last value for `labels`.
If you want to add/combine labels, use the `addLabels` config option, which is mergeable.

## lockFileMaintenance

You can use `lockFileMaintenance` to refresh lock files to keep them up-to-date.

When Renovate performs `lockFileMaintenance` it deletes the lock file and runs the relevant package manager.
That package manager creates a new lock file, where all dependency versions are updated to the latest version.
Renovate then commits that lock file to the update branch and creates the lock file update PR.

Supported lock files:

- `.terraform.lock.hcl`
- `Cargo.lock`
- `Chart.lock`
- `composer.lock`
- `flake.lock`
- `Gemfile.lock`
- `gradle.lockfile`
- `jsonnetfile.lock.json`
- `package-lock.json`
- `packages.lock.json`
- `pdm.lock`
- `Pipfile.lock`
- `pnpm-lock.yaml`
- `poetry.lock`
- `pubspec.lock`
- `pyproject.toml`
- `requirements.txt`
- `yarn.lock`

Support for new lock files may be added via feature request.

By default, `lockFileMaintenance` is disabled.
To enable `lockFileMaintenance` add this to your configuration:

```json
{
  "lockFileMaintenance": { "enabled": true }
}
```

To reduce "noise" in the repository, Renovate performs `lockFileMaintenance` `"before 4am on monday"`, i.e. to achieve once-per-week semantics.
Depending on its running schedule, Renovate may run a few times within that time window - even possibly updating the lock file more than once - but it hopefully leaves enough time for tests to run and automerge to apply, if configured.

## logLevelRemap

This option allows you to remap log levels for specific messages.

Be careful with remapping `warn` or `error` messages to lower log levels, as it may hide important information.

```json
{
  "logLevelRemap": [
    {
      "matchMessage": "/^pip-compile:/",
      "newLogLevel": "info"
    },
    {
      "matchMessage": "Package lookup error",
      "newLogLevel": "warn"
    }
  ]
}
```

## major

Add to this object if you wish to define rules that apply only to major updates.

## milestone

If set to the number of an existing [GitHub milestone](https://docs.github.com/en/issues/using-labels-and-milestones-to-track-work/about-milestones), Renovate will add that milestone to its PR.
Renovate will only add a milestone when it _creates_ the PR.

```json title="Example Renovate config"
{
  "milestone": 12
}
```

## minimumReleaseAge

This feature used to be called `stabilityDays`.

If this is set _and_ an update has a release timestamp header, then Renovate will check if the set duration has passed.

Note: Renovate will wait for the set duration to pass for each **separate** version.
Renovate does not wait until the package has seen no releases for x time-duration(`minimumReleaseAge`).
`minimumReleaseAge` is not intended to help with slowing down fast releasing project updates.
If you want to slow down PRs for a specific package, setup a custom schedule for that package.
Read [our selective-scheduling help](./noise-reduction.md#selective-scheduling) to learn how to set the schedule.

If the time since the release is less than the set `minimumReleaseAge` a "pending" status check is added to the branch.
If enough days have passed then the "pending" status is removed, and a "passing" status check is added.

Some datasources don't have a release timestamp, in which case this feature is not compatible.
Other datasources may have a release timestamp, but Renovate does not support it yet, in which case a feature request needs to be implemented.

Maven users: you cannot use `minimumReleaseAge` if a Maven source returns unreliable `last-modified` headers.

<!-- prettier-ignore -->
!!! note
    Configuring this option will add a `renovate/stability-days` option to the status checks.

There are a couple of uses for `minimumReleaseAge`:

<!-- markdownlint-disable MD001 -->

#### Suppress branch/PR creation for X days

If you combine `minimumReleaseAge=3 days` and `internalChecksFilter="strict"` then Renovate will hold back from creating branches until 3 or more days have elapsed since the version was released.
We recommend that you set `dependencyDashboard=true` so you can see these pending PRs.

#### Prevent holding broken npm packages

npm packages less than 72 hours (3 days) old can be unpublished, which could result in a service impact if you have already updated to it.
Set `minimumReleaseAge` to `3 days` for npm packages to prevent relying on a package that can be removed from the registry:

```json
{
  "packageRules": [
    {
      "matchDatasources": ["npm"],
      "minimumReleaseAge": "3 days"
    }
  ]
}
```

#### Await X time duration before Automerging

If you enabled `automerge` _and_ `minimumReleaseAge`, it means that PRs will be created immediately but automerging will be delayed until the time-duration has passed.
This works because Renovate will add a "renovate/stability-days" pending status check to each branch/PR and that pending check will prevent the branch going green to automerge.

<!-- markdownlint-enable MD001 -->

## minor

Add to this object if you wish to define rules that apply only to minor updates.

## npmToken

See [Private npm module support](./getting-started/private-packages.md) for details on how this is used.
Typically you would encrypt it and put it inside the `encrypted` object.

## npmrc

See [Private npm module support](./getting-started/private-packages.md) for details on how this is used.

## npmrcMerge

This option exists to provide flexibility about whether `npmrc` strings in config should override `.npmrc` files in the repo, or be merged with them.
In some situations you need the ability to force override `.npmrc` contents in a repo (`npmrcMerge=false`) while in others you might want to simply supplement the settings already in the `.npmrc` (`npmrcMerge=true`).
A use case for the latter is if you are a Renovate bot admin and wish to provide a default token for `npmjs.org` without removing any other `.npmrc` settings which individual repositories have configured (such as scopes/registries).

If `false` (default), it means that defining `config.npmrc` will result in any `.npmrc` file in the repo being overridden and its values ignored.
If configured to `true`, it means that any `.npmrc` file in the repo will have `config.npmrc` prepended to it before running `npm`.

## osvVulnerabilityAlerts

Renovate integrates with [OSV](https://osv.dev/), an open-source vulnerability database, to check if extracted dependencies have known vulnerabilities.
Set `osvVulnerabilityAlerts` to `true` to get pull requests with vulnerability fixes (once they are available).

You will only get OSV-based vulnerability alerts for _direct_ dependencies.
Renovate only queries the OSV database for dependencies that use one of these datasources:

- [`crate`](./modules/datasource/crate/index.md)
- [`go`](./modules/datasource/go/index.md)
- [`hex`](./modules/datasource/hex/index.md)
- [`maven`](./modules/datasource/maven/index.md)
- [`npm`](./modules/datasource/npm/index.md)
- [`nuget`](./modules/datasource/nuget/index.md)
- [`packagist`](./modules/datasource/packagist/index.md)
- [`pypi`](./modules/datasource/pypi/index.md)
- [`rubygems`](./modules/datasource/rubygems/index.md)

## packageRules

`packageRules` is a powerful feature that lets you apply rules to individual packages or to groups of packages using regex pattern matching.

Here is an example if you want to group together all packages starting with `eslint` into a single branch/PR:

```json
{
  "packageRules": [
    {
      "matchPackageNames": ["eslint**"],
      "groupName": "eslint packages"
    }
  ]
}
```

Note how the above uses `matchPackageNames` with a prefix pattern.

Here's an example config to limit the "noisy" `aws-sdk` package to weekly updates:

```json
{
  "packageRules": [
    {
      "matchPackageNames": ["aws-sdk"],
      "schedule": ["after 9pm on sunday"]
    }
  ]
}
```

For Maven dependencies, the package name is `<groupId:artefactId>`, e.g. `"matchPackageNames": ["com.thoughtworks.xstream:xstream"]`

Note how the above uses an exact match string for `matchPackageNames` instead of a pattern
However you can mix together both patterns and exact matches in the same package rule and the rule will be applied if _either_ match.
Example:

```json
{
  "packageRules": [
    {
      "matchPackageNames": ["neutrino", "@neutrino/**"],
      "groupName": "neutrino monorepo"
    }
  ]
}
```

The above rule will group together the `neutrino` package and any package starting with `@neutrino/`.

File name matches are convenient to use if you wish to apply configuration rules to certain package or lock files using patterns.
For example, if you have an `examples` directory and you want all updates to those examples to use the `chore` prefix instead of `fix`, then you could add this configuration:

```json
{
  "packageRules": [
    {
      "matchFileNames": ["examples/**"],
      "extends": [":semanticCommitTypeAll(chore)"]
    }
  ]
}
```

If you wish to limit Renovate to apply configuration rules to certain files in the root repository directory, you have to use `matchFileNames` with a `minimatch` pattern (which can include an exact file name match).
For example you have multiple `package.json` and want to use `dependencyDashboardApproval` only on the root `package.json`:

```json
{
  "packageRules": [
    {
      "matchFileNames": ["package.json"],
      "dependencyDashboardApproval": true
    }
  ]
}
```

<!-- prettier-ignore -->
!!! tip
    Renovate evaluates all `packageRules` and does not stop after the first match.
    Order your `packageRules` so the least important rules are at the _top_, and the most important rules at the _bottom_.
    This way important rules override settings from earlier rules if needed.

<!-- prettier-ignore -->
!!! warning
    Avoid nesting any `object`-type configuration in a `packageRules` array, such as a `major` or `minor` block.

### allowedVersions

Use this - usually within a packageRule - to limit how far to upgrade a dependency.
For example, if you wish to upgrade to Angular v1.5 but not to `angular` v1.6 or higher, you could define this to be `<= 1.5` or `< 1.6.0`:

```json
{
  "packageRules": [
    {
      "matchPackageNames": ["angular"],
      "allowedVersions": "<=1.5"
    }
  ]
}
```

The valid syntax for this will be calculated at runtime because it depends on the versioning scheme, which is itself dynamic.

This field also supports Regular Expressions if they begin and end with `/`.
For example, the following will enforce that only 3 or 4-part versions are supported, without any prefixes:

```json
{
  "packageRules": [
    {
      "matchPackageNames": ["com.thoughtworks.xstream:xstream"],
      "allowedVersions": "/^[0-9]+\\.[0-9]+\\.[0-9]+(\\.[0-9]+)?$/"
    }
  ]
}
```

This field also supports a special negated regex syntax for ignoring certain versions.
Use the syntax `!/ /` like the following:

```json
{
  "packageRules": [
    {
      "matchPackageNames": ["chalk"],
      "allowedVersions": "!/java$/"
    }
  ]
}
```

### matchCurrentAge

Use this field if you want to match packages based on the age of the _current_ (existing, in-repo) version.

For example, if you want to group updates for dependencies where the existing version is more than 2 years old:

```json
{
  "packageRules": [
    {
      "matchCurrentAge": "> 2 years",
      "groupName": "old dependencies"
    }
  ]
}
```

The `matchCurrentAge` string must start with one of `>`, `>=`, `<` or `<=`.

Only _one_ date part is supported, so you _cannot_ do `> 1 year 1 month`.
Instead you should do `> 13 months`.

<!-- prettier-ignore -->
!!! note
    We recommend you only use the words hour(s), day(s), week(s), month(s) and year(s) in your time ranges.

### matchDepTypes

Use this field if you want to limit a `packageRule` to certain `depType` values.
Invalid if used outside of a `packageRule`.

<<<<<<< HEAD
=======
For more details on supported syntax see Renovate's [string pattern matching documentation](./string-pattern-matching.md).

### excludeDepNames

### excludeDepPatterns

### excludeDepPrefixes

### excludePackageNames

**Important**: Do not mix this up with the option `ignoreDeps`.
Use `ignoreDeps` instead if all you want to do is have a list of package names for Renovate to ignore.

Use `excludePackageNames` if you want to have one or more exact name matches excluded in your package rule.
See also `matchPackageNames`.

```json
{
  "packageRules": [
    {
      "matchPackagePatterns": ["^eslint"],
      "excludePackageNames": ["eslint-foo"]
    }
  ]
}
```

The above will match all package names starting with `eslint` but exclude the specific package `eslint-foo`.

### excludePackagePatterns

Use this field if you want to have one or more package name patterns excluded in your package rule.
See also `matchPackagePatterns`.

```json
{
  "packageRules": [
    {
      "matchPackagePatterns": ["^eslint"],
      "excludePackagePatterns": ["^eslint-foo"]
    }
  ]
}
```

The above will match all package names starting with `eslint` but exclude ones starting with `eslint-foo`.

### excludePackagePrefixes

Use this field if you want to have one or more package name prefixes excluded in your package rule, without needing to write a regex.
See also `matchPackagePrefixes`.

```json
{
  "packageRules": [
    {
      "matchPackagePrefixes": ["eslint"],
      "excludePackagePrefixes": ["eslint-foo"]
    }
  ]
}
```

The above will match all package names starting with `eslint` but exclude ones starting with `eslint-foo`.

### excludeRepositories

Use this field to restrict rules to a particular repository. e.g.

```json
{
  "packageRules": [
    {
      "excludeRepositories": ["literal/repo", "/^some/.*$/", "**/*-archived"],
      "enabled": false
    }
  ]
}
```

This field supports Regular Expressions if they begin and end with `/`, otherwise it will use `minimatch`.

>>>>>>> bd508c38
### matchCategories

Use `matchCategories` to restrict rules to a particular language or group.
Matching is done using "any" logic, i.e. "match any of the following categories".
The categories can be found in the [manager documentation](modules/manager/index.md).

<!-- prettier-ignore -->
!!! note
    Rules with `matchCategories` are only applied _after_ extraction of dependencies.
    If you want to configure which managers are being extracted at all, use `enabledManagers` instead.

```json
{
  "packageRules": [
    {
      "matchCategories": ["python"],
      "addLabels": ["py"]
    }
  ]
}
```

For more details on supported syntax see Renovate's [string pattern matching documentation](./string-pattern-matching.md).

### matchRepositories

Use this field to restrict rules to a particular repository. e.g.

```json
{
  "packageRules": [
    {
      "matchRepositories": ["literal/repo", "/^some/.*$/", "**/*-archived"],
      "enabled": false
    }
  ]
}
```

For more details on supported syntax see Renovate's [string pattern matching documentation](./string-pattern-matching.md).

### matchBaseBranches

Use this field to restrict rules to a particular branch. e.g.

```json
{
  "packageRules": [
    {
      "matchBaseBranches": ["main"],
      "matchPackageNames": ["eslint**"],
      "enabled": false
    }
  ]
}
```

This field also supports Regular Expressions if they begin and end with `/`. e.g.

```json
{
  "packageRules": [
    {
      "matchBaseBranches": ["/^release/.*/"],
      "matchPackageNames": ["eslint**"],
      "enabled": false
    }
  ]
}
```

For more details on supported syntax see Renovate's [string pattern matching documentation](./string-pattern-matching.md).

### matchManagers

Use this field to restrict rules to a particular package manager. e.g.

```json
{
  "packageRules": [
    {
      "matchPackageNames": ["node"],
      "matchManagers": ["dockerfile"],
      "enabled": false
    }
  ]
}
```

For the full list of available managers, see the [Supported Managers](modules/manager/index.md#supported-managers) documentation.

For more details on supported syntax see Renovate's [string pattern matching documentation](./string-pattern-matching.md).

### matchMessage

For log level remapping, use this field to match against the particular log messages.

For more details on supported syntax see Renovate's [string pattern matching documentation](./string-pattern-matching.md).

### matchDatasources

Use this field to restrict rules to a particular datasource. e.g.

```json
{
  "packageRules": [
    {
      "matchDatasources": ["orb"],
      "labels": ["circleci-orb!!"]
    }
  ]
}
```

For more details on supported syntax see Renovate's [string pattern matching documentation](./string-pattern-matching.md).

### matchCurrentValue

This option is matched against the `currentValue` field of a dependency.

`matchCurrentValue` supports Regular Expressions which must begin and end with `/`.
For example, the following enforces that only `1.*` versions will be used:

```json
{
  "packageRules": [
    {
      "matchPackageNames": ["/io.github.resilience4j/"],
      "matchCurrentValue": "/^1\\./"
    }
  ]
}
```

This field also supports a special negated regex syntax to ignore certain versions.
Use the syntax `!/ /` like this:

```json
{
  "packageRules": [
    {
      "matchPackageNames": ["/io.github.resilience4j/"],
      "matchCurrentValue": "!/^0\\./"
    }
  ]
}
```

### matchCurrentVersion

The `currentVersion` field will be one of the following (in order of preference):

- locked version if a lock file exists
- resolved version
- current value

Consider using instead `matchCurrentValue` if you wish to match against the raw string value of a dependency.

`matchCurrentVersion` can be an exact version or a version range:

```json
{
  "packageRules": [
    {
      "matchCurrentVersion": ">=1.0.0",
      "matchPackageNames": ["angular"]
    }
  ]
}
```

The syntax of the version range must follow the [versioning scheme](modules/versioning/index.md#supported-versioning) used by the matched package(s).
This is usually defined by the [manager](modules/manager/index.md#supported-managers) which discovered them or by the default versioning for the package's [datasource](modules/datasource/index.md).
For example, a Gradle package would typically need Gradle constraint syntax (e.g. `[,7.0)`) and not SemVer syntax (e.g. `<7.0`).

This field also supports Regular Expressions which must begin and end with `/`.
For example, the following enforces that only `1.*` versions will be used:

```json
{
  "packageRules": [
    {
      "matchPackageNames": ["/io.github.resilience4j/"],
      "matchCurrentVersion": "/^1\\./"
    }
  ]
}
```

This field also supports a special negated regex syntax to ignore certain versions.
Use the syntax `!/ /` like this:

```json
{
  "packageRules": [
    {
      "matchPackageNames": ["/io.github.resilience4j/"],
      "matchCurrentVersion": "!/^0\\./"
    }
  ]
}
```

### matchFileNames

Renovate will compare `matchFileNames` glob matching against the dependency's package file and also lock file if one exists.

The following example matches `package.json` but _not_ `package/frontend/package.json`:

```json
{
  "packageRules": [
    {
      "matchFileNames": ["package.json"],
      "labels": ["npm"]
    }
  ]
}
```

The following example matches any `package.json`, including files like `backend/package.json`:

```json
{
  "packageRules": [
    {
      "description": "Group dependencies from package.json files",
      "matchFileNames": ["**/package.json"],
      "groupName": "All package.json changes"
    }
  ]
}
```

The following example matches any file in directories starting with `app/`:

```json
{
  "packageRules": [
    {
      "description": "Group all dependencies from the app directory",
      "matchFileNames": ["app/**"],
      "groupName": "App dependencies"
    }
  ]
}
```

It is recommended that you avoid using "negative" globs, like `**/!(package.json)`, because such patterns might still return true if they match against the lock file name (e.g. `package-lock.json`).

For more details on supported syntax see Renovate's [string pattern matching documentation](./string-pattern-matching.md).
<<<<<<< HEAD
=======

### matchDepNames

This field behaves the same as `matchPackageNames` except it matches against `depName` instead of `packageName`.

### matchDepPatterns

<!-- prettier-ignore -->
!!! note
    `matchDepNames` now supports pattern matching and should be used instead.
    Use of `matchDepPatterns` is now deprecated and will be migrated in future.

### matchDepPrefixes
>>>>>>> bd508c38

### matchDepNames

### matchNewValue

This option is matched against the `newValue` field of a dependency.

`matchNewValue` supports Regular Expressions which must begin and end with `/`.
For example, the following enforces that only `1.*` versions will be used:

```json
{
  "packageRules": [
    {
      "matchPackageNames": ["/io.github.resilience4j/"],
      "matchNewValue": "/^1\\./"
    }
  ]
}
```

This field also supports a special negated regex syntax to ignore certain versions.
Use the syntax `!/ /` like this:

```json
{
  "packageRules": [
    {
      "matchPackageNames": ["/io.github.resilience4j/"],
      "matchNewValue": "!/^0\\./"
    }
  ]
}
```

For more details on this syntax see Renovate's [string pattern matching documentation](./string-pattern-matching.md).

### matchPackageNames

Use this field to match against the `packageName` field.
This matching can be an exact match, Glob match, or Regular Expression match.

For more details on supported syntax see Renovate's [string pattern matching documentation](./string-pattern-matching.md).
Note that Glob matching (including exact name matching) is case-insensitive.

```json title="exact name match"
{
  "packageRules": [
    {
      "matchDatasources": ["npm"],
      "matchPackageNames": ["angular"],
      "rangeStrategy": "pin"
    }
  ]
}
```

The above will configure `rangeStrategy` to `pin` only for the npm package `angular`.

```json title="prefix match using Glob"
{
  "packageRules": [
    {
      "matchDatasources": ["npm"],
      "matchPackageNames": ["@angular/*", "!@angular/abc"],
      "groupName": "Angular"
    }
  ]
}
```

The above will group together any npm package which starts with `@angular/` except `@angular/abc`.

```json title="pattern match using RegEx"
{
  "packageRules": [
    {
      "matchDatasources": ["npm"],
      "matchPackageNames": ["/^angular/"],
      "groupName": "Angular"
    }
  ]
}
```

The above will group together any npm package which starts with the string `angular`.

### matchSourceUrls

Here's an example of where you use this to group together all packages from the Vue monorepo:

```json
{
  "packageRules": [
    {
      "matchSourceUrls": ["https://github.com/vuejs/vue"],
      "groupName": "Vue monorepo packages"
    }
  ]
}
```

For more details on supported syntax see Renovate's [string pattern matching documentation](./string-pattern-matching.md).

### matchUpdateTypes

Use `matchUpdateTypes` to match rules against types of updates.
For example to apply a special label to `major` updates:

```json
{
  "packageRules": [
    {
      "matchUpdateTypes": ["major"],
      "labels": ["UPDATE-MAJOR"]
    }
  ]
}
```

For more details on supported syntax see Renovate's [string pattern matching documentation](./string-pattern-matching.md).

<!-- prettier-ignore -->
!!! warning
    Packages that follow SemVer are allowed to make breaking changes in _any_ `0.x` version, even `patch` and `minor`.
    Check if you're using any `0.x` package, and see if you need custom `packageRules` for it.
    When setting up automerge for dependencies, make sure to stop accidental automerges of `0.x` versions.
    Read the [automerge non-major updates](./key-concepts/automerge.md#automerge-non-major-updates) docs for a config example that blocks `0.x` updates.

### matchConfidence

<!-- prettier-ignore -->
!!! warning
    This configuration option needs a Mend API key, and is in private beta testing only.
    API keys are not available for free or via the `renovatebot/renovate` repository.

```json title="Grouping high merge confidence updates"
{
  "packageRules": [
    {
      "matchConfidence": ["high", "very high"],
      "groupName": "high merge confidence"
    }
  ]
##}
```

Tokens can be configured via `hostRules` using the `"merge-confidence"` `hostType`:

```json
{
  "hostRules": [
    {
      "hostType": "merge-confidence",
      "token": "********"
    }
  ]
}
```

### customChangelogUrl

Use this field to set the source URL for a package, including overriding an existing one.
Source URLs are necessary in order to look up changelogs.

Using this field we can specify the exact URL to fetch changelogs from.

```json title="Setting the source URL for the dummy package"
{
  "packageRules": [
    {
      "matchPackageNames": ["dummy"],
      "customChangelogUrl": "https://github.com/org/dummy"
    }
  ]
}
```

<!-- prettier-ignore -->
!!! note
    Renovate can fetch changelogs from Bitbucket, Gitea (Forgejo), GitHub and GitLab platforms only, and setting the URL to an unsupported host/platform type won't change that.

### replacementName

This config option only works with some managers.
We're working to support more managers, subscribe to issue [renovatebot/renovate#14149](https://github.com/renovatebot/renovate/issues/14149) to follow our progress.

Managers which do not support replacement:

- `bazel`
- `git-submodules`
- `gomod`
- `gradle`
- `homebrew`
- `maven`
- `regex`
- `sbt`

Use the `replacementName` config option to set the name of a replacement package.

Can be used in combination with `replacementVersion`.

You can suggest a new community package rule by editing [the `replacements.ts` file on the Renovate repository](https://github.com/renovatebot/renovate/blob/main/lib/config/presets/internal/replacements.ts) and opening a pull request.

### replacementNameTemplate

<!-- prettier-ignore -->
!!! note
    `replacementName` will take precedence if used within the same package rule.

Use the `replacementNameTemplate` config option to control the replacement name.

Use the triple brace `{{{ }}}` notation to avoid Handlebars escaping any special characters.

For example, the following package rule can be used to replace the registry for `docker` images:

```json
{
  "packageRules": [
    {
      "matchDatasources": ["docker"],
      "matchPackageNames": ["docker\\.io/.+**"],
      "replacementNameTemplate": "{{{replace 'docker\\.io/' 'ghcr.io/' packageName}}}"
    }
  ]
}
```

Or, to add a registry prefix to any `docker` images that do not contain an explicit registry:

```json
{
  "packageRules": [
    {
      "description": "official images",
      "matchDatasources": ["docker"],
      "matchPackageNames": ["[a-z-]+$**"],
      "replacementNameTemplate": "some.registry.org/library/{{{packageName}}}"
    },
    {
      "description": "non-official images",
      "matchDatasources": ["docker"],
      "matchPackageNames": ["[a-z-]+/[a-z-]+$**"],
      "replacementNameTemplate": "some.registry.org/{{{packageName}}}"
    }
  ]
}
```

### replacementVersion

This config option only works with some managers.
We're working to support more managers, subscribe to issue [renovatebot/renovate#14149](https://github.com/renovatebot/renovate/issues/14149) to follow our progress.
For a list of managers which do not support replacement read the `replacementName` config option docs.

Use the `replacementVersion` config option to set the version of a replacement package.
Must be used with `replacementName`.
For example to replace the npm package `jade` with version `2.0.0` of the package `pug`:

```json
{
  "packageRules": [
    {
      "matchDatasources": ["npm"],
      "matchPackageNames": ["jade"],
      "replacementName": "pug",
      "replacementVersion": "2.0.0"
    }
  ]
}
```

## patch

Add to this object if you wish to define rules that apply only to patch updates.

## pin

Add to this object if you wish to define rules that apply only to PRs that pin dependencies.

## pinDigest

Add to this object if you wish to define rules that apply only to PRs that pin digests.

## pinDigests

If enabled Renovate will pin Docker images or GitHub Actions by means of their SHA256 digest and not only by tag so that they are immutable.

## platformAutomerge

<!-- prettier-ignore -->
!!! note
    If you use the default `platformAutomerge=true` then you should enable your Git hosting platform's capabilities to enforce test passing before PR merge.
    If you don't do this, the platform might merge Renovate PRs even if the repository's tests haven't started, are in still in progress, or possibly even when they have failed.
    On GitHub this is called "Require status checks before merging", which you can find in the "Branch protection rules" section of the settings for your repository.
    [GitHub docs, about protected branches](https://docs.github.com/en/repositories/configuring-branches-and-merges-in-your-repository/defining-the-mergeability-of-pull-requests/about-protected-branches)
    [GitHub docs, require status checks before merging](https://docs.github.com/en/repositories/configuring-branches-and-merges-in-your-repository/defining-the-mergeability-of-pull-requests/about-protected-branches#require-status-checks-before-merging)
    If you're using another platform, search their documentation for a similar feature.

If you have enabled `automerge` and set `automergeType=pr` in the Renovate config, then leaving `platformAutomerge` as `true` speeds up merging via the platform's native automerge functionality.

On GitHub and GitLab, Renovate re-enables the PR for platform-native automerge whenever it's rebased.

`platformAutomerge` will configure PRs to be merged after all (if any) branch policies have been met.
This option is available for Azure, Gitea, GitHub and GitLab.
It falls back to Renovate-based automerge if the platform-native automerge is not available.

You can also fine-tune the behavior by setting `packageRules` if you want to use it selectively (e.g. per-package).

Note that the outcome of `rebaseWhen=auto` can differ when `platformAutomerge=true`.
Normally when you set `rebaseWhen=auto` Renovate rebases any branch that's behind the base branch automatically, and some people rely on that.
This behavior is no longer guaranteed when `platformAutomerge` is `true` because the platform might automerge a branch which is not up-to-date.
For example, GitHub might automerge a Renovate branch even if it's behind the base branch at the time.

Please check platform specific docs for version requirements.

To learn how to use GitHub's Merge Queue feature with Renovate, read our [Key Concepts, Automerge, GitHub Merge Queue](./key-concepts/automerge.md#github-merge-queue) docs.

## platformCommit

Only use this option if you run Renovate as a [GitHub App](https://docs.github.com/en/developers/apps/getting-started-with-apps/about-apps).
It does not apply when you use a Personal Access Token as credential.

When `platformCommit` is enabled, Renovate will create commits with GitHub's API instead of using `git` directly.
This way Renovate can use GitHub's [Commit signing support for bots and other GitHub Apps](https://github.blog/2019-08-15-commit-signing-support-for-bots-and-other-github-apps/) feature.

## postUpdateOptions

Table with options:

| Name                         | Description                                                                                                                                                |
| ---------------------------- | ---------------------------------------------------------------------------------------------------------------------------------------------------------- |
| `bundlerConservative`        | Enable conservative mode for `bundler` (Ruby dependencies). This will only update the immediate dependency in the lockfile instead of all subdependencies. |
| `gomodMassage`               | Enable massaging `replace` directives before calling `go` commands.                                                                                        |
| `gomodTidy`                  | Run `go mod tidy` after Go module updates. This is implicitly enabled for major module updates when `gomodUpdateImportPaths` is enabled.                   |
| `gomodTidy1.17`              | Run `go mod tidy -compat=1.17` after Go module updates.                                                                                                    |
| `gomodTidyE`                 | Run `go mod tidy -e` after Go module updates.                                                                                                              |
| `gomodUpdateImportPaths`     | Update source import paths on major module updates, using [mod](https://github.com/marwan-at-work/mod).                                                    |
| `helmUpdateSubChartArchives` | Update subchart archives in the `/charts` folder.                                                                                                          |
| `npmDedupe`                  | Run `npm install` with `--prefer-dedupe` for npm >= 7 or `npm dedupe` after `package-lock.json` update for npm <= 6.                                       |
| `pnpmDedupe`                 | Run `pnpm dedupe --config.ignore-scripts=true` after `pnpm-lock.yaml` updates.                                                                             |
| `yarnDedupeFewer`            | Run `yarn-deduplicate --strategy fewer` after `yarn.lock` updates.                                                                                         |
| `yarnDedupeHighest`          | Run `yarn-deduplicate --strategy highest` (`yarn dedupe --strategy highest` for Yarn >=2.2.0) after `yarn.lock` updates.                                   |

## postUpgradeTasks

<!-- prettier-ignore -->
!!! note
    Post-upgrade tasks can only be used on self-hosted Renovate instances.

Post-upgrade tasks are commands that are executed by Renovate after a dependency has been updated but before the commit is created.
The intention is to run any other command line tools that would modify existing files or generate new files when a dependency changes.

Each command must match at least one of the patterns defined in `allowedPostUpgradeCommands` (a global-only configuration option) in order to be executed.
If the list of allowed tasks is empty then no tasks will be executed.

e.g.

```json
{
  "postUpgradeTasks": {
    "commands": ["tslint --fix"],
    "fileFilters": ["yarn.lock", "**/*.js"],
    "executionMode": "update"
  }
}
```

The `postUpgradeTasks` configuration consists of three fields:

### commands

A list of commands that are executed after Renovate has updated a dependency but before the commit is made.

You can use variable templating in your commands as long as [`allowPostUpgradeCommandTemplating`](./self-hosted-configuration.md#allowpostupgradecommandtemplating) is enabled.

<!-- prettier-ignore -->
!!! note
    Do not use `git add` in your commands to add new files to be tracked, add them by including them in your [`fileFilters`](#filefilters) instead.

### fileFilters

A list of glob-style matchers that determine which files will be included in the final commit made by Renovate.
Dotfiles are included.

Optional field which defaults to any non-ignored file in the repo (`**/*` glob pattern).
Specify a custom value for this if you wish to exclude certain files which are modified by your `postUpgradeTasks` and you don't want committed.

### executionMode

Defaults to `update`, but can also be set to `branch`.
This sets the level the postUpgradeTask runs on, if set to `update` the postUpgradeTask will be executed for every dependency on the branch.
If set to `branch` the postUpgradeTask is executed for the whole branch.

## prBodyColumns

Use this array to provide a list of column names you wish to include in the PR tables.

```json title="Adding the package file name to the table"
{
  "prBodyColumns": [
    "Package",
    "Update",
    "Type",
    "New value",
    "Package file",
    "References"
  ]
}
```

<!-- prettier-ignore -->
!!! note
    "Package file" is predefined in the default `prBodyDefinitions` object so does not require a definition before it can be used.

## prBodyDefinitions

You can configure this object to either:

- modify the template for an existing table column in PR bodies, or
- _add_ a definition for a new/additional column.

```json title="Modifying the default value for the Package column to put it inside a code block"
{
  "prBodyDefinitions": {
    "Package": "`{{{depName}}}`"
  }
}
```

```json title="Adding a custom Sourcegraph column definition"
{
  "prBodyDefinitions": {
    "Sourcegraph": "[![code search for \"{{{depName}}}\"](https://sourcegraph.com/search/badge?q=repo:%5Egithub%5C.com/{{{repository}}}%24+case:yes+-file:package%28-lock%29%3F%5C.json+{{{depName}}}&label=matches)](https://sourcegraph.com/search?q=repo:%5Egithub%5C.com/{{{repository}}}%24+case:yes+-file:package%28-lock%29%3F%5C.json+{{{depName}}})"
  },
  "prBodyColumns": [
    "Package",
    "Update",
    "New value",
    "References",
    "Sourcegraph"
  ]
}
```

<!-- prettier-ignore -->
!!! tip
    Columns must also be included in the `prBodyColumns` array in order to be used, so that's why it's included above in the example.

## prBodyNotes

Use this field to add custom content inside PR bodies, including conditionally.

```json title="Adding an extra Warning to major updates"
{
  "prBodyNotes": ["{{#if isMajor}}:warning: MAJOR MAJOR MAJOR :warning:{{/if}}"]
}
```

## prBodyTemplate

The available sections are:

- `header`
- `table`
- `warnings`
- `notes`
- `changelogs`
- `configDescription`
- `controls`
- `footer`

## prConcurrentLimit

This setting - if enabled - limits Renovate to a maximum of `x` concurrent PRs open at any time.

This limit is enforced on a per-repository basis.

<!-- prettier-ignore -->
!!! note
    Renovate always creates security PRs, even if the concurrent PR limit is already reached.
    Security PRs have `[SECURITY]` in their PR title.

## prCreation

This setting tells Renovate _when_ to create PRs:

- `immediate` (default): Renovate creates PRs immediately after creating the corresponding branch
- `not-pending`: Renovate waits until status checks have completed (passed or failed) before raising the PR
- `status-success`: Renovate only creates PRs if/when the the test pass
- `approval`: Renovate creates branches for updates immediately, but creates the PR _after_ getting Dependency Dashboard approval

When prCreation is set to `immediate`, you'll get a Pull Request and possible associated notification right away when a new update is available.
You'll have to wait until the checks have been performed, before you can decide if you want to merge the PR.

When prCreation is set to `not-pending`, Renovate creates the PR only once all tests have passed or failed.
When you get the PR notification, you can take action immediately, as you have the full test results.
If there are no checks associated, Renovate will create the PR once 24 hours have elapsed since creation of the commit.

When prCreation is set to `status-success`, Renovate creates the PR only if all tests have passed.
When a branch remains without PR due to a failing test: select the corresponding PR from the Dependency Dashboard, and push your fixes to the branch.

When prCreation is set to `approval`, Renovate creates the PR only when approved via the Dependency Dashboard.
Renovate still creates the _branch_ immediately.

<!-- prettier-ignore -->
!!! note
    For all cases of non-immediate PR creation, Renovate doesn't run instantly once tests complete.
    Instead, Renovate create the PR on its _next_ run after the relevant tests have completed, so there will be some delay.

<!-- prettier-ignore -->
!!! warning
    If you set `prCreation=approval` you must _not_ use `dependencyDashboardApproval=true`!

## prFooter

## prHeader

## prHourlyLimit

This config option slows down the _rate_ at which Renovate creates PRs.

Slowing Renovate down can be handy when you're onboarding a repository with a lot of dependencies.
What may happen if you don't set a `prHourlyLimit`:

1. Renovate creates an Onboarding PR
1. You merge the onboarding PR to activate Renovate
1. Renovate creates a "Pin Dependencies" PR (if needed)
1. You merge the "Pin Dependencies" PR
1. Renovate creates every single upgrade PR needed, which can be a lot

The above may cause:

- Renovate bot's PRs to overwhelm your CI systems
- a lot of test runs, because branches are rebased each time you merge a PR

To prevent these problems you can set `prHourlyLimit` to a value like `1` or `2`.
Renovate will only create that many PRs within each hourly period (`:00` through `:59`).
You still get all the PRs in a reasonable time, perhaps over a day or so.
Now you can merge the PRs at a do-able rate, once the tests pass.

<!-- prettier-ignore -->
!!! tip
    The `prHourlyLimit` setting does _not_ limit the number of _concurrently open PRs_, only the _rate_ at which PRs are created.
    The `prHourlyLimit` setting is enforced on a per-repository basis.

## prNotPendingHours

If you configure `prCreation=not-pending`, then Renovate will wait until tests are non-pending (all pass or at least one fails) before creating PRs.
However there are cases where PRs may remain in pending state forever, e.g. absence of tests or status checks that are configure to pending indefinitely.
This is why we configured an upper limit for how long we wait until creating a PR.

<!-- prettier-ignore -->
!!! note
    If the option `minimumReleaseAge` is non-zero then Renovate disables the `prNotPendingHours` functionality.

## prPriority

Sometimes Renovate needs to rate limit its creation of PRs, e.g. hourly or concurrent PR limits.
By default, Renovate sorts/prioritizes based on the update type, going from smallest update to biggest update.
Renovate creates update PRs in this order:

1. `pinDigest`
1. `pin`
1. `digest`
1. `patch`
1. `minor`
1. `major`

If you have dependencies that are more or less important than others then you can use the `prPriority` field for PR sorting.
The default value is 0, so setting a negative value will make dependencies sort last, while higher values sort first.

Here's an example of how you would define PR priority so that `devDependencies` are raised last and `react` is raised first:

```json
{
  "packageRules": [
    {
      "matchDepTypes": ["devDependencies"],
      "prPriority": -1
    },
    {
      "matchPackageNames": ["react"],
      "prPriority": 5
    }
  ]
}
```

## prTitle

The PR title is important for some of Renovate's matching algorithms (e.g. determining whether to recreate a PR or not) so ideally don't modify it much.

## prTitleStrict

There are certain scenarios where the default behavior appends extra context to the PR title.

These scenarios include if a `baseBranch` or if there is a grouped update and either `separateMajorMinor` or `separateMinorPatch` is true.

Using this option allows you to skip these default behaviors and use other templating methods to control the format of the PR title.

## printConfig

This option is useful for troubleshooting, particularly if using presets.
e.g. run `renovate foo/bar --print-config > config.log` and the fully-resolved config will be included in the log file.

## pruneBranchAfterAutomerge

By default Renovate deletes, or "prunes", the branch after automerging.
Set `pruneBranchAfterAutomerge` to `false` to keep the branch after automerging.

## pruneStaleBranches

Configure to `false` to disable deleting orphan branches and autoclosing PRs.
Defaults to `true`.

## rangeStrategy

Behavior:

- `auto` = Renovate decides (this will be done on a manager-by-manager basis)
- `pin` = convert ranges to exact versions, e.g. `^1.0.0` -> `1.1.0`
- `bump` = e.g. bump the range even if the new version satisfies the existing range, e.g. `^1.0.0` -> `^1.1.0`
- `replace` = Replace the range with a newer one if the new version falls outside it, and update nothing otherwise
- `widen` = Widen the range with newer one, e.g. `^1.0.0` -> `^1.0.0 || ^2.0.0`
- `update-lockfile` = Update the lock file when in-range updates are available, otherwise `replace` for updates out of range. Works for `bundler`, `cargo`, `composer`, `npm`, `yarn`, `pnpm`, `terraform` and `poetry` so far
- `in-range-only` = Update the lock file when in-range updates are available, ignore package file updates

Renovate's `"auto"` strategy works like this for npm:

1. Widen `peerDependencies`
1. If an existing range already ends with an "or" operator like `"^1.0.0 || ^2.0.0"`, then Renovate widens it into `"^1.0.0 || ^2.0.0 || ^3.0.0"`
1. Otherwise, if the update is outside the existing range, Renovate replaces the range. So `"^2.0.0"` is replaced by `"^3.0.0"`
1. Finally, if the update is in-range, Renovate will update the lockfile with the new exact version.

By default, Renovate assumes that if you are using ranges then it's because you want them to be wide/open.
Renovate won't deliberately "narrow" any range by increasing the semver value inside.

For example, if your `package.json` specifies a value for `left-pad` of `^1.0.0` and the latest version on npmjs is `1.2.0`, then Renovate won't change anything because `1.2.0` satisfies the range.
If instead you'd prefer to be updated to `^1.2.0` in cases like this, then configure `rangeStrategy` to `bump` in your Renovate config.

This feature supports caret (`^`) and tilde (`~`) ranges only, like `^1.0.0` and `~1.0.0`.

The `in-range-only` strategy may be useful if you want to leave the package file unchanged and only do `update-lockfile` within the existing range.
The `in-range-only` strategy behaves like `update-lockfile`, but discards any updates where the new version of the dependency is not equal to the current version.
We recommend you avoid using the `in-range-only` strategy unless you strictly need it.
Using the `in-range-only` strategy may result in you being multiple releases behind without knowing it.

## rebaseLabel

On supported platforms it is possible to add a label to a PR to manually request Renovate to recreate/rebase it.
By default this label is `"rebase"` but you can configure it to anything you want by changing this `rebaseLabel` field.

## rebaseWhen

Possible values and meanings:

- `auto`: Renovate will autodetect the best setting. It will use `behind-base-branch` if configured to automerge or repository has been set to require PRs to be up to date. Otherwise, `conflicted` will be used instead
- `never`: Renovate will never rebase the branch or update it unless manually requested
- `conflicted`: Renovate will rebase only if the branch is conflicted
- `behind-base-branch`: Renovate will rebase whenever the branch falls 1 or more commit behind its base branch

`rebaseWhen=conflicted` is not recommended if you have enabled Renovate automerge, because:

- It could result in a broken base branch if two updates are merged one after another without testing the new versions together
- If you have enforced that PRs must be up-to-date before merging (e.g. using branch protection on GitHub), then automerge won't be possible as soon as a PR gets out-of-date but remains non-conflicted

It is also recommended to avoid `rebaseWhen=never` as it can result in conflicted branches with outdated PR descriptions and/or status checks.

Avoid setting `rebaseWhen=never` and then also setting `prCreation=not-pending` as this can prevent creation of PRs.

## recreateWhen

This feature used to be called `recreateClosed`.

By default, Renovate detects if it proposed an update to a project before, and will not propose the same update again.
For example the Webpack 3.x case described in the [`separateMajorMinor`](#separatemajorminor) documentation.
You can use `recreateWhen` to customize this behavior down to a per-package level.
For example we override it to `always` in the following cases where branch names and PR titles must be reused:

- Package groups
- When pinning versions
- Lock file maintenance

You can select which behavior you want from Renovate:

- `always`: Recreates all closed or blocking PRs
- `auto`: The default option. Recreates only [immortal PRs](./key-concepts/pull-requests.md#immortal-prs) (default)
- `never`: No PR is recreated, doesn't matter if it is immortal or not

We recommend that you stick with the default setting for this option.
Only change this setting if you really need to.

## registryAliases

You can use the `registryAliases` object to set registry aliases.

This feature works with the following managers:

- [`ansible`](modules/manager/ansible/index.md)
- [`bitbucket-pipelines`](modules/manager/bitbucket-pipelines/index.md)
- [`docker-compose`](modules/manager/docker-compose/index.md)
- [`dockerfile`](modules/manager/dockerfile/index.md)
- [`droneci`](modules/manager/droneci/index.md)
- [`gitlabci`](modules/manager/gitlabci/index.md)
- [`helm-requirements`](modules/manager/helm-requirements/index.md)
- [`helmfile`](modules/manager/helmfile/index.md)
- [`helmv3`](modules/manager/helmv3/index.md)
- [`kubernetes`](modules/manager/kubernetes/index.md)
- [`terraform`](modules/manager/terraform/index.md)
- [`woodpecker`](modules/manager/woodpecker/index.md)

```json
{
  "registryAliases": {
    "jfrogecosystem": "some.jfrog.mirror",
    "jfrog.com": "some.jfrog.mirror"
  }
}
```

## registryUrls

Usually Renovate is able to either (a) use the default registries for a datasource, or (b) automatically detect during the manager extract phase which custom registries are in use.
In case there is a need to configure them manually, it can be done using this `registryUrls` field, typically using `packageRules` like so:

```json
{
  "packageRules": [
    {
      "matchDatasources": ["docker"],
      "registryUrls": ["https://docker.mycompany.domain"]
    }
  ]
}
```

The field supports multiple URLs but it is datasource-dependent on whether only the first is used or multiple.

## replacement

Add to this object if you wish to define rules that apply only to PRs that replace dependencies.

## respectLatest

Similar to `ignoreUnstable`, this option controls whether to update to versions that are greater than the version tagged as `latest` in the repository.
By default, `renovate` will update to a version greater than `latest` only if the current version is itself past latest.

## reviewers

Must be valid usernames.

**Required reviewers on GitHub**

If you're assigning a team to review on GitHub, you must use the prefix `team:` and add the _last part_ of the team name.
Say the full team name on GitHub is `@organization/foo`, then you'd set the config option like this:

```json
{
  "reviewers": ["team:foo"]
}
```

**Required reviewers on Azure DevOps**

To mark a reviewer as required on Azure DevOps, you must use the prefix `required:`.

For example: if the username or team name is `bar` then you would set the config option like this:

```json
{
  "reviewers": ["required:bar"]
}
```

## reviewersFromCodeOwners

If enabled Renovate tries to determine PR reviewers by matching rules defined in a CODEOWNERS file against the changes in the PR.

See [GitHub](https://help.github.com/en/github/creating-cloning-and-archiving-repositories/about-code-owners) or [GitLab](https://docs.gitlab.com/ee/user/project/code_owners.html) documentation for details on syntax and possible file locations.

## reviewersSampleSize

## rollback

Add to this object if you wish to define rules that apply only to PRs that roll back versions.

## rollbackPrs

There are times when a dependency version in use by a project gets removed from the registry.
For some registries, existing releases or even whole packages can be removed or "yanked" at any time, while for some registries only very new or unused releases can be removed.
Renovate's "rollback" feature exists to propose a downgrade to the next-highest release if the current release is no longer found in the registry.

Renovate does not create these rollback PRs by default, so this functionality needs to be opted-into.
We recommend you do this selectively with `packageRules` and not globally.

## schedule

The `schedule` option allows you to define times of week or month for Renovate updates.
Running Renovate around the clock can be too "noisy" for some projects.
To reduce the noise you can use the `schedule` config option to limit the time frame in which Renovate will perform actions on your repository.
You can use the standard [Cron syntax](https://crontab.guru/crontab.5.html) and [Later syntax](https://github.com/breejs/later) to define your schedule.

The default value for `schedule` is "at any time", which is functionally the same as declaring a `null` schedule.
i.e. Renovate will run on the repository around the clock.

The easiest way to define a schedule is to use a preset if one of them fits your requirements.
See [Schedule presets](./presets-schedule.md) for details and feel free to request a new one in the source repository if you think it would help others.

```title="Some text schedules that are known to work"
every weekend
before 5:00am
after 10pm and before 5:00am
after 10pm and before 5am every weekday
on friday and saturday
every 3 months on the first day of the month
* 0 2 * *
```

<!-- prettier-ignore -->
!!! warning
    For Cron schedules, you _must_ use the `*` wildcard for the minutes value, as Renovate doesn't support minute granularity.

One example might be that you don't want Renovate to run during your typical business hours, so that your build machines don't get clogged up testing `package.json` updates.
You could then configure a schedule like this at the repository level:

```json
{
  "schedule": ["after 10pm and before 5am every weekday", "every weekend"]
}
```

This would mean that Renovate can run for 7 hours each night plus all the time on weekends.

This scheduling feature can also be particularly useful for "noisy" packages that are updated frequently, such as `aws-sdk`.

To restrict `aws-sdk` to only monthly updates, you could add this package rule:

```json
{
  "packageRules": [
    {
      "matchPackageNames": ["aws-sdk"],
      "extends": ["schedule:monthly"]
    }
  ]
}
```

Technical details: We mostly rely on the text parsing of the library [@breejs/later](https://github.com/breejs/later) but only its concepts of "days", "time_before", and "time_after".
Read the parser documentation at [breejs.github.io/later/parsers.html#text](https://breejs.github.io/later/parsers.html#text).
To parse Cron syntax, Renovate uses [cron-parser](https://github.com/harrisiirak/cron-parser).
Renovate does not support scheduled minutes or "at an exact time" granularity.

<!-- prettier-ignore -->
!!! tip
    If you want to _disable_ Renovate, then avoid setting `schedule` to `"never"`.
    Instead, use the `enabled` config option to disable Renovate.
    Read the [`enabled` config option docs](#enabled) to learn more.

<!-- prettier-ignore -->
!!! note
    Actions triggered via the [Dependency Dashboard](#dependencydashboard) are not restricted by a configured schedule.

<!-- prettier-ignore -->
!!! tip
    To validate your `later` schedule before updating your `renovate.json`, you can use [this CodePen](https://codepen.io/rationaltiger24/full/ZExQEgK).

## semanticCommitScope

By default you will see Angular-style commit prefixes like `"chore(deps):"`.
If you wish to change it to something else like `"package"` then it will look like `"chore(package):"`.
You can also use `parentDir` or `baseDir` to namespace your commits for monorepos e.g. `"{{parentDir}}"`.

## semanticCommitType

By default you will see Angular-style commit prefixes like `"chore(deps):"`.
If you wish to change it to something else like "ci" then it will look like `"ci(deps):"`.

## semanticCommits

If you are using a semantic prefix for your commits, then you will want to enable this setting.
Although it's configurable to a package-level, it makes most sense to configure it at a repository level.
If configured to `enabled`, then the `semanticCommitScope` and `semanticCommitType` fields will be used for each commit message and PR title.

Renovate autodetects if your repository is already using semantic commits or not and follows suit, so you only need to configure this if you wish to _override_ Renovate's autodetected setting.

## separateMajorMinor

Renovate's default behavior is to create a separate branch/PR if both minor and major version updates exist (note that your choice of `rangeStrategy` value can influence which updates exist in the first place however).
For example, if you were using Webpack 2.0.0 and versions 2.1.0 and 3.0.0 were both available, then Renovate would create two PRs so that you have the choice whether to apply the minor update to 2.x or the major update of 3.x.
If you were to apply the minor update then Renovate would keep updating the 3.x branch for you as well, e.g. if Webpack 3.0.1 or 3.1.0 were released.
If instead you applied the 3.0.0 update then Renovate would clean up the unneeded 2.x branch for you on the next run.

It is recommended that you leave this option to `true`, because of the polite way that Renovate handles this.
For example, let's say in the above example that you decided you wouldn't update to Webpack 3 for a long time and don't want to build/test every time a new 3.x version arrives.
In that case, simply close the "Update Webpack to version 3.x" PR and it _won't_ be recreated again even if subsequent Webpack 3.x versions are released.
You can continue with Webpack 2.x for as long as you want and get any updates/patches that are made for it.
Then eventually when you do want to update to Webpack 3.x you can make that update to `package.json` yourself and commit it to the base branch once it's tested.
After that, Renovate will resume providing you updates to 3.x again!
i.e. if you close a major upgrade PR then it won't come back again, but once you make the major upgrade yourself then Renovate will resume providing you with minor or patch updates.

This option also has priority over package groups configured by `packageRule`.
So Renovate will propose separate PRs for major and minor updates of packages even if they are grouped.
If you want to enforce grouped package updates, you need to set this option to `false` within the `packageRule`.

## separateMinorPatch

By default, Renovate groups `patch` (`1.0.x`) and `minor` (`1.x.0`) releases into a single PR.
For example: you are running version `1.0.0` of a package, which has two updates:

- `1.0.1`, a `patch` type update
- `1.1.0`, a `minor` type update

By default, Renovate creates a single PR for the `1.1.0` version.

If you want Renovate to create _separate_ PRs for `patch` and `minor` upgrades, set `separateMinorPatch` to `true`.
Getting separate updates from Renovate can be handy when you want to, for example, automerge `patch` updates but manually merge `minor` updates.

## separateMultipleMajor

Configure this to `true` if you wish to get one PR for every separate major version upgrade of a dependency.
e.g. if you are on webpack@v1 currently then default behavior is a PR for upgrading to webpack@v3 and not for webpack@v2.
If this setting is true then you would get one PR for webpack@v2 and one for webpack@v3.

## separateMultipleMinor

Enable this for dependencies when it is important to split updates into separate PRs per minor release stream (e.g. `python`).

For example, if you are on `python@v3.9.0` currently, then by default Renovate creates a PR to upgrade you to the latest version such as `python@v3.12.x`.
By default, Renovate skips versions in between, like `python@v3.10.x`.

But if you set `separateMultipleMinor=true` then you get separate PRs for each minor stream, like `python@3.9.x`, `python@v3.10.x` and `python@v3.11.x`, etc.

## skipInstalls

By default, Renovate will use the most efficient approach to updating package files and lock files, which in most cases skips the need to perform a full module install by the bot.
If this is set to false, then a full install of modules will be done.
This is currently applicable to `npm` only, and only used in cases where bugs in `npm` result in incorrect lock files being updated.

## statusCheckNames

You can customize the name/context of status checks that Renovate adds to commits/branches/PRs.

This option enables you to modify any existing status checks name/context, but adding new status checks this way is _not_ supported.
Setting the value to `null` or an empty string, effectively disables or skips that status check.
This option is mergeable, which means you only have to specify the status checks that you want to modify.

```json title="Example of overriding status check strings"
{
  "statusCheckNames": {
    "minimumReleaseAge": "custom/stability-days",
    "mergeConfidence": "custom/merge-confidence-level"
  }
}
```

## stopUpdatingLabel

This feature only works on supported platforms, check the table above.

If you want Renovate to stop updating a PR, you can apply a label to the PR.
By default, Renovate listens to the label: `"stop-updating"`.

You can set your own label name with the `"stopUpdatingLabel"` field:

```json
{
  "stopUpdatingLabel": "take-a-break-renovate"
}
```

## suppressNotifications

Use this field to suppress various types of warnings and other notifications from Renovate.
For example:

```json
{
  "suppressNotifications": ["prIgnoreNotification"]
}
```

The above config will suppress the comment which is added to a PR whenever you close a PR unmerged.

## timezone

It is only recommended to configure this field if you wish to use the `schedules` feature and want to write them in your local timezone.
Please see the above link for valid timezone names.

## updateInternalDeps

Renovate defaults to skipping any internal package dependencies within monorepos.
In such case dependency versions won't be updated by Renovate.

To opt in to letting Renovate update internal package versions normally, set this configuration option to true.

## updateLockFiles

## updateNotScheduled

When schedules are in use, it generally means "no updates".
However there are cases where updates might be desirable - e.g. if you have configured `prCreation=not-pending`, or you have `rebaseWhen=behind-base-branch` and the base branch is updated so you want Renovate PRs to be rebased.

This defaults to `true`, meaning that Renovate will perform certain "desirable" updates to _existing_ PRs even when outside of schedule.
If you wish to disable all updates outside of scheduled hours then configure this field to `false`.

## updatePinnedDependencies

By default, Renovate will try to update all detected dependencies, regardless of whether they are defined using pinned single versions (e.g. `1.2.3`) or constraints/ranges (e.g. (`^1.2.3`).
You can set this option to `false` if you wish to disable updating for pinned (single version) dependencies specifically.

## useBaseBranchConfig

By default, Renovate will read config file from the default branch only and will ignore any config files in base branches.
You can configure `useBaseBranchConfig=merge` to instruct Renovate to merge the config from each base branch over the top of the config in the default branch.

The config file name in the base branch must be the same as in the default branch and cannot be `package.json`.
This scenario may be useful for testing the config changes in base branches instantly.

## userStrings

When a PR is closed, Renovate posts a comment to let users know that future updates will be ignored.
If you want, you can change the text in the comment with the `userStrings` config option.

You can edit these user-facing strings:

- `ignoreDigest`: Text of the PR comment for digest upgrades.
- `ignoreMajor`: Text of the PR comment for major upgrades.
- `ignoreOther`: Text of the PR comment for other (neither digest nor major) upgrades.
- `ignoreTopic`: Topic of the PR comment.

For example:

```json
{
  "userStrings": {
    "ignoreTopic": "Custom topic for PR comment",
    "ignoreMajor": "Custom text for major upgrades.",
    "ignoreDigest": "Custom text for digest upgrades.",
    "ignoreOther": "Custom text for other upgrades."
  }
}
```

## versionCompatibility

This option is used for advanced use cases where the version string embeds more data than just the version.
It's typically used with docker and tags datasources.

Here are two examples:

- The image tag `ghcr.io/umami-software/umami:postgresql-v1.37.0` embeds text like `postgresql-` as a prefix to the actual version to differentiate different DB types.
- Docker image tags like `node:18.10.0-alpine` embed the base image as a suffix to the version.

Here is an example of solving these types of cases:

```json
{
  "packageRules": [
    {
      "matchDatasources": ["docker"],
      "matchPackageNames": ["ghcr.io/umami-software/umami"],
      "versionCompatibility": "^(?<compatibility>.*)-(?<version>.*)$",
      "versioning": "semver"
    },
    {
      "matchDatasources": ["docker"],
      "matchPackageNames": ["node"],
      "versionCompatibility": "^(?<version>[^-]+)(?<compatibility>-.*)?$",
      "versioning": "node"
    }
  ]
}
```

This feature is most useful when the `currentValue` is a version and not a range/constraint.

This feature _can_ be used in combination with `extractVersion` although that's likely only a rare edge case.
When combined, `extractVersion` is applied to datasource results first, and then `versionCompatibility`.
`extractVersion` should be used when the raw version string returned by the `datasource` contains extra details (such as a `v` prefix) when compared to the value/version used within the repository.

During the lookup phase, Renovate evaluates the `versionCompatibility` regex against the `currentValue` string.
If there is a match, the version part is stored internally temporarily as `compareValue` and the compatibility part stored as `currentCompatibility`.
Storing `currentCompatibility` allows Renovate to reuse this value later to filter for new versions with the same compatibility.
Renovate applies this compatibility check to datasource lookup results by passing both the `versionCompatibility` and `currentCompatibility` strings to a filter.

For a new version to be allowed, it must:

- Satisfy the `versionCompatibility` regex, and
- Have the same `compatibility` part as the `currentValue`

At this point, Renovate's core lookup logic is comparing versions to versions, and ignoring compatibility strings like `-jre8`.
Finally, once updates are decided, Renovate restores the compatibility part to the `newValue` result.

## versioning

Usually, each language or package manager has a specific type of "versioning":
JavaScript uses npm's SemVer implementation, Python uses pep440, etc.

Renovate also uses custom versioning, like `"docker"` to address the most common way people tag versions using Docker, and `"loose"` as a fallback that tries SemVer first.
Otherwise Renovate does its best to sort and compare.

By exposing `versioning` to config, you can override the default versioning for a package manager if needed.
We do not recommend overriding the default versioning, but there are some cases such as Docker or Gradle where versioning is not strictly defined and you may need to specify the versioning type per-package.

Renovate supports 4-part versions (1.2.3.4) in full for the NuGet package manager.
Other managers can use the `"loose"` versioning fallback: the first 3 parts are used as the version, all trailing parts are used for alphanumeric sorting.

## vulnerabilityAlerts

Renovate can read GitHub's Vulnerability Alerts to customize its Pull Requests.
For this to work, you must enable the [Dependency graph](https://docs.github.com/en/code-security/supply-chain-security/understanding-your-software-supply-chain/about-the-dependency-graph#enabling-the-dependency-graph), and [Dependabot alerts](https://docs.github.com/en/repositories/managing-your-repositorys-settings-and-features/enabling-features-for-your-repository/managing-security-and-analysis-settings-for-your-repository).
Follow these steps:

1. While logged in to GitHub, navigate to your repository
1. Select the "Settings" tab
1. Select "Code security and analysis" in the sidebar
1. Enable the "Dependency graph"
1. Enable "Dependabot alerts"
1. If you're running Renovate in app mode: make sure the app has `read` permissions for "Dependabot alerts".
   If you're the account administrator, browse to the app (for example [the Mend Renovate App](https://github.com/apps/renovate)), select "Configure", and then scroll down to the "Permissions" section and make sure that `read` access to "Dependabot alerts" is mentioned

Once the above conditions are met, and you got one or more vulnerability alerts from GitHub for this repository, then Renovate tries to raise fix PRs.

You may use the `vulnerabilityAlerts` configuration object to customize vulnerability-fix PRs.

```json title="Setting a custom label and assignee"
{
  "vulnerabilityAlerts": {
    "labels": ["security"],
    "automerge": true,
    "assignees": ["@rarkins"]
  }
}
```

<!-- prettier-ignore -->
!!! warning
    There's a small chance that a wrong vulnerability alert results in a flapping/looping vulnerability fix.
    If you allow Renovate to `automerge` vulnerability fixes, please check if the automerged fix is correct.

<!-- prettier-ignore -->
!!! note
    When Renovate creates a `vulnerabilityAlerts` PR, it ignores settings like `prConcurrentLimit`, `branchConcurrentLimit`, `prHourlyLimit`, or `schedule`.
    This means that Renovate _always_ tries to create a `vulnerabilityAlerts` PR.
    In short: vulnerability alerts "skip the line".

To disable the vulnerability alerts feature, set `enabled=false` in a `vulnerabilityAlerts` config object, like this:

```json title="Disabling vulnerability alerts"
{
  "vulnerabilityAlerts": {
    "enabled": false
  }
}
```

<!-- prettier-ignore -->
!!! note
    If you want to raise only vulnerability fix PRs, you may use the `security:only-security-updates` preset.<|MERGE_RESOLUTION|>--- conflicted
+++ resolved
@@ -2504,91 +2504,6 @@
 Use this field if you want to limit a `packageRule` to certain `depType` values.
 Invalid if used outside of a `packageRule`.
 
-<<<<<<< HEAD
-=======
-For more details on supported syntax see Renovate's [string pattern matching documentation](./string-pattern-matching.md).
-
-### excludeDepNames
-
-### excludeDepPatterns
-
-### excludeDepPrefixes
-
-### excludePackageNames
-
-**Important**: Do not mix this up with the option `ignoreDeps`.
-Use `ignoreDeps` instead if all you want to do is have a list of package names for Renovate to ignore.
-
-Use `excludePackageNames` if you want to have one or more exact name matches excluded in your package rule.
-See also `matchPackageNames`.
-
-```json
-{
-  "packageRules": [
-    {
-      "matchPackagePatterns": ["^eslint"],
-      "excludePackageNames": ["eslint-foo"]
-    }
-  ]
-}
-```
-
-The above will match all package names starting with `eslint` but exclude the specific package `eslint-foo`.
-
-### excludePackagePatterns
-
-Use this field if you want to have one or more package name patterns excluded in your package rule.
-See also `matchPackagePatterns`.
-
-```json
-{
-  "packageRules": [
-    {
-      "matchPackagePatterns": ["^eslint"],
-      "excludePackagePatterns": ["^eslint-foo"]
-    }
-  ]
-}
-```
-
-The above will match all package names starting with `eslint` but exclude ones starting with `eslint-foo`.
-
-### excludePackagePrefixes
-
-Use this field if you want to have one or more package name prefixes excluded in your package rule, without needing to write a regex.
-See also `matchPackagePrefixes`.
-
-```json
-{
-  "packageRules": [
-    {
-      "matchPackagePrefixes": ["eslint"],
-      "excludePackagePrefixes": ["eslint-foo"]
-    }
-  ]
-}
-```
-
-The above will match all package names starting with `eslint` but exclude ones starting with `eslint-foo`.
-
-### excludeRepositories
-
-Use this field to restrict rules to a particular repository. e.g.
-
-```json
-{
-  "packageRules": [
-    {
-      "excludeRepositories": ["literal/repo", "/^some/.*$/", "**/*-archived"],
-      "enabled": false
-    }
-  ]
-}
-```
-
-This field supports Regular Expressions if they begin and end with `/`, otherwise it will use `minimatch`.
-
->>>>>>> bd508c38
 ### matchCategories
 
 Use `matchCategories` to restrict rules to a particular language or group.
@@ -2840,24 +2755,10 @@
 It is recommended that you avoid using "negative" globs, like `**/!(package.json)`, because such patterns might still return true if they match against the lock file name (e.g. `package-lock.json`).
 
 For more details on supported syntax see Renovate's [string pattern matching documentation](./string-pattern-matching.md).
-<<<<<<< HEAD
-=======
 
 ### matchDepNames
 
 This field behaves the same as `matchPackageNames` except it matches against `depName` instead of `packageName`.
-
-### matchDepPatterns
-
-<!-- prettier-ignore -->
-!!! note
-    `matchDepNames` now supports pattern matching and should be used instead.
-    Use of `matchDepPatterns` is now deprecated and will be migrated in future.
-
-### matchDepPrefixes
->>>>>>> bd508c38
-
-### matchDepNames
 
 ### matchNewValue
 
