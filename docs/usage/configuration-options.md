---
title: Configuration Options
description: Configuration Options usable in renovate.json or package.json
---

# Configuration Options

This document describes all the configuration options you may configure in a Renovate configuration file. Any config you define applies to the whole repository (e.g. if you have a monorepo).

You can store your Renovate configuration file in one of the following locations:

- `.github/renovate.json`
- `.github/renovate.json5`
- `.renovaterc.json`
- `renovate.json`
- `renovate.json5`
- `.renovaterc`
- `package.json` _(within a `"renovate"` section)_

Also, be sure to check out Renovate's [shareable config presets](/config-presets/) to save yourself from reinventing any wheels.

If you have any questions about the below config options, or would like to get help/feedback about a config, please post it as an issue in [renovatebot/config-help](https://github.com/renovatebot/config-help) where we will do our best to answer your question.

## additionalReviewers

In contrast to `reviewers`, this option adds to the existing reviewer list, rather than replacing it. This makes it suitable for augmenting a preset or base list without displacing the original, for example when adding focused reviewers for a specific package group.

## aliases

The `aliases` object is used for configuring registry aliases. Currently it is needed/supported for the `helm-requiremenets` manager only.

`helm-requirements` includes this default alias:

```json
{
  "aliases": {
    "stable": "https://kubernetes-charts.storage.googleapis.com/"
  }
}
```

Alias values must be properly formatted URIs.

<<<<<<< HEAD
=======
## ansible

Add configuration here if you want to enable or disable something in particular for Ansible files and override the default Docker settings.

## ansible-galaxy

Add configuration here if you want to enable or disable something in particular for Ansible requirements files. Includes and webserver based dependencies in requirement files are not supported at this moment.

>>>>>>> 1d5c20eb
## assignAutomerge

By default, Renovate will not assign reviewers and assignees to an automerge-enabled PR unless it fails status checks. By configuring this setting to `true`, Renvoate will instead always assign reviewers and assignees for automerging PRs at time of creation.

## assignees

Must be valid usernames on the platform in use.

## assigneesSampleSize

If configured, Renovate will take a random sample of given size from assignees and assign them only, instead of assigning the entire list of `assignees` you have configured.

## automerge

By default, Renovate raises PRs but leaves them to someone or something else to merge them. By configuring this setting, you can enable Renovate to automerge PRs or even branches itself, therefore reducing the amount of human intervention required.

Usually you won't want to automerge _all_ PRs, for example most people would want to leave major dependency updates to a human to review first. You could configure Renovate to automerge all but major this way:

```json
{
  "packageRules": [
    {
      "updateTypes": ["minor", "patch", "pin", "digest"],
      "automerge": true
    }
  ]
}
```

Also note that this option can be combined with other nested settings, such as dependency type. So for example you could elect to automerge all (passing) `devDependencies` only this way:

```json
{
  "packageRules": [
    {
      "depTypeList": ["devDependencies"],
      "automerge": true
    }
  ]
}
```

Important: Renovate won't automerge on GitHub if a PR has a negative review outstanding.

## automergeComment

Use this only if you configure `automergeType="pr-comment"`.

Example use:

```json
{
  "automerge": true,
  "automergeType": "pr-comment",
  "automergeComment": "bors: r+"
}
```

## automergeType

This setting is only applicable if you opt in to configure `automerge` to `true` for any of your dependencies.

Automerging defaults to using Pull Requests (`automergeType="pr"`). In that case Renovate first creates a branch, then an associated Pull Request, and then automerges the first time it detects that the Pull Requests status checks are "green".

Note: if you have no tests but still want Renovate to automerge, you need to add `"requiredStatusChecks": null` to your configuration.

If you prefer that Renovate more silently automerge _without_ Pull Requests at all, you can configure `"automergeType": "branch"`. In this case Renovate will:

- Create the branch, wait for test results
- Rebase it any time it gets out of date with the base branch
- Automerge the branch commit if it's: (a) up-to-date with the base branch, and (b) passing all tests
- As a backup, raise a PR only if either: (a) tests fail, or (b) tests remain pending for too long (default: 24 hours)

The final value for `automergeType` is `"pr-comment"`, intended only for users who already have a "merge bot" such as [bors-ng](https://github.com/bors-ng/bors-ng) and want Renovate to _not_ actually automerge by itself and instead tell `bors-ng` to merge for it, by using a comment in the PR. If you're not already using `bors-ng` or similar, don't worry about this option.

## azureAutoComplete

Setting this to `true` will configure PRs in Azure DevOps to auto-complete after all (if any) branch policies have been met.

You can also configure this using `packageRules` if you want to use it selectively (e.g. per-package).

## azureWorkItemId

When creating a PR in Azure DevOps, some branches can be protected with branch policies to [check for linked work items](https://docs.microsoft.com/en-us/azure/devops/repos/git/branch-policies?view=azure-devops#check-for-linked-work-items). Creating a work item in Azure DevOps is beyond the scope of Renovate, but Renovate can link an already existing work item when creating PRs.

## baseBranches

By default, Renovate will detect and process only the repository's default branch, e.g. `master`. For most projects, this is the expected approach. However, Renovate also allows users to explicitly configure `baseBranches`, e.g. for use cases such as:

- You wish Renovate to process only a non-default branch, e.g. `dev`: `"baseBranches": ["dev"]`
- You have multiple release streams you need Renovate to keep up to date, e.g. in branches `master` and `next`: `"baseBranches": ["master", "next"]`

It's possible to add this setting into the `renovate.json` file as part of the "Configure Renovate" onboarding PR. If so then Renovate will reflect this setting in its description and use package file contents from the custom base branch(es) instead of default.

## bbUseDefaultReviewers

Configuring this to `true` means that Renovate will detect and apply the default reviewers rules to PRs (Bitbucket only).

## branchName

Warning: it's strongly recommended not to configure this field directly. Use at your own risk. If you truly need to configure this then it probably means either:

- You are hopefully mistaken, and there's a better approach you should use, so [ask here](https://github.com/renovatebot/config-help) or
- You have a use case we didn't anticipate and we should have a feature request from you to add it to the project

## branchPrefix

You can modify this field if you want to change the prefix used. For example if you want branches to be like `deps/eslint-4.x` instead of `renovate/eslint-4.x` then you configure `branchPrefix` = `deps/`. Or if you wish to avoid forward slashes in branch names then you could use `renovate_` instead, for example.

Note that this setting does not change the default _onboarding_ branch name, i.e. `renovate/configure`. If you wish to change that too, you need to also configure the field `onboardingBranch` in your admin bot config.

## branchTopic

This field is combined with `branchPrefix` and `managerBranchPrefix` to form the full `branchName`. `branchName` uniqueness is important for dependency update grouping or non-grouping so be cautious about ever editing this field manually. This is an advance field and it's recommend you seek a config review before applying it.

## bumpVersion

Currently this setting supports `npm` only, so raise a feature request if you have a use for it with other package managers. It's purpose is if you want Renovate to update the `version` field within your file's `package.json` any time it updates depencies within. Usually this is for automatic release purposes, so that you don't need to add another step after Renovate before you can release a new version.

Configure this value to `"patch"`, `"minor"` or `"major"` to have Renovate update the version in your edited `package.json`. e.g. if you wish Renovate to always increase the target `package.json` version with a patch update, configure this to `"patch"`.

You can also configure this field to `"mirror:x"` where `x` is the name of a package in the `package.json`. Doing so means that the `package.json` `version` field will mirror whatever the version is that `x` depended on. Make sure that version is a pinned version of course, as otherwise it won't be valid.

## commitBody

Configure this if you wish Renovate to add a commit body, otherwise Renovate just uses a regular single-line commit.

For example, To add `[skip ci]` to every commit you could configure:

```json
{
  "commitBody": "[skip ci]"
}
```

Another example would be if you want to configure a DCO signoff to each commit.

## commitBodyTable

## commitMessage

Editing of `commitMessage` directly is now deprecated and not recommended. Please instead edit the fields such as `commitMessageAction`, `commitMessageExtra`, etc.

## commitMessageAction

This is used to alter `commitMessage` and `prTitle` without needing to copy/paste the whole string. Actions may be like `Update`, `Pin`, `Roll back`, `Refresh`, etc. Check out the default value for `commitMessage` to understand how this field is used.

## commitMessageExtra

This is used to alter `commitMessage` and `prTitle` without needing to copy/paste the whole string. The "extra" is usually an identifier of the new version, e.g. "to v1.3.2" or "to tag 9.2".

## commitMessagePrefix

This is used to alter `commitMessage` and `prTitle` without needing to copy/paste the whole string. The "prefix" is usually an automatically applied semantic commit prefix, however it can also be statically configured.

## commitMessageSuffix

This is used to add a suffix to commit messages. Usually left empty except for internal use (multiple base branches, and vulnerability alerts).

## commitMessageTopic

This is used to alter `commitMessage` and `prTitle` without needing to copy/paste the whole string. The "topic" is usually refers to the dependency being updated, e.g. `"dependency react"`.

## compatibility

This is used to manually restrict which versions are possible to upgrade to based on their language support. For now this only supports `python`, other compatibility restrictions will be added in the future.

```json
{
  "compatibility": {
    "python": "2.7"
  }
}
```

## configWarningReuseIssue

Renovate's default behaviour is to reuse/reopen a single Config Warning issue in each repository so as to keep the "noise" down. However for some people this has the downside that the config warning won't be sorted near the top if you view issues by creation date. Configure this option to `false` if you prefer Renovate to open a new issue whenever there is a config warning.

## description

The description field is used by config presets to describe what they do. They are then collated as part of the onboarding description.

## digest

Add to this object if you wish to define rules that apply only to PRs that update Docker digests.

## docker

Add config here if you wish it to apply to Docker package managers Dockerfile and Docker Compose. If instead you mean to apply settings to any package manager that updates using the Docker _datasource_, use a package rule instead, e.g.

```json
{
  "packageRules": [
    {
      "datasources": ["docker"],
      "labels": ["docker-update"]
    }
  ]
}
```

## dotnet

## enabled

The most common use of `enabled` is if you want to turn Renovate's functionality off, for some reason.

For example, if you wanted to disable Renovate completely on a repository, you could make this your `renovate.json`:

```json
{
  "enabled": false
}
```

To disable Renovate for all `eslint` packages, you can configure a package rule like:

```json
{
  "packageRules": [
    {
      "packagePatterns": ["^eslint"],
      "enabled": false
    }
  ]
}
```

To disable Renovate for npm `devDependencies` but keep it for `dependencies` you could configure:

```json
{
  "packageRules": [
    {
      "managers": ["npm"],
      "depTypeList": ["devDependencies"],
      "enabled": false
    }
  ]
}
```

## enabledManagers

This is a way to "whitelist" certain package managers and disable all others.

Possible managers are: `'ansible', 'bazel', 'buildkite', 'bundler', 'cargo', 'circleci', 'composer', 'deps-edn','docker-compose', 'dockerfile', 'droneci', 'github-actions', 'gitlabci', 'gitlabci-include', 'gomod', 'gradle', 'gradle-wrapper', 'homebrew', 'kubernetes', 'leiningen', 'maven', 'meteor', 'mix', 'npm', 'nuget', 'nvm', 'pip_requirements', 'pip_setup', 'pipenv', 'poetry', 'pub', 'sbt', 'swift', 'terraform', 'travis', 'ruby-version'`

Example:

```json
{
  "enabledManagers": ["dockerfile", "npm"]
}
```

## encrypted

See [Private npm module support](https://docs.renovatebot.com/private-modules) for details on how this is used to encrypt npm tokens.

## engines

Extend this if you wish to configure rules specifically for `engines` definitions. Renovate extracts and updates `node`, `npm` and `yarn` fields within.

## excludeCommitPaths

Warning: Advanced use!

Be careful you know what you're doing with this option. The initial intended use is to allow the user to exclude certain dependencies from being added/removed/modified when "vendoring" dependencies. Example:

```json
{
  "excludeCommitPaths": ["vendor/golang.org/x/text/**"]
}
```

The above would mean Renovate would not include files matching the above glob pattern in the commit, even if it thinks they should be updated.

## extends

See [shareable config presets](https://docs.renovatebot.com/config-presets) for details.

## fileMatch

`fileMatch` is used by Renovate to know which files in a repository to parse and extract, and it is possible to override defaults values to customize for your project's needs.

Sometimes file matches are really simple - for example with Go Modules Renovate looks for any `go.mod` file, and you probably don't need to change that default.

At other times, the possible files is too vague for Renovate to have any default. For default, Kubernetes manifests can exist in any `*.yaml` file and we don't want Renovate to parse every single YAML file in every repository just in case some of them contain a Kubernetes manifest, so Renovate's default `fileMatch` for manager `kubernetes` is actually empty (`[]`) and needs the user to tell Renovate what directories/files to look in.

Finally, there are cases where Renovate's default `fileMatch` is good, but you may be using file patterns that a bot couldn't posibly guess about. For example, Renovate's default `fileMatch` for `Dockerfile` is `['(^|/)Dockerfile$', '(^|/)Dockerfile\\.[^/]*$']`. This will catch files like `backend/Dockerfile` or `Dockerfile.base`, but it will miss files like `ACTUALLY_A_DOCKERFILE.template`. Because `fileMatch` is mergeable, you don't need to duplicate the defaults and could just add the missing file like this:

```json
{
  "dockerfile": {
    "fileMatch": ["^ACTUALLY_A_DOCKERFILE.template$"]
  }
}
```

## followTag

Caution: advanced functionality. Only use it if you're sure you know what you're doing.

This functionality requires that the datasource to support distribution streams/tags, such as npm does.

The primary use case for this option is if you are following a pre-release tag of a certain dependency, e.g. `typescript`'s `"insiders"` build. If configured, Renovate bypasses its normal major/minor/patch upgrade logic and stable/unstable consistency logic and keeps your dependency version sync'd strictly to whatever version is in the tag.

Beware that Renovate follows tags strictly. For example, if you are following a tag like `next` and then that stream is released as `stable` and `next` is no longer being updated then that means your dependencies also won't be getting updated.

## gitLabAutomerge

Caution (fixed in GitLab >= 12.7): when this option is enabled it is possible due to a bug in GitLab that MRs with failing pipelines might still get merged. This is caused by a race condition in GitLab's Merge Request API - [read the corresponding issue](https://gitlab.com/gitlab-org/gitlab/issues/26293) for details.

## golang

Configuration added here applies for all Go-related updates, however currently the only supported package manager for Go is the native Go Modules (the `gomod` manager).

## group

Caution: Advanced functionality only. Do not use unless you know what you're doing.

The default configuration for groups are essentially internal to Renovate and you normally shouldn't need to modify them. However, you may choose to _add_ settings to any group by defining your own `group` configuration object.

## groupName

There are multiple cases where it can be useful to group multiple upgrades together. Internally Renovate uses this for branches such as "Pin Dependencies", "Lock File Maintenance", etc. Another example used previously is to group together all related `eslint` packages, or perhaps `angular` or `babel`. To enable grouping, you configure the `groupName` field to something non-null.

The `groupName` field allows free text and does not have any semantic interpretation by Renovate. All updates sharing the same `groupName` will be placed into the same branch/PR. For example, to group all non-major devDependencies updates together into a single PR:

```json
{
  "packageRules": [
    {
      "depTypeList": ["devDependencies"],
      "updateTypes": ["patch", "minor"],
      "groupName": "devDependencies (non-major)"
    }
  ]
}
```

## groupSlug

By default, Renovate will "slugify" the groupName to determine the branch name. For example if you named your group "devDependencies (non-major)" then the branchName would be `renovate/devdependencies-non-major`. If you wished to override this then you could configure like this:

```json
{
  "packageRules": [
    {
      "depTypeList": ["devDependencies"],
      "updateTypes": ["patch", "minor"],
      "groupName": "devDependencies (non-major)",
      "groupSlug": "dev-dependencies"
    }
  ]
}
```

As a result of the above, the branchName would be `renovate/dev-dependencies` instead.

Note: you shouldn't usually need to configure this unless you really care about your branch names.

## hostRules

Currently the purpose of `hostRules` is to configure credentials for host authentication. You tell Renovate how to match against the host you need authenticated, and then you also tell it which credentials to use.

The lookup keys for a hostRule are: `hostType`, `domainName`, `hostName`, and `baseUrl`. All are optional, but you can only have one of the last three per rule.

Supported credential fields are `token`, `username`, `password`, `timeout` and `insecureRegistry`.

Example for configuring `docker` auth:

```json
{
  "hostRules": [
    {
      "domainName": "docker.io",
      "username": "<some-username>",
      "password": "<some-password>"
    }
  ]
}
```

## html

Supports subresource integrity (SRI) hashes.

### baseUrl

Use this instead of `domainName` or `hostName` if you need a rule to apply to a specific path on a host. For example, `"baseUrl": "https://api.github.com"` is equivalent to `"hostName": "api.github.com"` but `"baseUrl": "https://api.github.com/google/"` is not.

Renovate does not do a "longest match" algorithm to pick between multiple matching `baseUrl` values in different rules, so put the longer `baseUrl` rule _after_ the shorter one in your `hostRules`.

### domainName

If you have any uncertainty about exactly which hosts a service uses, then it can be more reliable to use `domainName` instead of `hostName` or `baseUrl`. e.g. configure `"hostName": "docker.io"` to cover both `index.docker.io` and `auth.docker.io` and any other host that's in use.

### hostName

### hostType

`hostType` is another way to filter rules and can be either a platform such as `github` and `bitbucket-server`, or it can be a datasource such as `docker` and `rubygems`. You usually don't need to configure it in a host rule if you have already configured `domainName`, `hostName` or `baseUrl` and only one host type is in use for those, as is usually the case. `hostType` can help for cases like an enterprise registry that serves multiple package types and has different authentication for each, although it's often the case that multiple `baseUrl` rules could achieve the same thing.

### insecureRegistry

Warning: Advanced config, use at own risk.

Enable this option to allow Renovate to connect to an [insecure docker registry](https://docs.docker.com/registry/insecure/) that is http only. This is insecure and is not recommended.

Example:

```json
{
  "hostRules": [
    {
      "hostName": "reg.insecure.com",
      "insecureRegistry": true
    }
  ]
}
```

### timeout

Use this figure to adjust the timeout for queries. The default is 60s, which is quite high. To adjust it down to 10s for all queries, do this:

```json
{
  "hostRules": [
    {
      "timeout": 10000
    }
  ]
}
```

## ignoreDeprecated

By default, Renovate won't update a dependency version to a deprecated release unless the current version was _itself_ deprecated. The goal of this is to make sure you don't upgrade from a non-deprecated version to a deprecated one just because it's higher than the current version.

If for some reason you wish to _force_ deprecated updates with Renovate, you can configure `ignoreDeprecated` to `false`, but this is not recommended for most situations.

## ignoreDeps

The `ignoreDeps` configuration field allows you to define a list of dependency names to be ignored by Renovate. Currently it supports only "exact match" dependency names and not any patterns. e.g. to ignore both `eslint` and `eslint-config-base` you would add this to your config:

```json
{
  "ignoreDeps": ["eslint", "eslint-config-base"]
}
```

The above is the same as if you wrote this package rule:

```json
{
  "packageRules": [
    {
      "packageNames": ["eslint", "eslint-config-base"],
      "enabled": false
    }
  ]
}
```

## ignoreNpmrcFile

By default, Renovate will look for and use any `.npmrc` file it finds in a repository. Additionally, it will be read in by `npm` or `yarn` at the time of lock file generation. Sometimes this causes problems, for example if the file contains placeholder values, so you can configure this to `true` and Renovate will ignore any `.npmrc` files it finds and temporarily remove the file before running `npm install` or `yarn install`. Renovate will try to configure this to `true` also if you have configured any `npmrc` string within your config file.

## ignorePaths

Using this setting, you can selectively ignore package files that you don't want Renovate autodiscovering. For instance if your repository has an "examples" directory of many package.json files that you don't want to be kept up to date.

## ignorePresets

Use this if you are extending a complex preset but don't want to use every "sub preset" that it includes. For example, consinder this config:

```json
{
  "extends": ["config:base"],
  "ignorePresets": [":prHourlyLimit2"]
}
```

It would take the entire `"config:base"` preset - which contains a lot of sub-presets - but ignore the `":prHourlyLimit2"` rule.

## ignoreScripts

Applicable for npm and composer only for now. Set this to `true` if running scripts causes problems.

## ignoreUnstable

By default, Renovate won't update any package versions to unstable versions (e.g. `4.0.0-rc3`) unless the current version has the same `major.minor.patch` and was _already_ unstable (e.g. it was already on `4.0.0-rc2`). Renovate will also not "jump" unstable versions automatically, e.g. if you are on `4.0.0-rc2` and newer versions `4.0.0` and `4.1.0-alpha.1` exist then Renovate will update you to `4.0.0` only. If you need to force permanent unstable updates for a package, you can add a package rule setting `ignoreUnstable` to `false`.

Also check out the `followTag` configuration option above if you wish Renovate to keep you pinned to a particular release tag.

## includeForks

By default, Renovate will skip over any repositories that are forked. This includes if the forked repository contain a Renovate config file, because Renovate can't tell if that file was added by the original repository or not. If you wish to enable processing of a forked repository by Renovate, you need to add `"includeForks": true` to your repository config or run the CLI command with `--include-forks=true`.

If you are using the hosted WhiteSource Renovate then this option will be configured to `true` automatically if you "Selected" repositories individually but remain as `false` if you installed for "All" repositories.

## includePaths

If you wish for Renovate to process only select paths in the repository, use `includePaths`.

Alternatively, if you need to just _exclude_ certain paths in the repository then consider `ignorePaths` instead.
If you are more interested in including only certain package managers (e.g. `npm`), then consider `enabledManagers` instead.

## java

Use this configuration option for shared config across all java projects (Gradle and Maven).

## js

Use this configuration option for shared config across npm/yarn/pnpm and meteor package managers.

## labels

By default, Renovate won't add any labels to its PRs. If you want Renovate to do so then define a `labels` array of one or more label strings. If you want the same label(s) for every PR then you can configure it at the top level of config. However you can also fully override them on a per-package basis.

Consider this example:

```json
{
  "labels": ["dependencies"],
  "packageRules": [
    {
      "packagePatterns": ["eslint"],
      "labels": ["linting"]
    }
  ]
}
```

With the above config, every PR raised by Renovate will have the label `dependencies` while PRs containing `eslint`-related packages will instead have the label `linting`.

## lazyGrouping

By default, Renovate will use group names in Pull Request titles only when the PR contains two or more dependencies. For example you may have defined a dependency group calls "All eslint packages" with a `packagePattern` of `^eslint`, but if the only upgrade available at the time is `eslint-config-airbnb` then it makes more sense for the PR to be named "Upgrade eslint-config-airbnb to v2.1.4" than to name it "Upgrade All eslint packages". If ever this behaviour is undesirable then you can override it by setting this option to `false`.

## lockFileMaintenance

This feature can be used to refresh lock files and keep them up-to-date. "Maintaining" a lock file means recreating it so that every dependency version within it is updated to the latest. Supported lock files are `package-lock.json`, `yarn.lock`, `composer.lock` and `poetry.lock`. Others may be added via feature request.

This feature is disabled by default. If you wish to enable this feature then you could add this to your configuration:

```json
{
  "lockFileMaintenance": { "enabled": true }
}
```

To reduce "noise" in the repository, it defaults its schedule to `"before 5am on monday"`, i.e. to achieve once-per-week semantics. Depending on its running schedule, Renovate may run a few times within that time window - even possibly updating the lock file more than once - but it hopefully leaves enough time for tests to run and automerge to apply, if configured.

## major

Add to this object if you wish to define rules that apply only to major updates.

## managerBranchPrefix

This value defaults to an empty string, because historically no prefix was necessary for when Renovate was JS-only. Now - for example - we use `docker-` for Docker branches, so they may look like `renovate/docker-ubuntu-16.x`. You normally don't need to configure this.

## masterIssue

Configuring `masterIssue` to `true` will lead to the creation of a mini-dashboard "Master Issue" within the repository. This Master Issue contains a list of all PRs pending, open, closed (unmerged) or in error. The goal of this master issue is to give visibility into all updates that Renovate is managing.

Examples of what having a master issue will allow you to do:

- View all PRs in one place, rather than having to filter PRs by author
- Rebase/retry multiple PRs without having to open each individually
- Override any rate limiting (e.g. concurrent PRs) or scheduling to force Renovate to create a PR that would otherwise be suppressed
- Recreate an unmerged PR (e.g. for a major update that you postponed by closing the original PR)

Note: Enabling the Master Issue does not itself change any of the "control flow" of Renovate, e.g. it will otherwise still create and manage PRs exactly as it always has, including scheduling and rate limiting. The Master Issue therefore provides visibility as well as additional control.

## masterIssueApproval

Setting `masterIssueApproval` to `true` means that Renovate will no longer create branches/PRs automatically but instead wait for manual approval from within the Master Issue.

In this case, the Master Issue _does_ change the flow of Renovate, because PRs will stop appearing until you approve them within the issue. Instead of enabling this repository-wide, you may instead with to use package rules to enable it selectively, e.g. for major updates only, or for certain package managers, etc. i.e. it is possible to require approval for only certain types of updates only.

Note: Enabling Master Issue Approval implicitly enables `masterIssue` too, so it is not necessary to configure both to `true`.

## masterIssueAutoclose

You can configure this to `true` if you prefer Renovate to close an existing Master Issue whenever there are no outstanding PRs left.

## masterIssueTitle

Configure this option if you prefer a different title for the Master Issue.

## minor

Add to this object if you wish to define rules that apply only to minor updates.

## node

Using this configuration option allows you to apply common configuration and policies across all Node.js version updates even if managed by different package managers (`npm`, `yarn`, etc.).

Check out our [Node.js documentation](https://docs.renovatebot.com/node) for a comprehensive explanation of how the `node` option can be used.

## npmToken

See [Private npm module support](https://docs.renovatebot.com/private-modules) for details on how this is used. Typically you would encrypt it and put it inside the `encrypted` object.

## npmrc

See [Private npm module support](https://docs.renovatebot.com/private-modules) for details on how this is used.

## packageRules

`packageRules` is a powerful feature that lets you apply rules to individual packages or to groups of packages using regex pattern matching.

Here is an example if you want to group together all packages starting with `eslint` into a single branch/PR:

```json
{
  "packageRules": [
    {
      "packagePatterns": ["^eslint"],
      "groupName": "eslint packages"
    }
  ]
}
```

Note how the above uses `packagePatterns` with a regex value.

Here is an example where you might want to limit the "noisy" package `aws-sdk` to updates just once per week:

```json
{
  "packageRules": [
    {
      "packageNames": ["aws-sdk"],
      "schedule": ["after 9pm on sunday"]
    }
  ]
}
```

Note how the above uses `packageNames` instead of `packagePatterns` because it is an exact match package name. This is the equivalent of defining `"packagePatterns": ["^aws\-sdk$"]` and hence much simpler. However you can mix together both `packageNames` and `packagePatterns` in the same package rule and the rule will be applied if _either_ match. Example:

```json
{
  "packageRules": [
    {
      "packageNames": ["neutrino"],
      "packagePatterns": ["^@neutrino/"],
      "groupName": "neutrino monorepo"
    }
  ]
}
```

The above rule will group together the `neutrino` package and any package matching `@neutrino/*`.

Path rules are convenient to use if you wish to apply configuration rules to certain package files using patterns. For example, if you have an `examples` directory and you want all updates to those examples to use the `chore` prefix instead of `fix`, then you could add this configuration:

```json
{
  "packageRules": [
    {
      "paths": ["examples/**"],
      "extends": [":semanticCommitTypeAll(chore)"]
    }
  ]
}
```

If you wish to limit renovate to apply configuration rules to certain files in the root repository directory, you have to use `paths` with either a partial string match or a minimatch pattern. For example you have multiple `package.json` and want to use `masterIssueApproval` only on the root `package.json`:

```json
{
  "packageRules": [
    {
      "paths": ["+(package.json)"],
      "masterIssueApproval": true
    }
  ]
}
```

Important to know: Renovate will evaluate all `packageRules` and not stop once it gets a first match. Therefore, you should order your `packageRules` in order of importance so that later rules can override settings from earlier rules if necessary.

### allowedVersions

Use this - usually within a packageRule - to limit how far to upgrade a dependency. For example, if you wish to upgrade to angular v1.5 but not to `angular` v1.6 or higher, you could define this to be `<= 1.5` or `< 1.6.0`:

```json
{
  "packageRules": [
    {
      "packageNames": ["angular"],
      "allowedVersions": "<=1.5"
    }
  ]
}
```

### depTypeList

Use this field if you want to limit a `packageRule` to certain `depType` values. Invalid if used outside of a `packageRule`.

### excludePackageNames

**Important**: Do not mix this up with the option `ignoreDeps`. Use `ignoreDeps` instead if all you want to do is have a list of package names for Renovate to ignore.

Use `excludePackageNames` if you want to have one or more exact name matches excluded in your package rule. See also `packageNames`.

```json
{
  "packageRules": [
    {
      "packagePatterns": ["^eslint"],
      "excludePackageNames": ["eslint-foo"]
    }
  ]
}
```

The above will match all package names starting with `eslint` but exclude the specific package `eslint-foo`.

### excludePackagePatterns

Use this field if you want to have one or more package name patterns excluded in your package rule. See also `packagePatterns`.

```json
{
  "packageRules": [
    {
      "packagePatterns": ["^eslint"],
      "excludePackagePatterns": ["^eslint-foo"]
    }
  ]
}
```

The above will match all package names starting with `eslint` but exclude ones starting with `eslint-foo`.

### languages

Use this field to restrict rules to a particular language. e.g.

```json
{
  "packageRules": [
    {
      "packageNames": ["request"],
      "languages": ["python"],
      "enabled": false
    }
  ]
}
```

### baseBranchList

Use this field to restrict rules to a particular branch. e.g.

```json
{
  "packageRules": [
    {
      "baseBranchList": ["master"],
      "excludePackagePatterns": ["^eslint"],
      "enabled": false
    }
  ]
}
```

### managers

Use this field to restrict rules to a particular package manager. e.g.

```json
{
  "packageRules": [
    {
      "packageNames": ["node"],
      "managers": ["dockerfile"],
      "enabled": false
    }
  ]
}
```

### datasources

Use this field to restrict rules to a particular datasource. e.g.

```json
{
  "packageRules": [
    {
      "datasources": ["orb"],
      "labels": ["circleci-orb!!"]
    }
  ]
}
```

### matchCurrentVersion

`matchCurrentVersion` can be an exact semver version or a semver range.

### packageNames

Use this field if you want to have one or more exact name matches in your package rule. See also `excludedPackageNames`.

```json
{
  "packageRules": [
    {
      "packageNames": ["angular"],
      "rangeStrategy": "pin"
    }
  ]
}
```

The above will configure `rangeStrategy` to `pin` only for the package `angular`.

### packagePatterns

Use this field if you want to have one or more package names patterns in your package rule. See also `excludePackagePatterns`.

```json
{
  "packageRules": [
    {
      "packagePatterns": ["^angular"],
      "rangeStrategy": "replace"
    }
  ]
}
```

The above will configure `rangeStrategy` to `replace` for any package starting with `angular`.

### paths

Renovate will match `paths` against both a partial string match or a minimatch glob pattern. If you want to avoid the partial string matching so that only glob matching is performed, wrap your string in `+(...)` like so:

```
  "paths": ["+(package.json)"],
```

The above will match only the root `package.json`, whereas the following would match any `package.json` in any subdirectory too:

```
  "paths": ["package.json"],
```

### sourceUrlPrefixes

Here's an example of where you use this to group together all packages from the Vue monorepo:

```json
{
  "packageRules": [
    {
      "sourceUrlPrefixes": ["https://github.com/vuejs/vue"],
      "groupName": "Vue monorepo packages"
    }
  ]
}
```

Here's an example of where you use this to group together all packages from the `renovatebot` github org:

```json
{
  "packageRules": [
    {
      "sourceUrlPrefixes": ["https://github.com/renovatebot/"],
      "groupName": "All renovate packages"
    }
  ]
}
```

### updateTypes

Use this field to match rules against types of updates. For example to apply a special label for Major updates:

```json
{
  "packageRules": [
    {
      "updateTypes": ["major"],
      "labels": ["UPDATE-MAJOR"]
    }
  ]
}
```

## patch

Add to this object if you wish to define rules that apply only to patch updates. See also `major` and `minor` configuration options.

## php

Warning: PHP Composer support is in alpha stage so you probably only want to run this if you are helping get it feature-ready.

## pin

Add to this object if you wish to define rules that apply only to PRs that pin dependencies.

## pinDigests

If enabled Renovate will pin docker images by means of their sha256 digest and not only by tag so that they are immutable.

## postUpdateOptions

- `gomodTidy`: Run `go mod tidy` after Go module updates
- `npmDedupe`: Run `npm dedupe` after `package-lock.json` updates
- `yarnDedupeFewer`: Run `yarn-deduplicate --strategy fewer` after `yarn.lock` updates
- `yarnDedupeHighest`: Run `yarn-deduplicate --strategy highest` after `yarn.lock` updates

## postUpgradeTasks

Post-upgrade tasks are commands that are executed by Renovate after a dependency has been updated but before the commit is created. The intention is to run any additional command line tools that would modify existing files or generate new files when a dependency changes.

This is only available on Renovate instances that have a `trustLevel` of 'high'. Each command must match at least one of the patterns defined in `allowedPostUpgradeTasks` in order to be executed. If the list of allowed tasks is empty then no tasks will be executed.

e.g.

```json
{
  "postUpgradeTasks": {
    "commands": ["tslint --fix"],
    "fileFilters": ["yarn.lock", "**/*.js"]
  }
}
```

The `postUpdateTasks` configuration consists of two fields:

### commands

A list of commands that are executed after Renovate has updated a dependency but before the commit it made

### fileFilters

A list of glob-style matchers that determine which files will be included in the final commit made by Renovate

## prBodyColumns

Use this array to provide a list of column names you wish to include in the PR tables.

For example, if you wish to add the package file name to the table, you would add this to your config:

```json
{
  "prBodyColumns": [
    "Package",
    "Update",
    "Type",
    "New value",
    "Package file",
    "References"
  ]
}
```

Note: "Package file" is predefined in the default `prBodyDefinitions` object so does not require a definition before it can be used.

## prBodyDefinitions

You can configure this object to either (a) modify the template for an existing table column in PR bodies, or (b) you wish to _add_ a definition for a new/additional column.

Here is an example of modifying the default value for the `"Package"` column to put it inside a `<code></code>` block:

```json
{
  "prBodyDefinitions": {
    "Package": "`{{{depName}}}`"
  }
}
```

Here is an example of adding a custom `"Sourcegraph"` column definition:

```json
{
  "prBodyDefinitions": {
    "Sourcegraph": "[![code search for \"{{{depName}}}\"](https://sourcegraph.com/search/badge?q=repo:%5Egithub%5C.com/{{{repository}}}%24+case:yes+-file:package%28-lock%29%3F%5C.json+{{{depName}}}&label=matches)](https://sourcegraph.com/search?q=repo:%5Egithub%5C.com/{{{repository}}}%24+case:yes+-file:package%28-lock%29%3F%5C.json+{{{depName}}})"
  },
  "prBodyColumns": [
    "Package",
    "Update",
    "New value",
    "References",
    "Sourcegraph"
  ]
}
```

Note: Columns must also be included in the `prBodyColumns` array in order to be used, so that's why it's included above in the example.

## prBodyNotes

Use this field to add custom content inside PR bodies, including conditionally.

e.g. if you wish to add an extra Warning to major updates:

```json
{
  "prBodyNotes": ["{{#if isMajor}}:warning: MAJOR MAJOR MAJOR :warning:{{/if}}"]
}
```

## prConcurrentLimit

This setting - if enabled - limits Renovate to a maximum of x concurrent PRs open at any time.

Note that this limit is enforced on a per-repository basis.

## prCreation

This setting tells Renovate when you would like it to raise PRs:

- `immediate` (default): Renovate will create PRs immediately after creating the corresponding branch
- `not-pending`: Renovate will wait until status checks have completed (passed or failed) before raising the PR
- `status-success`: Renovate won't raise PRs unless tests pass

Renovate defaults to `immediate` but some like to change to `not-pending`. If you configure to immediate, it means you will usually get GitHub notifications that a new PR is available but if you view it immediately then it will still have "pending" tests so you can't take any action. With `not-pending`, it means that when you receive the PR notification, you can see if it passed or failed and take action immediately. Therefore you can customise this setting if you wish to be notified a little later in order to reduce "noise".

## prHourlyLimit

This setting - if enabled - helps slow down Renovate, particularly during the onboarding phase. What may happen without this setting is:

1.  Onboarding PR is created
2.  User merges onboarding PR to activate Renovate
3.  Renovate creates a "Pin Dependencies" PR (if necessary)
4.  User merges Pin PR
5.  Renovate then creates every single upgrade PR necessary - potentially dozens

The above can result in swamping CI systems, as well as a lot of retesting if branches need to be rebased every time one is merged. Instead, if `prHourlyLimit` is configure to a value like 1 or 2, it will mean that Renovate creates at most that many new PRs within each hourly period (:00-:59). So the project should still result in all PRs created perhaps within the first 24 hours maximum, but at a rate that may allow users to merge them once they pass tests. It does not place a limit on the number of _concurrently open_ PRs - only on the rate they are created.

Note that this limit is enforced on a per-repository basis.

## prNotPendingHours

If you configure `prCreation=not-pending`, then Renovate will wait until tests are non-pending (all pass or at least one fails) before creating PRs. However there are cases where PRs may remain in pending state forever, e.g. absence of tests or status checks that are configure to pending indefinitely. Therefore we configure an upper limit - default 24 hours - for how long we wait until creating a PR. Note also this is the same length of time as for Renovate's own `unpublishSafe` status check for npm.

## prPriority

Sometimes Renovate needs to rate limit its creation of PRs, e.g. hourly or concurrent PR limits. In such cases it sorts/prioritizes by default based on the update type (e.g. patches raised before minor, minor before major). If you have dependencies that are more or less important than others then you can use the `prPriority` field for PR sorting. The default value is 0, so therefore setting a negative value will make dependencies sort last, while higher values sort first.

Here's an example of how you would define PR priority so that devDependencies are raised last and `react` is raised first:

```json
{
  "packageRules": [
    {
      "depTypeList": ["devDependencies"],
      "prPriority": -1
    },
    {
      "packageNames": ["react"],
      "prPriority": 5
    }
  ]
}
```

## prTitle

The PR title is important for some of Renovate's matching algorithms (e.g. determining whether to recreate a PR or not) so ideally don't modify it much.

## pruneStaleBranches

Configure to `false` to disable deleting orphan branches and autoclosing PRs. Defaults to `true`.

## python

Currently the only Python package manager is `pip` - specifically for `requirements.txt` and `requirequirements.pip` files - so adding any config to this `python` object is essentially the same as adding it to the `pip_requirements` object instead.

## rangeStrategy

Behaviour:

- `auto` = Renovate decides (this will be done on a manager-by-manager basis)
- `pin` = convert ranges to exact versions, e.g. `^1.0.0` -> `1.1.0`
- `bump` = e.g. bump the range even if the new version satisifies the existing range, e.g. `^1.0.0` -> `^1.1.0`
- `replace` = Replace the range with a newer one if the new version falls outside it, e.g. `^1.0.0` -> `^2.0.0`
- `widen` = Widen the range with newer one, e.g. `^1.0.0` -> `^1.0.0 || ^2.0.0`
- `update-lockfile` = Update the lock file when in-range updates are available, otherwise `replace` for updates out of range. Works only for `npm` and `yarn` so far.

Renovate's `"auto"` strategy works like this for npm:

1.  Always pin `devDependencies`
2.  Pin `dependencies` if we detect that it's an app and not a library
3.  Widen `peerDependencies`
4.  If an existing range already ends with an "or" operator - e.g. `"^1.0.0 || ^2.0.0"` - then Renovate will widen it, e.g. making it into `"^1.0.0 || ^2.0.0 || ^3.0.0"`.
5.  Otherwise, replace the range. e.g. `"^2.0.0"` would be replaced by `"^3.0.0"`

**bump**

By default, Renovate assumes that if you are using ranges then it's because you want them to be wide/open. As such, Renovate won't deliberately "narrow" any range by increasing the semver value inside.

For example, if your `package.json` specifies a value for `left-pad` of `^1.0.0` and the latest version on npmjs is `1.2.0`, then Renovate won't change anything because `1.2.0` satisfies the range. If instead you'd prefer to be updated to `^1.2.0` in cases like this, then configure `rangeStrategy` to `bump` in your Renovate config.

This feature supports simple caret (`^`) and tilde (`~`) ranges only, like `^1.0.0` and `~1.0.0`.

## rebaseConflictedPrs

This field defaults to `true` which means Renovate will rebase whenever there is a merge conflict with the master branch. However, this default behavior may result in costing a lot of CI cycles. If you wish to disable auto-rebasing in case of merge conflicts with the master branch, configure it's value to `false`.

## rebaseLabel

On GitHub it is possible to add a label to a PR to manually request Renovate to recreate/rebase it. By default this label is `"rebase"` however you can configure it to anything you want by changing this `rebaseLabel` field.

## rebaseStalePrs

This field defaults to `null` because it has the potential to create a lot of noise and additional builds to your repository. If you enable it to `true`, it means each Renovate branch will be updated whenever the base branch has changed. If enabled, this also means that whenever a Renovate PR is merged (whether by automerge or manually via GitHub web) then any other existing Renovate PRs will then need to get rebased and retested.

If you configure it to `false` then that will take precedence - it means Renovate will ignore if you have configured the repository for "Require branches to be up to date before merging" in Branch Protection. However if you have configured it to `false` _and_ configured `branch` automerge then Renovate will still rebase as necessary for that.

## recreateClosed

By default, Renovate will detect if it has proposed an update to a project before and not propose the same one again. For example the Webpack 3.x case described above. This field lets you customise this behaviour down to a per-package level. For example we override it to `true` in the following cases where branch names and PR titles need to be reused:

- Package groups
- When pinning versions
- Lock file maintenance

Typically you shouldn't need to modify this setting.

## registryUrls

This is only necessary in case you need to manually configure a registry URL to use for datasource lookups. Applies to PyPI (pip) only for now. Supports only one URL for now but is defined as a list for forward compatibility.

## requiredStatusChecks

This is a future feature that is partially implemented. Currently Renovate's default behaviour is to only automerge if every status check has succeeded. In future, this might be configurable to allow certain status checks to be ignored.

You can still override this to `null` today if your repository doesn't support status checks (i.e. no tests) but you still want to use Renovate anyway.

## respectLatest

Similar to `ignoreUnstable`, this option controls whether to update to versions that are greater than the version tagged as `latest` in the repository. By default, `renovate` will update to a version greater than `latest` only if the current version is itself past latest.

## reviewers

Must be valid usernames. If on GitHub and assigning a team to review, use the prefix `team:`, e.g. provide a value like `team:someteam`.

## reviewersSampleSize

Take a random sample of given size from reviewers.

## rollbackPrs

Configure this to `false` either globally, per-language, or per-package if you want to disable Renovate's behaviour of generating rollback PRs when it can't find the current version on the registry anymore.

## ruby

## rust

## schedule

The `schedule` option allows you to define times of week or month for Renovate updates. Running Renovate around the clock may seem too "noisy" for some projects and therefore `schedule` is a good way to reduce the noise by reducing the timeframe in which Renovate will operate on your repository.

The default value for `schedule` is "at any time", which is functionally the same as declaring a `null` schedule. i.e. Renovate will run on the repository around the clock.

The easiest way to define a schedule is to use a preset if one of them fits your requirements. See [Schedule presets](https://docs.renovatebot.com/presets-schedule/) for details and feel free to request a new one in the source repository if you think others would benefit from it too.

Otherwise, here are some text schedules that are known to work:

```
every weekend
before 5:00am
after 10pm and before 5:00am
after 10pm and before 5am every weekday
on friday and saturday
```

One example might be that you don't want Renovate to run during your typical business hours, so that your build machines don't get clogged up testing `package.json` updates. You could then configure a schedule like this at the repository level:

```json
{
  "schedule": ["after 10pm and before 5am on every weekday", "every weekend"]
}
```

This would mean that Renovate can run for 7 hours each night plus all the time on weekends.

This scheduling feature can also be particularly useful for "noisy" packages that are updated frequently, such as `aws-sdk`.

To restrict `aws-sdk` to only monthly updates, you could add this package rule:

```json
{
  "packageRules": [
    {
      "packageNames": ["aws-sdk"],
      "extends": ["schedule:monthly"]
    }
  ]
}
```

Technical details: We mostly rely on the text parsing of the library [later](https://bunkat.github.io/later/parsers.html#text) but only its concepts of "days", "time_before", and "time_after" (Renovate does not support scheduled minutes or "at an exact time" granularity).

## semanticCommitScope

By default you will see angular-style commit prefixes like `"chore(deps):"`. If you wish to change it to something else like `"package"` then it will look like `"chore(package):"`. You can also use `parentDir` or `baseDir` to namespace your commits for monorepos e.g. `"{{parentDir}}"`.

## semanticCommitType

By default you will see angular-style commit prefixes like `"chore(deps):"`. If you wish to change it to something else like "ci" then it will look like `"ci(deps):"`.

## semanticCommits

If you are using a semantic prefix for your commits, then you will want to enable this setting. Although it's configurable to a package-level, it makes most sense to configure it at a repository level. If configured to `true`, then the `semanticPrefix` field will be used for each commit message and PR title.

However, please note that Renovate will autodetect if your repository is already using semantic commits or not and follow suit, so you only really need to configure this if you wish to _override_ Renovate's autodetected setting.

## separateMajorMinor

Renovate's default behaviour is to create a separate branch/PR if both minor and major version updates exist. For example, if you were using Webpack 2.0.0 and versions 2.1.0 and 3.0.0 were both available, then Renovate would create two PRs so that you have the choice whether to apply the minor update to 2.x or the major update of 3.x. If you were to apply the minor update then Renovate would keep updating the 3.x branch for you as well, e.g. if Webpack 3.0.1 or 3.1.0 were released. If instead you applied the 3.0.0 update then Renovate would clean up the unneeded 2.x branch for you on the next run.

It is recommended that you leave this setting to `true`, because of the polite way that Renovate handles this. For example, let's say in the above example that you decided you wouldn't update to Webpack 3 for a long time and don't want to build/test every time a new 3.x version arrives. In that case, simply close the "Update Webpack to version 3.x" PR and it _won't_ be recreated again even if subsequent Webpack 3.x versions are released. You can continue with Webpack 2.x for as long as you want and receive any updates/patches that are made for it. Then eventually when you do want to update to Webpack 3.x you can make that update to `package.json` yourself and commit it to master once it's tested. After that, Renovate will resume providing you updates to 3.x again! i.e. if you close a major upgrade PR then it won't come back again, but once you make the major upgrade yourself then Renovate will resume providing you with minor or patch updates.

## separateMinorPatch

By default, Renovate won't distinguish between "patch" (e.g. 1.0.x) and "minor" (e.g. 1.x.0) releases - it groups them together. E.g., if you are running version 1.0.0 of a package and both versions 1.0.1 and 1.1.0 are available then Renovate will raise a single PR for version 1.1.0. If you wish to distinguish between patch and minor upgrades, for example if you wish to automerge patch but not minor, then you can configured this option to `true`.

## separateMultipleMajor

Configure this to `true` if you wish to receive one PR for every separate major version upgrade of a dependency. e.g. if you are on webpack@v1 currently then default behaviour is a PR for upgrading to webpack@v3 and not for webpack@v2. If this setting is true then you would get one PR for webpack@v2 and one for webpack@v3.

## stabilityDays

If this is configured to a non-zero value, and an update has a release date/timestamp available, then Renovate will check if the configured "stability days" have elapsed. If the days since the release is less than the configured stability days then a "pending" status check will be added to the branch. If enough days have passed then a passing status check will be added.

There are a couple of uses for this:

#### Suppress branch/PR creation for X days

If you combine `stabilityDays=3` and `prCreation="not-pending"` then Renovate will hold back from creating branches until 3 or more days have elapsed since the version was released. It's recommended that you enable `masterIssue=true` so you don't lose visibility of these pending PRs.

#### Await X days before Automerging

If you have both `automerge` as well as `stabilityDays` enabled, it means that PRs will be created immediately but automerging will be delayed until X days have passed. This works because Renovate will add a "renovate/stability-days" pending status check to each branch/PR and that pending check will prevent the branch going green to automerge.

## statusCheckVerify

This feature is added for people migrating from alternative services who are used to seeing a "verify" status check on PRs. If you'd like to use this then go ahead, but otherwise it's more secure to look for Renovate's [GPG Verified Commits](https://github.com/blog/2144-gpg-signature-verification) instead, because those cannot be spoofed by any other person or service (unlike status checks).

## supportPolicy

Language support is limited to those listed below:

- **Node.js** - [Read our Node.js documentation](https://docs.renovatebot.com/node#configuring-support-policy)

## suppressNotifications

Use this field to suppress various types of warnings and other notifications from Renovate. Example:

```json
{
  "suppressNotifications": ["prIgnoreNotification"]
}
```

The above config will suppress the comment which is added to a PR whenever you close a PR unmerged.

## timezone

It is only recommended to configure this field if you wish to use the `schedules` feature and want to write them in your local timezone. Please see the above link for valid timezone names.

## unicodeEmoji

If enabled emoji shortcodes (`:warning:`) are replaced with their unicode equivalents (`⚠️`)

## unpublishSafe

It is not known by many that npm package authors and collaborators can _delete_ an npm version if it is less than 24 hours old. e.g. version 1.0.0 might exist, then version 1.1.0 is released, and then version 1.1.0 might get deleted hours later. This means that version 1.1.0 essentially "disappears" and 1.0.0 returns to being the "latest". If you have installed 1.1.0 during that time then your build is essentially broken.

Enabling `unpublishSafe` will add a `renovate/unpublish-safe` status check with value pending to every branch to warn you about this possibility. It can be handy when used with the `prCreation` = `not-pending` configuration option - that way you won't get the PR raised until after a patch is 24 hours old or more.

## updateLockFiles

## updateNotScheduled

When schedules are in use, it generally means "no updates". However there are cases where updates might be desirable - e.g. if you have configured prCreation=not-pending, or you have rebaseStale=true and master branch is updated so you want Renovate PRs to be rebased.

This defaults to `true`, meaning that Renovate will perform certain "desirable" updates to _existing_ PRs even when outside of schedule. If you wish to disable all updates outside of scheduled hours then configure this field to `false`.

## versionScheme

Usually, each language or package manager has a specific type of "version scheme". e.g. JavaScript uses npm's semver implementation, Python uses pep440, etc. At Renovate we have also implemented some of our own, such as `"docker"` to address the most common way people tag versions using Docker, and `"loose"` as a fallback that tries semver first but otherwise just does its best to sort and compare.

By exposing `versionScheme` to config, it allows you to override the default version scheme for a package manager if you really need. In most cases it would not be recommended, but there are some cases such as Docker or Gradle where versioning is not strictly defined and you may need to specify the versioning type per-package.

For the `regex` `versionScheme`, will accept a regex string after a colon, for example:

```json
{
  "versionScheme": "regex:^(?<major>\\d+)\\.(?<minor>\\d+)\\.(?<patch>\\d+)(?<prerelease>[^.-]+)?(-(?<compatibility>.*))?$"
}
```

The valid capture groups for the `regex` `versionScheme` are:

- `major`, `minor`, and `patch`: at least one of these must be provided. When determining whether a package has updated, these values will be compared in the standard semantic versioning fashion. If any of these fields are omitted, they will be treated as if they were `0` -- in this way, you can describe versioning schemes with up to three incrementing values.
- `prerelease`: this value, if captured, will mark a given release as a prerelease (eg. unstable). If this value is captured and you have configured `"ignoreUnstable": true`, the given release will be skipped.
- `compatibility`: this value defines the "build compatibility" of a given dependency. A proposed Renovate update will never change the specified compatibility value. For example, if you are pinning to `1.2.3-linux` (and `linux` is captured as the compatbility value), Renovate will not update you to `1.2.4-osx`.

## vulnerabilityAlerts

Use this object to customise PRs that are raised when vulnerability alerts are detected (GitHub-only). For example, to configure custom labels and assignees:

```json
{
  "vulnerabilityAlerts": {
    "labels": ["security"],
    "assignees": ["@rarkins"]
  }
}
```

To disable vulnerability alerts completely, configure like this:

```json
{
  "vulnerabilityAlerts": {
    "enabled": false
  }
}
```

## yarnrc<|MERGE_RESOLUTION|>--- conflicted
+++ resolved
@@ -41,17 +41,6 @@
 
 Alias values must be properly formatted URIs.
 
-<<<<<<< HEAD
-=======
-## ansible
-
-Add configuration here if you want to enable or disable something in particular for Ansible files and override the default Docker settings.
-
-## ansible-galaxy
-
-Add configuration here if you want to enable or disable something in particular for Ansible requirements files. Includes and webserver based dependencies in requirement files are not supported at this moment.
-
->>>>>>> 1d5c20eb
 ## assignAutomerge
 
 By default, Renovate will not assign reviewers and assignees to an automerge-enabled PR unless it fails status checks. By configuring this setting to `true`, Renvoate will instead always assign reviewers and assignees for automerging PRs at time of creation.
