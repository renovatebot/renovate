---
title: Configuration Options
description: Configuration Options usable in renovate.json or package.json
---

# Configuration Options

This document describes all the configuration options you may use in a Renovate configuration file.
Any config you define applies to the whole repository (e.g. if you have a monorepo).

You can store your Renovate configuration file in one of these locations:

1. `renovate.json`
1. `renovate.json5`
1. `.github/renovate.json`
1. `.github/renovate.json5`
1. `.gitlab/renovate.json`
1. `.gitlab/renovate.json5`
1. `.renovaterc`
1. `.renovaterc.json`
1. `.renovaterc.json5`
1. `package.json` _(within a `"renovate"` section)_

<!-- prettier-ignore -->
!!! warning
    Storing the Renovate configuration in a `package.json` file is deprecated and support may be removed in the future.

When Renovate runs on a repository, it tries to find the configuration files in the order listed above.
Renovate stops the search after it finds the first match.

Renovate always uses the config from the repository's default branch, even if that configuration specifies multiple `baseBranches`.
Renovate does not read/override the config from within each base branch if present.

Also, be sure to check out Renovate's [shareable config presets](./config-presets.md) to save yourself from reinventing any wheels.
Shareable config presets only work with the JSON format.

If you have any questions about the config options, or want to get help/feedback about a config, go to the [discussions tab in the Renovate repository](https://github.com/renovatebot/renovate/discussions) and start a new "config help" discussion.
We will do our best to answer your question(s).

A `subtype` in the configuration table specifies what type you're allowed to use within the main element.

If a config option has a `parent` defined, it means it's only allowed to configure it within an object with the parent name, such as `packageRules` or `hostRules`.

When an array or object configuration option is `mergeable`, it means that values inside it will be added to any existing object or array that existed with the same name.

<!-- prettier-ignore -->
!!! note
    Config options with `type=string` are always non-mergeable, so `mergeable=false`.

---

## addLabels

The `labels` field is non-mergeable, meaning that any config setting a list of PR labels will replace any existing list.
If you want to append labels for matched rules, then define an `addLabels` array with one (or more) label strings.
All matched `addLabels` strings will be attached to the PR.

Consider this example:

```json
{
  "labels": ["dependencies"],
  "packageRules": [
    {
      "matchPackagePatterns": ["eslint"],
      "labels": ["linting"]
    },
    {
      "matchDepTypes": ["optionalDependencies"],
      "addLabels": ["optional"]
    }
  ]
}
```

With the above config:

- Optional dependencies will have the labels `dependencies` and `optional`
- ESLint dependencies will have the label `linting`
- All other dependencies will have the label `dependencies`

## additionalBranchPrefix

By default, the value for this config option is an empty string.
Normally you don't need to set this config option.

Here's an example where `additionalBranchPrefix` can help you.
Say you're using a monorepo and want to split pull requests based on the location of the package definition, so that individual teams can manage their own Renovate pull requests.
This can be done with this configuration:

```json
{
  "additionalBranchPrefix": "{{parentDir}}-"
}
```

## additionalReviewers

This option _adds_ to the existing reviewer list, rather than _replacing_ it like `reviewers`.

Use `additionalReviewers` when you want to add to a preset or base list, without replacing the original.
For example, when adding focused reviewers for a specific package group.

## assignAutomerge

By default, Renovate will not assign reviewers and assignees to an automerge-enabled PR unless it fails status checks.
By configuring this setting to `true`, Renovate will instead always assign reviewers and assignees for automerging PRs at time of creation.

## assignees

Must be valid usernames on the platform in use.

## assigneesFromCodeOwners

If enabled Renovate tries to determine PR assignees by matching rules defined in a CODEOWNERS file against the changes in the PR.

See [GitHub](https://docs.github.com/en/repositories/managing-your-repositorys-settings-and-features/customizing-your-repository/about-code-owners) or [GitLab](https://docs.gitlab.com/ee/user/project/code_owners.html) documentation for details on syntax and possible file locations.

## assigneesSampleSize

If configured, Renovate will take a random sample of given size from assignees and assign them only, instead of assigning the entire list of `assignees` you have configured.

## autoApprove

Setting this to `true` will automatically approve the PRs.

You can also configure this using `packageRules` if you want to use it selectively (e.g. per-package).

## autoReplaceGlobalMatch

Setting this to `false` will replace only the first match during replacements updates.

Disabling this is useful for situations where values are repeated within the dependency string, such as when the `currentVersion` is also featured somewhere within the `currentDigest`, but you only want to replace the first instance.

Consider this example:

```dockerfile
FROM java:8@sha256:0e8b2a860
```

```json
{
  "packageRules": [
    {
      "matchPackageNames": ["java"],
      "replacementName": "eclipse-temurin",
      "replacementVersion": "11"
    }
  ]
}
```

With the above replacement scenario, the current dependency has a version of `8`, which also features several times within the digest section.

When using the default `autoReplaceGlobalMatch` configuration, Renovate will try to replace all instances of `8` within the dependency string with the `replacementVersion` value of `11`.
This will replace more than is intended and will be caught during replacement validation steps, resulting in the replacement PR to not be created.

When setting `autoReplaceGlobalMatch` configuration to `false`, Renovate will only replace the first occurrence of `8` and will successfully create a replacement PR.

## automerge

By default, Renovate raises PRs but leaves them to someone or something else to merge them.
By configuring this setting, you allow Renovate to automerge PRs or even branches.
Using automerge reduces the amount of human intervention required.

Usually you won't want to automerge _all_ PRs, for example most people would want to leave major dependency updates to a human to review first.
You could configure Renovate to automerge all but major this way:

```json
{
  "packageRules": [
    {
      "matchUpdateTypes": ["minor", "patch", "pin", "digest"],
      "automerge": true
    }
  ]
}
```

Also note that this option can be combined with other nested settings, such as dependency type.
So for example you could choose to automerge all (passing) `devDependencies` only this way:

```json
{
  "packageRules": [
    {
      "matchDepTypes": ["devDependencies"],
      "automerge": true
    }
  ]
}
```

<!-- prettier-ignore -->
!!! note
    Branches creation follows [`schedule`](#schedule) and the automerge follows [`automergeSchedule`](#automergeschedule).

<!-- prettier-ignore -->
!!! warning "Negative reviews on GitHub block Renovate automerge"
    Renovate won't automerge on GitHub if a PR has a negative review.

<!-- prettier-ignore -->
!!! note
    On Azure there can be a delay between a PR being set as completed by Renovate, and Azure merging the PR / finishing its tasks.
    Renovate tries to delay until Azure is in the expected state, but it will continue if it takes too long.
    In some cases this can result in a dependency not being merged, and a fresh PR being created for the dependency.

**Automerge and GitHub branch protection rules**

You must select at least one status check in the _Require status checks to pass before merging_ section of your branch protection rules on GitHub, if you match all three conditions:

- `automerge=true`
- `platformAutomerge=true`, Renovate defaults to `true`
- You use GitHub's _Require status checks to pass before merging_ branch protection rule

If you don't select any status check, and you use platform automerge, then GitHub might automerge PRs with failing tests!

## automergeComment

Use this only if you configure `automergeType="pr-comment"`.

Example use:

```json
{
  "automerge": true,
  "automergeType": "pr-comment",
  "automergeComment": "bors: r+"
}
```

## automergeSchedule

Use the `automergeSchedule` option to define times of week or month during which Renovate may automerge its PRs.
The default value for `automergeSchedule` is "at any time", which functions the same as setting a `null` schedule.
To configure this option refer to [`schedule`](#schedule) as the syntax is the same.

## automergeStrategy

The automerge strategy defaults to `auto`, so Renovate decides how to merge pull requests as best it can.
If possible, Renovate follows the merge strategy set on the platform itself for the repository.

If you've set `automerge=true` and `automergeType=pr` for any of your dependencies, then you may choose what automerge strategy Renovate uses by setting the `automergeStrategy` config option.
If you're happy with the default behavior, you don't need to do anything.

You may choose from these values:

- `auto`, Renovate decides how to merge
- `fast-forward`, "fast-forwarding" the main branch reference, no new commits in the resultant tree
- `merge-commit`, create a new merge commit
- `rebase`, rewrite history as part of the merge, but usually keep the individual commits
- `squash`, flatten the commits that are being merged into a single new commit

Platforms may only support _some_ of these merge strategies.

If the chosen automerge strategy is not supported on your platform then Renovate stops automerging.
In that case you'll have to set a supported automerge strategy.

## automergeType

This setting is only applicable if you opt in to configure `automerge` to `true` for any of your dependencies.

Automerging defaults to using Pull Requests (`automergeType="pr"`).
In that case Renovate first creates a branch and associated Pull Request, and then automerges the PR on a subsequent run once it detects the PR's status checks are "green".
If by the next run the PR is already behind the base branch it will be automatically rebased, because Renovate only automerges branches which are up-to-date and green.
If Renovate is scheduled for hourly runs on the repository but commits are made every 15 minutes to the main branch, then an automerge like this will keep getting deferred with every rebase.

<!-- prettier-ignore -->
!!! tip
    If you have no tests but still want Renovate to automerge, you need to add `"ignoreTests": true` to your configuration.

If you prefer that Renovate more silently automerge _without_ Pull Requests at all, you can configure `"automergeType": "branch"`. In this case Renovate will:

- Create the branch, wait for test results
- Rebase it any time it gets out of date with the base branch
- Automerge the branch commit if it's: (a) up-to-date with the base branch, and (b) passing all tests
- As a backup, raise a PR only if either: (a) tests fail, or (b) tests remain pending for too long (default: 24 hours)

The final value for `automergeType` is `"pr-comment"`, intended only for users who already have a "merge bot" such as [bors-ng](https://github.com/bors-ng/bors-ng) and want Renovate to _not_ actually automerge by itself and instead tell `bors-ng` to merge for it, by using a comment in the PR.
If you're not already using `bors-ng` or similar, don't worry about this option.

## azureWorkItemId

When creating a PR in Azure DevOps, some branches can be protected with branch policies to [check for linked work items](https://docs.microsoft.com/en-us/azure/devops/repos/git/branch-policies?view=azure-devops#check-for-linked-work-items).
Creating a work item in Azure DevOps is beyond the scope of Renovate, but Renovate can link an already existing work item when creating PRs.

## baseBranches

By default, Renovate will detect and process only the repository's default branch.
For most projects, this is the expected approach.
Renovate also allows users to explicitly configure `baseBranches`, e.g. for use cases such as:

- You wish Renovate to process only a non-default branch, e.g. `dev`: `"baseBranches": ["dev"]`
- You have multiple release streams you need Renovate to keep up to date, e.g. in branches `main` and `next`: `"baseBranches": ["main", "next"]`
- You want to update your main branch and consistently named release branches, e.g. `main` and `release/<version>`: `"baseBranches": ["main", "/^release\\/.*/"]`

It's possible to add this setting into the `renovate.json` file as part of the "Configure Renovate" onboarding PR.
If so then Renovate will reflect this setting in its description and use package file contents from the custom base branch(es) instead of default.

`baseBranches` supports Regular Expressions that must begin and end with `/`, e.g.:

```json
{
  "baseBranches": ["main", "/^release\\/.*/"]
}
```

You can negate the regex by prefixing it with `!`.
Only use a single negation and do not mix it with other branch names, since all branches are combined with `or`.
With a negation, all branches except those matching the regex will be added to the result:

```json
{
  "baseBranches": ["!/^pre-release\\/.*/"]
}
```

You can also use the special `"$default"` string to denote the repository's default branch, which is useful if you have it in an org preset, e.g.:

```json
{
  "baseBranches": ["$default", "/^release\\/.*/"]
}
```

<!-- prettier-ignore -->
!!! note
    Do _not_ use the `baseBranches` config option when you've set a `forkToken`.
    You may need a `forkToken` when you're using the Forking Renovate app.

## bbUseDefaultReviewers

Configuring this to `true` means that Renovate will detect and apply the default reviewers rules to PRs (Bitbucket only).

## branchConcurrentLimit

By default, Renovate won't enforce any concurrent branch limits.
The `config:recommended` preset that many extend from limits the number of concurrent branches to 10, but in many cases a limit as low as 3 or 5 can be most efficient for a repository.

If you want the same limit for both concurrent branches and concurrent PRs, then set a value for `prConcurrentLimit` and it will be re-used for branch calculations too.
But if you want to allow more concurrent branches than concurrent PRs, you can configure both values (e.g. `branchConcurrentLimit=5` and `prConcurrentLimit=3`).

This limit is enforced on a per-repository basis.

Example config:

```json
{
  "branchConcurrentLimit": 3
}
```

<!-- prettier-ignore -->
!!! warning
    Leaving PRs/branches as unlimited or as a high number increases the time it takes for Renovate to process a repository.
    If you find that Renovate is too slow when rebasing out-of-date branches, decrease the `branchConcurrentLimit`.

If you have too many concurrent branches which rebase themselves each run, Renovate can take a lot of time to rebase.
Solutions:

- Decrease the concurrent branch limit (note: this won't go and delete any existing, so won't have an effect until you either merge or close existing ones manually)
- Remove automerge and/or automatic rebasing (set `rebaseWhen` to `conflicted`). However if you have branch protection saying PRs must be up to date then it's not ideal to remove automatic rebasing

## branchName

<!-- prettier-ignore -->
!!! warning
    We strongly recommended that you avoid configuring this field directly.
    Use at your own risk.

If you truly need to configure this then it probably means either:

- You are hopefully mistaken, and there's a better approach you should use, so open a new "config help" discussion at the [Renovate discussions tab](https://github.com/renovatebot/renovate/discussions) or
- You have a use case we didn't expect, please open a discussion to see if we want to get a feature request from you

## branchNameStrict

If `true`, Renovate removes special characters when slugifying the branch name:

- all special characters are removed
- only alphabetic characters are allowed
- hyphens `-` are used to separate sections

The default `false` behavior will mean that special characters like `.` may end up in the branch name.

## branchPrefix

You can modify this field if you want to change the prefix used.
For example if you want branches to be like `deps/eslint-4.x` instead of `renovate/eslint-4.x` then you configure `branchPrefix` = `deps/`.
Or if you wish to avoid forward slashes in branch names then you could use `renovate_` instead, for example.

`branchPrefix` must be configured at the root of the configuration (e.g. not within any package rule) and is not allowed to use template values.
e.g. instead of `renovate/{{parentDir}}-`, configure the template part in `additionalBranchPrefix`, like `"additionalBranchPrefix": "{{parentDir}}-"`.

<!-- prettier-ignore -->
!!! note
    This setting does not change the default _onboarding_ branch name, i.e. `renovate/configure`.
    If you wish to change that too, you need to also configure the field `onboardingBranch` in your global bot config.

## branchPrefixOld

Renovate uses branch names as part of its checks to see if an update PR was created previously, and already merged or ignored.
If you change `branchPrefix`, then no previously closed PRs will match, which could lead to Renovate recreating PRs in such cases.
Instead, set the old `branchPrefix` value as `branchPrefixOld` to allow Renovate to look for those branches too, and avoid this happening.

## branchTopic

This field is combined with `branchPrefix` and `additionalBranchPrefix` to form the full `branchName`. `branchName` uniqueness is important for dependency update grouping or non-grouping so be cautious about ever editing this field manually.
This is an advanced field, and it's recommend you seek a config review before applying it.

## bumpVersion

<<<<<<< HEAD
Currently, this setting supports `helmv3`, `helm-values`, `npm`, `nuget`, `maven`, `pep621`, `poetry` and `sbt` only, so raise a feature request if you have a use for it with other package managers.
Its purpose is if you want Renovate to update the `version` field within your package file any time it updates dependencies within.
Usually this is for automatic release purposes, so that you don't need to add another step after Renovate before you can release a new version.
=======
Currently, this config option only works with these managers:

- `helmv3`
- `npm`
- `nuget`
- `maven`
- `ocb`
- `pep621`
- `poetry`
- `sbt`

Raise a feature request if you want to use this config option with other package managers.

Use `bumpVersion` if you want Renovate to update the `version` field in your package file when it updates the dependencies in that file.
This can be handy when you have automated your package's release, as you you don't need extra steps after the Renovate upgrade, you can just release a new version.
>>>>>>> 3df6cd62

Configure this value to `"prerelease"`, `"patch"`, `"minor"` or `"major"` to have Renovate update the version in your edited package file.
e.g. if you wish Renovate to always increase the target `package.json` version with a patch update, configure this to `"patch"`.

For `npm` only you can also configure this field to `"mirror:x"` where `x` is the name of a package in the `package.json`.
Doing so means that the `package.json` `version` field will mirror whatever the version is that `x` depended on.
Make sure that version is a pinned version of course, as otherwise it won't be valid.

For `sbt` note that Renovate will update the version string only for packages that have the version string in their project's `built.sbt` file.

## cloneSubmodules

Enabling this option will mean that any detected Git submodules will be cloned at time of repository clone.

Important: private submodules aren't supported by Renovate, unless the underlying `ssh` layer already has the correct permissions.

## commitBody

Configure this if you wish Renovate to add a commit body, otherwise Renovate uses a regular single-line commit.

For example, To add `[skip ci]` to every commit you could configure:

```json
{
  "commitBody": "[skip ci]"
}
```

Another example would be if you want to configure a DCO signoff to each commit.

If you want Renovate to signoff its commits, add the [`:gitSignOff` preset](./presets-default.md#gitsignoff) to your `extends` array:

```json
{
  "extends": [":gitSignOff"]
}
```

## commitBodyTable

## commitMessage

<!-- prettier-ignore -->
!!! warning
    We deprecated editing the `commitMessage` directly, and we recommend you stop using this config option.
    Instead use config options like `commitMessageAction`, `commitMessageExtra`, and so on, to create the commit message you want.

## commitMessageAction

This is used to alter `commitMessage` and `prTitle` without needing to copy/paste the whole string.
Actions may be like `Update`, `Pin`, `Roll back`, `Refresh`, etc.
Check out the default value for `commitMessage` to understand how this field is used.

## commitMessageExtra

This is used to alter `commitMessage` and `prTitle` without needing to copy/paste the whole string.
The "extra" is usually an identifier of the new version, e.g. "to v1.3.2" or "to tag 9.2".

## commitMessageLowerCase

With `semanticCommits` pr- and commit-titles will by default (`"auto"`) be converted to all-lowercase.
Set this to `"never"` to leave the titles untouched, allowing uppercase characters in semantic commit titles.

## commitMessagePrefix

This is used to alter `commitMessage` and `prTitle` without needing to copy/paste the whole string.
The "prefix" is usually an automatically applied semantic commit prefix, but it can also be statically configured.

<!-- prettier-ignore -->
!!! note
    Renovate _always_ appends a `:` after the `commitMessagePrefix`.
    For example, if you set `commitMessagePrefix` to `chore`, Renovate turns it into `chore:`.

## commitMessageSuffix

This is used to add a suffix to commit messages.
Usually left empty except for internal use (multiple base branches, and vulnerability alerts).

## commitMessageTopic

You can use `commitMessageTopic` to change the `commitMessage` and `prTitle` without copy/pasting the whole string.
The "topic" usually refers to the dependency being updated, for example: `"dependency react"`.

We recommend you use `matchManagers` and `commitMessageTopic` in a `packageRules` array to set the commit message topic, like this:

```json
{
  "packageRules": [
    {
      "matchManagers": ["github-actions"],
      "commitMessageTopic": "{{depName}}"
    }
  ]
}
```

## composerIgnorePlatformReqs

By default, Renovate will ignore Composer platform requirements as the PHP platform used by Renovate most probably won't match the required PHP environment of your project as configured in your `composer.json` file.

Composer `2.2` and up will be run with `--ignore-platform-req='ext-*' --ignore-platform-req='lib-*'`, which ignores extension and library platform requirements but not the PHP version itself and should work in most cases.

Older Composer versions will be run with `--ignore-platform-reqs`, which means that all platform constraints (including the PHP version) will be ignored by default.
This can result in updated dependencies that are not compatible with your platform.

To customize this behaviour, you can explicitly ignore platform requirements (for example `ext-zip`) by setting them separately in this array.
Each item will be added to the Composer command with `--ignore-platform-req`, resulting in it being ignored during its invocation.
Note that this requires your project to use Composer V2, as V1 doesn't support excluding single platform requirements.
The used PHP version will be guessed automatically from your `composer.json` definition, so `php` should not be added as explicit dependency.

If an empty array is configured, Renovate uses its default behaviour.

Set to `null` (not recommended) to fully omit `--ignore-platform-reqs/--ignore-platform-req` during Composer invocation.
This requires the Renovate image to be fully compatible with your Composer platform requirements in order for the Composer invocation to succeed, otherwise Renovate will fail to create the updated lock file.
The Composer output should inform you about the reasons the update failed.

## confidential

If enabled, all issues created by Renovate are set as confidential, even in a public repository.

<!-- prettier-ignore -->
!!! note
    The Dependency Dashboard issue will also be confidential.
    By default issues created by Renovate are visible to all users.

<!-- prettier-ignore -->
!!! note
    This option is applicable to GitLab only.

## configMigration

If enabled, Renovate raises a pull request when it needs to migrate the Renovate config file.
Renovate only performs `configMigration` on `.json` and `.json5` files.

We're adding new features to Renovate bot often.
Often you can keep using your Renovate config and use the new features right away.
But sometimes you need to update your Renovate configuration.
To help you with this, Renovate will create config migration pull requests, when you enable `configMigration`.

Example:

After we changed the [`baseBranches`](#basebranches) feature, the Renovate configuration migration pull request would make this change:

```diff
{
- "baseBranch": "main"
+ "baseBranches": ["main"]
}
```

<!-- prettier-ignore -->
!!! warning
    The `configMigration` feature writes plain JSON for `.json` files, and JSON5 for `.json5` files.
    Renovate may downgrade JSON5 content to plain JSON.
    When downgrading JSON5 to JSON Renovate may also remove the JSON5 comments.
    This can happen because Renovate wrongly converts JSON5 to JSON, thus removing the comments.

<!-- prettier-ignore -->
!!! note
    When you close a config migration PR, Renovate ignores it forever.
    This also means that Renovate won't create a config migration PR in future.
    If you closed the PR by accident, find the closed PR and re-name the PR title to get a new PR.

## configWarningReuseIssue

Renovate's default behavior is to reuse/reopen a single Config Warning issue in each repository so as to keep the "noise" down.
However for some people this has the downside that the config warning won't be sorted near the top if you view issues by creation date.
Configure this option to `false` if you prefer Renovate to open a new issue whenever there is a config warning.

## constraints

Constraints are used in package managers which use third-party tools to update "artifacts" like lock files or checksum files.
Typically, the constraint is detected automatically by Renovate from files within the repository and there is no need to manually configure it.

Constraints are also used to manually restrict which _datasource_ versions are possible to upgrade to based on their language support.
For now this datasource constraint feature only supports `python`, other compatibility restrictions will be added in the future.

```json
{
  "constraints": {
    "python": "2.7"
  }
}
```

If you need to _override_ constraints that Renovate detects from the repository, wrap it in the `force` object like so:

```json
{
  "force": {
    "constraints": {
      "node": "< 15.0.0"
    }
  }
}
```

<!-- prettier-ignore -->
!!! note
    Make sure not to mix this up with the term `compatibility`, which Renovate uses in the context of version releases, e.g. if a Docker image is `node:12.16.0-alpine` then the `-alpine` suffix represents `compatibility`.

## constraintsFiltering

This option controls whether Renovate filters new releases based on configured or detected `constraints`.
Renovate supports two options:

- `none`: No release filtering (all releases allowed)
- `strict`: If the release's constraints match the package file constraints, then it's included

More advanced filtering options may come in future.

There must be a `constraints` object in your Renovate config, or constraints detected from package files, for this to work.
This feature is limited to the folllowing datasources:

- `jenkins-plugins`
- `npm`
- `packagist`
- `pypi`

<!-- prettier-ignore -->
!!! warning
    Enabling this feature may result in many package updates being filtered out silently.
    See below for a description of how it works.

When `constraintsFiltering=strict`, the following logic applies:

- Are there `constraints` for this repository, either detected from source or from config?
- Does this package's release declare constraints of its own (e.g. `engines` in Node.js)?
- If so, filter out this release unless the repository constraint is a _subset_ of the release constraint

Here are some examples:

| Your repo engines.node   | Dependency release engines.node | Result   |
| ------------------------ | ------------------------------- | -------- |
| `18`                     | `16 \|\| 18`                    | allowed  |
| `^18.10.0`               | `>=18`                          | allowed  |
| `^16.10.0 \|\| >=18.0.0` | `>= 16.0.0`                     | allowed  |
| `>=16`                   | `16 \|\| 18`                    | filtered |
| `16`                     | `^16.10.0`                      | filtered |

When using with `npm`, we recommend you:

- Use `constraintsFiltering` on `dependencies`, not `devDependencies` (usually you do not need to be strict about development dependencies)
- Do _not_ enable `rollbackPrs` at the same time (otherwise your _current_ version may be rolled back if it's incompatible)

## customDatasources

Use `customDatasources` to fetch releases from APIs or statically hosted sites and Renovate has no own datasource.
These datasources can be referred by `customManagers` or can be used to overwrite default datasources.

For more details see the [`custom` datasource documentation](modules/datasource/custom/index.md).

## customManagers

Use `customManagers`(previously `regexManagers`) entries to configure the custom managers in Renovate.

You can define custom managers to handle:

- Proprietary file formats or conventions
- Popular file formats not yet supported as a manager by Renovate

Currently we only have one custom manager.
The `regex` manager which is based on using Regular Expression named capture groups.

You must have a named capture group matching (e.g. `(?<depName>.*)`) _or_ configure its corresponding template (e.g. `depNameTemplate`) for these fields:

- `datasource`
- `depName`
- `currentValue`

Use named capture group matching _or_ set a corresponding template.
We recommend you use only _one_ of these methods, or you'll get confused.

We recommend that you also tell Renovate what `versioning` to use.
If the `versioning` field is missing, then Renovate defaults to using `semver` versioning.

For more details and examples about it, see our [documentation for the `regex` manager](modules/manager/regex/index.md).
For template fields, use the triple brace `{{{ }}}` notation to avoid Handlebars escaping any special characters.

<!-- prettier-ignore -->
!!! tip
    Look at our [Regex Manager Presets](./presets-regexManagers.md), they may have what you need.

### customType

Example:

```json
{
  "customManagers": [
    {
      "customType": "regex",
      "matchStrings": [
        "ENV .*?_VERSION=(?<currentValue>.*) # (?<datasource>.*?)/(?<depName>.*?)\\s"
      ]
    }
  ]
}
```

### matchStrings

Each `matchStrings` must be a valid regular expression, optionally with named capture groups.

Example:

```json
{
  "matchStrings": [
    "ENV .*?_VERSION=(?<currentValue>.*) # (?<datasource>.*?)/(?<depName>.*?)\\s"
  ]
}
```

### matchStringsStrategy

`matchStringsStrategy` controls behavior when multiple `matchStrings` values are provided.
Three options are available:

- `any` (default)
- `recursive`
- `combination`

#### any

Each provided `matchString` will be matched individually to the content of the `packageFile`.
If a `matchString` has multiple matches in a file each will be interpreted as an independent dependency.

As example the following configuration will update all three lines in the Dockerfile.

```json title="renovate.json"
{
  "customManagers": [
    {
      "customType": "regex",
      "fileMatch": ["^Dockerfile$"],
      "matchStringsStrategy": "any",
      "matchStrings": [
        "ENV [A-Z]+_VERSION=(?<currentValue>.*) # (?<datasource>.*?)/(?<depName>.*?)(\\&versioning=(?<versioning>.*?))?\\s",
        "FROM (?<depName>\\S*):(?<currentValue>\\S*)"
      ],
      "datasourceTemplate": "docker"
    }
  ]
}
```

```dockerfile title="Dockerfile"
FROM amd64/ubuntu:18.04
ENV GRADLE_VERSION=6.2 # gradle-version/gradle&versioning=maven
ENV NODE_VERSION=10.19.0 # github-tags/nodejs/node&versioning=node
```

#### recursive

If using `recursive` the `matchStrings` will be looped through and the full match of the last will define the range of the next one.
This can be used to narrow down the search area to prevent multiple matches.
But the `recursive` strategy still allows the matching of multiple dependencies as described below.
All matches of the first `matchStrings` pattern are detected, then each of these matches will be used as basis for the input for the next `matchStrings` pattern, and so on.
If the next `matchStrings` pattern has multiple matches then it will split again.
This process will be followed as long there is a match plus a next `matchingStrings` pattern is available.

Matched groups will be available in subsequent matching layers.

This is an example how this can work.
The first custom manager will only upgrade `grafana/loki` as looks for the `backup` key then looks for the `test` key and then uses this result for extraction of necessary attributes.
But the second custom manager will upgrade both definitions as its first `matchStrings` matches both `test` keys.

```json title="renovate.json"
{
  "customManagers": [
    {
      "customType": "regex",
      "fileMatch": ["^example.json$"],
      "matchStringsStrategy": "recursive",
      "matchStrings": [
        "\"backup\":\\s*{[^}]*}",
        "\"test\":\\s*\\{[^}]*}",
        "\"name\":\\s*\"(?<depName>.*)\"[^\"]*\"type\":\\s*\"(?<datasource>.*)\"[^\"]*\"value\":\\s*\"(?<currentValue>.*)\""
      ],
      "datasourceTemplate": "docker"
    },
    {
      "fileMatch": ["^example.json$"],
      "matchStringsStrategy": "recursive",
      "matchStrings": [
        "\"test\":\\s*\\{[^}]*}",
        "\"name\":\\s*\"(?<depName>.*)\"[^\"]*\"type\":\\s*\"(?<datasource>.*)\"[^\"]*\"value\":\\s*\"(?<currentValue>.*)\""
      ],
      "datasourceTemplate": "docker"
    }
  ]
}
```

```json title="example.json"
{
  "backup": {
    "test": {
      "name": "grafana/loki",
      "type": "docker",
      "value": "1.6.1"
    }
  },
  "setup": {
    "test": {
      "name": "python",
      "type": "docker",
      "value": "3.9.0"
    }
  }
}
```

#### combination

You may use this option to combine the values of multiple lines inside a file.
You can combine multiple lines with `matchStringStrategy` values, but the `combination` approach is less susceptible to white space or line breaks stopping a match.

`combination` can only match _one_ dependency per file.
To update multiple dependencies with `combination` you must define multiple custom managers.

Matched group values will be merged to form a single dependency.

```json title="renovate.json"
{
  "customManagers": [
    {
      "customType": "regex",
      "fileMatch": ["^main.yml$"],
      "matchStringsStrategy": "combination",
      "matchStrings": [
        "prometheus_image:\\s*\"(?<depName>.*)\"\\s*//",
        "prometheus_version:\\s*\"(?<currentValue>.*)\"\\s*//"
      ],
      "datasourceTemplate": "docker"
    },
    {
      "fileMatch": ["^main.yml$"],
      "matchStringsStrategy": "combination",
      "matchStrings": [
        "thanos_image:\\s*\"(?<depName>.*)\"\\s*//",
        "thanos_version:\\s*\"(?<currentValue>.*)\"\\s*//"
      ],
      "datasourceTemplate": "docker"
    }
  ]
}
```

```yaml title="Ansible variable file (YAML)"
prometheus_image: "prom/prometheus"  // a comment
prometheus_version: "v2.21.0" // a comment
------
thanos_image: "prom/prometheus"  // a comment
thanos_version: "0.15.0" // a comment
```

In the above example, each custom manager will match a single dependency each.

### depNameTemplate

If `depName` cannot be captured with a named capture group in `matchString` then it can be defined manually using this field.
It will be compiled using Handlebars and the regex `groups` result.

### extractVersionTemplate

If `extractVersion` cannot be captured with a named capture group in `matchString` then it can be defined manually using this field.
It will be compiled using Handlebars and the regex `groups` result.

### packageNameTemplate

`packageName` is used for looking up dependency versions.
It will be compiled using Handlebars and the regex `groups` result.
It will default to the value of `depName` if left unconfigured/undefined.

### currentValueTemplate

If the `currentValue` for a dependency is not captured with a named group then it can be defined in config using this field.
It will be compiled using Handlebars and the regex `groups` result.

### datasourceTemplate

If the `datasource` for a dependency is not captured with a named group then it can be defined in config using this field.
It will be compiled using Handlebars and the regex `groups` result.

### depTypeTemplate

If `depType` cannot be captured with a named capture group in `matchString` then it can be defined manually using this field.
It will be compiled using Handlebars and the regex `groups` result.

### versioningTemplate

If the `versioning` for a dependency is not captured with a named group then it can be defined in config using this field.
It will be compiled using Handlebars and the regex `groups` result.

### registryUrlTemplate

If the `registryUrls` for a dependency is not captured with a named group then it can be defined in config using this field.
It will be compiled using Handlebars and the regex `groups` result.

### autoReplaceStringTemplate

Allows overwriting how the matched string is replaced.
This allows for some migration strategies.
E.g. moving from one Docker image repository to another one.

```yaml title="helm-values.yaml"
# The image of the service <registry>/<repo>/<image>:<tag>
image: my.old.registry/aRepository/andImage:1.18-alpine
```

```json title="The regex definition"
{
  "customManagers": [
    {
      "customType": "regex",
      "fileMatch": ["values.yaml$"],
      "matchStrings": [
        "image:\\s+(?<depName>my\\.old\\.registry/aRepository/andImage):(?<currentValue>[^\\s]+)"
      ],
      "depNameTemplate": "my.new.registry/aRepository/andImage",
      "autoReplaceStringTemplate": "image: {{{depName}}}:{{{newValue}}}",
      "datasourceTemplate": "docker"
    }
  ]
}
```

This will lead to following update where `1.21-alpine` is the newest version of `my.new.registry/aRepository/andImage`:

```yaml
# The image of the service <registry>/<repo>/<image>:<tag>
image: my.new.registry/aRepository/andImage:1.21-alpine
```

## customizeDashboard

You may use the `customizeDashboard` object to customize the Dependency Dashboard.

Supported fields:

- `repoProblemsHeader`: This field will replace the header of the Repository Problems in the Dependency Dashboard issue.

### defaultRegistryUrlTemplate

This field is used to build a `registryUrl` for the dependency.
It is not needed if either:

- The dependency can be found with the default `registryUrls` of the datasource (e.g. npmjs registry if the datasource is `npm`), or
- The matching groups you specified as part of the matching already include a `registryUrl` group
  As this is a template it can be dynamically set.
  E.g. add the `packageName` as part of the URL:

```json5
{
  customDatasources: {
    foo: {
      defaultRegistryUrlTemplate: 'https://exmaple.foo.bar/v1/{{ packageName }}',
    },
  },
}
```

### format

Defines which format the API is returning.
Currently `json` or `plain` are supported, see the `custom` [datasource documentation](modules/datasource/custom/index.md) for more information.

### transformTemplates

`transformTemplates` is a list of [jsonata rules](https://docs.jsonata.org/simple) which get applied serially.
Use this if the API does not return a Renovate compatible schema.

## defaultRegistryUrls

Override a datasource's default registries with this config option.
The datasources's `customRegistrySupport` value must be `true` for the config option to work.

Default registries are only used when both:

- The manager did not extract any `registryUrls` values, and
- No `registryUrls` values have been applied via config, such as `packageRules`

Think of `defaultRegistryUrls` as a way to specify the "fallback" registries for a datasource, for use when no `registryUrls` are extracted or configured.
Compare that to `registryUrls`, which are a way to _override_ registries.

## dependencyDashboard

Starting from version `v26.0.0` the "Dependency Dashboard" is enabled by default as part of the commonly-used `config:recommended` preset.

To disable the Dependency Dashboard, add the preset `:disableDependencyDashboard` or set `dependencyDashboard` to `false`.

```json
{
  "extends": ["config:recommended", ":disableDependencyDashboard"]
}
```

Configuring `dependencyDashboard` to `true` will lead to the creation of a "Dependency Dashboard" issue within the repository.
This issue has a list of all PRs pending, open, closed (unmerged) or in error.
The goal of this issue is to give visibility into all updates that Renovate is managing.

Examples of what having a Dependency Dashboard will allow you to do:

- View all PRs in one place, rather than having to filter PRs by author
- Rebase/retry multiple PRs without having to open each individually
- Override any rate limiting (e.g. concurrent PRs) or scheduling to force Renovate to create a PR that would otherwise be suppressed
- Recreate an unmerged PR (e.g. for a major update that you postponed by closing the original PR)

<!-- prettier-ignore -->
!!! tip
    Enabling the Dependency Dashboard by itself does _not_ change the "control flow" of Renovate.
    Renovate still creates and manages PRs, and still follows your schedules and rate limits.
    The Dependency Dashboard gives you extra visibility and control over your updates.

## dependencyDashboardApproval

This feature allows you to use Renovate's Dependency Dashboard to force approval of updates before they are created.

By setting `dependencyDashboardApproval` to `true` in config (including within `packageRules`), you can tell Renovate to wait for your approval from the Dependency Dashboard before creating a branch/PR.
You can approve a pending PR by selecting the checkbox in the Dependency Dashboard issue.

<!-- prettier-ignore -->
!!! tip
    When you set `dependencyDashboardApproval` to `true` the Dependency Dashboard issue will be created automatically, you do not need to turn on `dependencyDashboard` explicitly.

You can configure Renovate to wait for approval for:

- all package upgrades
- major, minor, patch level upgrades
- specific package upgrades
- upgrades coming from specific package managers

If you want to approve _all_ upgrades, set `dependencyDashboardApproval` to `true`:

```json
{
  "dependencyDashboardApproval": true
}
```

If you want to require approval for _major_ updates, set `dependencyDashboardApproval` to `true` within a `major` object:

```json
{
  "major": {
    "dependencyDashboardApproval": true
  }
}
```

If you want to approve _specific_ packages, set `dependencyDashboardApproval` to `true` within a `packageRules` entry where you have defined a specific package or pattern.

```json
{
  "packageRules": [
    {
      "matchPackagePatterns": ["^@package-name"],
      "dependencyDashboardApproval": true
    }
  ]
}
```

## dependencyDashboardAutoclose

You can configure this to `true` if you prefer Renovate to close an existing Dependency Dashboard whenever there are no outstanding PRs left.

## dependencyDashboardFooter

## dependencyDashboardHeader

## dependencyDashboardLabels

The labels only get updated when the Dependency Dashboard issue updates its content and/or title.
It is pointless to edit the labels, as Renovate bot restores the labels on each run.

## dependencyDashboardOSVVulnerabilitySummary

Use this option to control if the Dependency Dashboard lists the OSV-sourced CVEs for your repository.
You can choose from:

- `none` (default) do not list any CVEs
- `unresolved` list CVEs that have no fixes
- `all` list all CVEs

This feature is independent of the `osvVulnerabilityAlerts` option.

The source of these CVEs is [OSV.dev](https://osv.dev/).

## dependencyDashboardTitle

Configure this option if you prefer a different title for the Dependency Dashboard.

## description

The description field can be used inside any configuration object to add a human-readable description of the object's config purpose.
Descriptions fields embedded within presets are also collated as part of the onboarding description.

## digest

Add to this object if you wish to define rules that apply only to PRs that update digests.

## draftPR

If you want the PRs created by Renovate to be considered as drafts rather than normal PRs, you could add this property to your `renovate.json`:

```json
{
  "draftPR": true
}
```

This option is evaluated at PR/MR creation time.

<!-- prettier-ignore -->
!!! note
    Forgejo, Gitea and GitLab implement draft status by checking if the PR's title starts with certain strings.
    This means that `draftPR` on Forgejo, Gitea and GitLab are incompatible with the legacy method of triggering Renovate to rebase a PR by renaming the PR to start with `rebase!`.

## enabled

The most common use of `enabled` is if you want to turn Renovate's functionality off, for some reason.

For example, if you wanted to disable Renovate completely on a repository, you could make this your `renovate.json`:

```json
{
  "enabled": false
}
```

To disable Renovate for all `eslint` packages, you can configure a package rule like:

```json
{
  "packageRules": [
    {
      "matchPackagePatterns": ["^eslint"],
      "enabled": false
    }
  ]
}
```

To disable Renovate for npm `devDependencies` but keep it for `dependencies` you could configure:

```json
{
  "packageRules": [
    {
      "matchManagers": ["npm"],
      "matchDepTypes": ["devDependencies"],
      "enabled": false
    }
  ]
}
```

## enabledManagers

This is a way to allow only certain package managers and implicitly disable all others.

Example:

```json
{
  "enabledManagers": ["dockerfile", "npm"]
}
```

To enable custom managers you will need to add `custom.` prefix before their names

Example:

```json
{
  "enabledManagers": ["custom.regex"]
}
```

For the full list of available managers, see the [Supported Managers](modules/manager/index.md#supported-managers) documentation.

## encrypted

Before you put any secrets in your repository configuration, encrypt the secrets.
You can encrypt secrets using either a HTML page, or the CLI.

To encrypt secrets for the Mend Renovate App for github.com with a HTML page, go to [app.renovatebot.com/encrypt](https://app.renovatebot.com/encrypt) and complete the form.
If you're self-hosting Renovate, you may download and edit the form, to use your own PGP public key.

You can also encrypt secrets from the CLI, using the `curl`, `echo`, `jq`, `gpg`, `grep` and `tr` CLI programs.
Here is an example:

```
curl https://app.renovatebot.com/renovate.pgp --output renovate.pgp
echo -n '{"o":"your-organization", "r":"your-repository (optional)", "v":"your-secret-value"}' | jq . -c | gpg --encrypt -a --recipient-file renovate.pgp | grep -v '^----' | tr -d '\n'
```

The above script uses:

- `curl` to download the Mend Renovate hosted app's public key
- `echo` to echo a JSON object into `jq`
- `jq` to validate the JSON and then compact it
- `gpg` to encrypt the contents
- `grep` and `tr` to extract the encrypted payload which we will use

The `jq` step is optional, you can leave it out if you wish.
Its primary value is validating that the string you echo to `gpg` is valid JSON, and compact.

<!-- prettier-ignore -->
!!! note
    Encrypted secrets must have at least an org/group scope, and optionally a repository scope.
    This means that Renovate will check if a secret's scope matches the current repository before applying it, and warn/discard if there is a mismatch.

Encrypted secrets usually have a single organization.
But you may encrypt a secret with more than one organization, for example: `org1,org2`.
This way the secret can be used in both the `org1` and `org2` organizations.

For more information on how to use secrets for private packages, read [Private package support](./getting-started/private-packages.md).

## excludeCommitPaths

Be careful you know what you're doing with this option.
The initial intended use is to allow the user to exclude certain dependencies from being added/removed/modified when "vendoring" dependencies.
Example:

```json
{
  "excludeCommitPaths": ["vendor/golang.org/x/text/**"]
}
```

The above would mean Renovate would not include files matching the above glob pattern in the commit, even if it thinks they should be updated.

## expandCodeOwnersGroups

If configured, Renovate will expand any matching `CODEOWNERS` groups into a full list of group members and assign them individually instead of the group.
This is particularly useful when combined with `assigneesSampleSize` and `assigneesFromCodeOwners`, so that only a subset of the Codeowners are assigned instead of the whole group.

## extends

See [shareable config presets](./config-presets.md) for details.
Learn how to use presets by reading the [Key concepts, Presets](./key-concepts/presets.md#how-to-use-presets) page.

## extractVersion

Only use this config option when the raw version strings from the datasource do not match the expected format that you need in your package file.
You must define a "named capture group" called `version` like in the examples below.

For example, to extract only the major.minor precision from a GitHub release, the following would work:

```json
{
  "packageRules": [
    {
      "matchPackageNames": ["foo"],
      "extractVersion": "^(?<version>v\\d+\\.\\d+)"
    }
  ]
}
```

The above will change a raw version of `v1.31.5` to `v1.31`, for example.

Alternatively, to strip a `release-` prefix:

```json
{
  "packageRules": [
    {
      "matchPackageNames": ["bar"],
      "extractVersion": "^release-(?<version>.*)$"
    }
  ]
}
```

The above will change a raw version of `release-2.0.0` to `2.0.0`, for example.
A similar one could strip leading `v` prefixes:

```json
{
  "packageRules": [
    {
      "matchPackageNames": ["baz"],
      "extractVersion": "^v(?<version>.*)$"
    }
  ]
}
```

## fetchChangeLogs

Use this config option to configure changelogs/release notes fetching.
The available options are:

- `off` - disable changelogs fetching
- `branch` - fetch changelogs while creating/updating branch
- `pr`(default) - fetches changelogs while creating/updating pull-request

Avoid setting `fetchChangeLogs=branch`, because this slows down Renovate.
But if you're embedding changelogs in commit information, you may use `fetchChangeLogs=branch`.

Renovate can fetch changelogs when they are hosted on one of these platforms:

- Bitbucket Cloud
- GitHub (.com and Enterprise Server)
- GitLab (.com and CE/EE)

If you are running on any platform except `github.com`, you need to [configure a Personal Access Token](./getting-started/running.md#githubcom-token-for-release-notes) to allow Renovate to fetch changelogs notes from `github.com`.

<!-- prettier-ignore -->
!!! note
    Renovate can only show changelogs from some platforms and some package managers.
    We're planning improvements so that Renovate can show more changelogs.
    Read [issue 14138 on GitHub](https://github.com/renovatebot/renovate/issues/14138) to get an overview of the planned work.

## fileMatch

`fileMatch` is used by Renovate to know which files in a repository to parse and extract.
`fileMatch` patterns in the user config are added to the default values and do not replace them.
The default `fileMatch` patterns cannot be removed, so if you need to include or exclude specific paths then use the `ignorePaths` or `includePaths` configuration options.

Some `fileMatch` patterns are short, like Renovate's default Go Modules `fileMatch` for example.
Here Renovate looks for _any_ `go.mod` file.
In this case you can probably keep using that default `fileMatch`.

At other times, the possible files is too vague for Renovate to have any default.
For default, Kubernetes manifests can exist in any `*.yaml` file and we don't want Renovate to parse every single YAML file in every repository just in case some of them have a Kubernetes manifest, so Renovate's default `fileMatch` for manager `kubernetes` is actually empty (`[]`) and needs the user to tell Renovate what directories/files to look in.

Finally, there are cases where Renovate's default `fileMatch` is good, but you may be using file patterns that a bot couldn't possibly guess about.
For example, Renovate's default `fileMatch` for `Dockerfile` is `['(^|/|\\.)([Dd]ocker|[Cc]ontainer)file$', '(^|/)([Dd]ocker|[Cc]ontainer)file[^/]*$']`.
This will catch files like `backend/Dockerfile`, `prefix.Dockerfile` or `Dockerfile-suffix`, but it will miss files like `ACTUALLY_A_DOCKERFILE.template`.
Because `fileMatch` is mergeable, you don't need to duplicate the defaults and could add the missing file like this:

```json
{
  "dockerfile": {
    "fileMatch": ["^ACTUALLY_A_DOCKERFILE\\.template$"]
  }
}
```

If you configure `fileMatch` then it must be within a manager object (e.g. `dockerfile` in the above example).
The full list of supported managers can be found [here](modules/manager/index.md#supported-managers).

## filterUnavailableUsers

When this option is enabled PRs are not assigned to users that are unavailable.
This option only works on platforms that support the concept of user availability.
For now, you can only use this option on the GitLab platform.

## followTag

For `followTag` to work, the datasource must support distribution streams or tags, like for example npm does.

The main usecase is to follow a pre-release tag of a dependency, say TypeScripts's `"insiders"` build:

```json
{
  "packageRules": [
    {
      "matchPackageNames": ["typescript"],
      "followTag": "insiders"
    }
  ]
}
```

If you've set a `followTag` then Renovate skips its normal major/minor/patch upgrade logic and stable/unstable consistency logic, and instead keeps your dependency version synced _strictly_ to the version in the tag.

Renovate follows tags _strictly_, this can cause problems when a tagged stream is no longer maintained.
For example: you're following the `next` tag, but later the stream you actually want is called `stable` instead.
If `next` is no longer getting updates, you must switch your `followTag` to `stable` to get updates again.

## forkModeDisallowMaintainerEdits

Use `forkModeDisallowMaintainerEdits` to disallow maintainers from editing Renovate's pull requests when in fork mode.

If GitHub pull requests are created from a [fork repository](https://docs.github.com/en/get-started/quickstart/fork-a-repo), the PR author can decide to allow upstream repository to modify the PR directly.

Allowing maintainers to edit pull requests directly is helpful when Renovate pull requests require more changes.
The reviewer can simply push to the pull request without having to create a new PR. [More details here](https://docs.github.com/en/pull-requests/collaborating-with-pull-requests/working-with-forks/allowing-changes-to-a-pull-request-branch-created-from-a-fork).

You may decide to disallow edits to Renovate pull requests in order to workaround issues in Renovate where modified fork branches are not deleted properly: [See this issue](https://github.com/renovatebot/renovate/issues/16657).
If this option is enabled, reviewers will need to create a new PR if more changes are needed.

<!-- prettier-ignore -->
!!! note
    This option is only relevant if you set `forkToken`.

## forkProcessing

By default, Renovate skips any forked repositories when in `autodiscover` mode.
It even skips a forked repository that has a Renovate configuration file, because Renovate doesn't know if that file was added by the forked repository.

**Process a fork in `autodiscover` mode`**

If you want Renovate to run on a forked repository when in `autodiscover` mode then:

- Ensure a `renovate.json` config exists with `"forkProcessing": "enabled"` in your repository,
- Or run the CLI command with `--fork-processing=enabled`

**Process a fork in other modes**

If you're running Renovate in some other mode, for example when giving a list of repositories to Renovate, but want to skip forked repositories: set `"forkProcessing": "disabled"` in your _global_ config.

**When using the Mend Renovate App**

The behavior of `forkProcessing` depends on how you allow Renovate to run on your account.

**Renovate runs on all repositories**

If you allow Renovate to run on all your repositories, `forkProcessing` will be `"disabled"`.
To run Renovate on a fork: add `"forkProcessing": "enabled"` to the forked repository's `renovate.json` file.

**Renovate runs on selected repositories**

If you allow Renovate to run on "Selected" repositories, `forkProcessing` will be `"enabled"` for each "Selected" repository.

**Allowed filenames**

Only the `onboardingConfigFileName` (which defaults to `renovate.json`) is supported for `forkProcessing`.
You can't use other filenames because Renovate only checks the default filename when using the Git-hosting platform's API.

## gitAuthor

You can customize the Git author that's used whenever Renovate creates a commit.
The `gitAuthor` option accepts a [RFC5322](https://datatracker.ietf.org/doc/html/rfc5322)-compliant string.
It's recommended to include a name followed by an email address, e.g.

```
Development Bot <dev-bot@my-software-company.com>
```

<!-- prettier-ignore -->
!!! danger
    We strongly recommend that the Git author email you use is unique to Renovate.
    Otherwise, if another bot or human shares the same email and pushes to one of Renovate's branches then Renovate will mistake the branch as unmodified and potentially force push over the changes.

## gitIgnoredAuthors

Specify commit authors ignored by Renovate.

By default, Renovate will treat any PR as modified if another Git author has added to the branch.
When a PR is considered modified, Renovate won't perform any further commits such as if it's conflicted or needs a version update.
If you have other bots which commit on top of Renovate PRs, and don't want Renovate to treat these PRs as modified, then add the other Git author(s) to `gitIgnoredAuthors`.

Example:

```json
{
  "gitIgnoredAuthors": ["some-bot@example.org"]
}
```

## gitLabIgnoreApprovals

Ignore the default project level approval(s), so that Renovate bot can automerge its merge requests, without needing approval(s).
Under the hood, it creates a MR-level approval rule where `approvals_required` is set to `0`.
This option works only when `automerge=true`, `automergeType=pr` or `automergeType=branch`, and `platformAutomerge=true`.
Also, approval rules overriding should not be [prevented in GitLab settings](https://docs.gitlab.com/ee/user/project/merge_requests/approvals/settings.html#prevent-editing-approval-rules-in-merge-requests).

## goGetDirs

By default, Renovate will run `go get -d -t ./...` to update the `go.sum`.
If you need to modify this path, for example in order to ignore directories, you can override the default `./...` value using this option:

```json
{
  "goGetDirs": ["./some-project/", "./tools/..."]
}
```

## group

The default configuration for groups are essentially internal to Renovate and you normally shouldn't need to modify them.
But you may _add_ settings to any group by defining your own `group` configuration object.

## groupName

There are multiple cases where it can be useful to group multiple upgrades together.
Internally Renovate uses this for branches such as "Pin Dependencies", "Lock File Maintenance", etc.
Another example used previously is to group together all related `eslint` packages, or perhaps `angular` or `babel`.
To enable grouping, you configure the `groupName` field to something non-null.

The `groupName` field allows free text and does not have any semantic interpretation by Renovate.
All updates sharing the same `groupName` will be placed into the same branch/PR.
For example, to group all non-major devDependencies updates together into a single PR:

```json
{
  "packageRules": [
    {
      "matchDepTypes": ["devDependencies"],
      "matchUpdateTypes": ["patch", "minor"],
      "groupName": "devDependencies (non-major)"
    }
  ]
}
```

## groupSlug

By default, Renovate will "slugify" the groupName to determine the branch name.
For example if you named your group "devDependencies (non-major)" then the branchName would be `renovate/devdependencies-non-major`.
If you wished to override this then you could configure like this:

```json
{
  "packageRules": [
    {
      "matchDepTypes": ["devDependencies"],
      "matchUpdateTypes": ["patch", "minor"],
      "groupName": "devDependencies (non-major)",
      "groupSlug": "dev-dependencies"
    }
  ]
}
```

As a result of the above, the branchName would be `renovate/dev-dependencies` instead.

<!-- prettier-ignore -->
!!! note
    You shouldn't usually need to configure this unless you really care about your branch names.

## hashedBranchLength

Some code hosting systems have restrictions on the branch name lengths, this option lets you get around these restrictions.
You can set the `hashedBranchLength` option to a number of characters that works for your system and then Renovate will generate branch names with the correct length by hashing `additionalBranchPrefix` and `branchTopic`, and then truncating the hash so that the full branch name (including `branchPrefix`) has the right number of characters.

Example: If you have set `branchPrefix: "deps-"` and `hashedBranchLength: 12` it will result in a branch name like `deps-5bf36ec` instead of the traditional pretty branch name like `deps-react-17.x`.

## hostRules

The primary purpose of `hostRules` is to configure credentials for host authentication.
You tell Renovate how to match against the host you need authenticated, and then you also tell it which credentials to use.

The lookup keys for `hostRules` are: `hostType` and `matchHost`, both of which are optional.

Supported credential fields are `token`, `username`, `password`, `timeout`, `enabled` and `insecureRegistry`.

Example for configuring `docker` auth:

```json
{
  "hostRules": [
    {
      "matchHost": "docker.io",
      "username": "<some-username>",
      "password": "<some-password>"
    }
  ]
}
```

If multiple `hostRules` match a request, then they will be applied in the following order/priority:

1. rules with only `hostType` specified
1. rules with only `matchHost` specified (sorted by `matchHost` length if multiple match)
1. rules with both `matchHost` and `hostType` specified (sorted by `matchHost` length if multiple match)

To disable requests to a particular host, you can configure a rule like:

```json
{
  "hostRules": [
    {
      "matchHost": "registry.npmjs.org",
      "enabled": false
    }
  ]
}
```

A preset alternative to the above is:

```json
{
  "extends": [":disableHost(registry.npmjs.org)"]
}
```

To match specific ports you have to add a protocol to `matchHost`:

```json
{
  "hostRules": [
    {
      "matchHost": "https://domain.com:9118",
      "enabled": false
    }
  ]
}
```

<!-- prettier-ignore -->
!!! warning
    Using `matchHost` without a protocol behaves the same as if you had set no `matchHost` configuration.

<!-- prettier-ignore -->
!!! note
    Disabling a host is only 100% effective if added to self-hosted config.
    Renovate currently still checks its _cache_ for results first before trying to connect, so if a public host is blocked in your repository config (e.g. `renovate.json`) then it's possible you may get cached _results_ from that host if another repository using the same bot has successfully queried for the same dependency recently.

### abortIgnoreStatusCodes

This field can be used to configure status codes that Renovate ignores and passes through when `abortOnError` is set to `true`.
For example to also skip 404 responses then configure the following:

```json
{
  "hostRules": [
    {
      "abortOnError": true,
      "abortIgnoreStatusCodes": [404]
    }
  ]
}
```

<!-- prettier-ignore -->
!!! tip
    This field is _not_ mergeable, so the last-applied host rule takes precedence.

### abortOnError

Use this field to configure Renovate to abort runs for custom hosts.
By default, Renovate will only abort for known public hosts, which has the downside that transient errors for other hosts can cause autoclosing of PRs.

To abort Renovate runs for HTTP failures from _any_ host:

```json
{
  "hostRules": [
    {
      "abortOnError": true
    }
  ]
}
```

To abort Renovate runs for any `docker` datasource failures:

```json
{
  "hostRules": [
    {
      "hostType": "docker",
      "abortOnError": true
    }
  ]
}
```

To abort Renovate for errors for a specific `docker` host:

```json
{
  "hostRules": [
    {
      "matchHost": "docker.company.com",
      "abortOnError": true
    }
  ]
}
```

When this field is enabled, Renovate will abort its run if it encounters either (a) any low-level http error (e.g. `ETIMEDOUT`) or (b) gets a response _not_ matching any of the configured `abortIgnoreStatusCodes` (e.g. `500 Internal Error`);

### authType

You may use the `authType` option to create a custom HTTP `authorization` header.
For `authType` to work, you must also set your own `token`.

Do not set `authType=Bearer`: it's the default setting for Renovate anyway.
Do not set a username or password when you're using `authType`, as `authType` doesn't use usernames or passwords.

An example for npm basic auth with token:

```json
{
  "hostRules": [
    {
      "matchHost": "npm.custom.org",
      "token": "<some-token>",
      "authType": "Basic"
    }
  ]
}
```

This will generate the following header: `authorization: Basic <some-token>`.

To use a bare token in the authorization header (required by e.g. Hex) - use the `authType` "Token-Only":

```json
{
  "hostRules": [
    {
      "matchHost": "https://hex.pm/api/repos/private_repo/",
      "token": "<some-token>",
      "authType": "Token-Only"
    }
  ]
}
```

This will generate the header `authorization: <some-token>`.

### concurrentRequestLimit

Usually the default setting is fine, but you can use `concurrentRequestLimit` to limit the number of concurrent outstanding requests.
You only need to adjust this setting if a datasource is rate limiting Renovate or has problems with the load.
The limit will be set for any host it applies to.

Example config:

```json
{
  "hostRules": [
    {
      "matchHost": "api.github.com",
      "concurrentRequestLimit": 2
    }
  ]
}
```

Use an exact host for `matchHost` and not a domain (e.g. `api.github.com` as shown above and not `github.com`).
Do not combine with `hostType` in the same rule or it won't work.

### maxRequestsPerSecond

In addition to `concurrentRequestLimit`, you can limit the maximum number of requests that can be made per one second.
It can be used to set minimal delay between two requests to the same host.
Fractional values are allowed, e.g. `0.25` means 1 request per 4 seconds.
Default value `0` means no limit.

Example config:

```json
{
  "hostRules": [
    {
      "matchHost": "api.github.com",
      "maxRequestsPerSecond": 2
    }
  ]
}
```

### maxRetryAfter

A remote host may return a `4xx` response with a `Retry-After` header value, which indicates that Renovate has been rate-limited.
Renovate may try to contact the host again after waiting a certain time, that's set by the host.
By default, Renovate tries again after the `Retry-After` header value has passed, up to a maximum of 60 seconds.
If the `Retry-After` value is more than 60 seconds, Renovate will abort the request instead of waiting.

You can configure a different maximum value in seconds using `maxRetryAfter`:

```json
{
  "hostRules": [
    {
      "matchHost": "api.github.com",
      "maxRetryAfter": 25
    }
  ]
}
```

### dnsCache

Enable got [dnsCache](https://github.com/sindresorhus/got/blob/v11.5.2/readme.md#dnsCache) support.
It uses `QuickLRU` with a `maxSize` of `1000`.

### enableHttp2

Enable got [http2](https://github.com/sindresorhus/got/blob/v11.5.2/readme.md#http2) support.

### hostType

`hostType` is another way to filter rules and can be either a platform such as `github` and `bitbucket-server`, or it can be a datasource such as `docker` and `rubygems`.
You usually don't need to configure it in a host rule if you have already configured `matchHost` and only one host type is in use for those, as is usually the case.
`hostType` can help for cases like an enterprise registry that serves multiple package types and has different authentication for each, although it's often the case that multiple `matchHost` rules could achieve the same thing.

### insecureRegistry

Enable this option to allow Renovate to connect to an [insecure Docker registry](https://docs.docker.com/registry/insecure/) that is HTTP only.
This is insecure and is not recommended.

Example:

```json
{
  "hostRules": [
    {
      "matchHost": "reg.insecure.com",
      "insecureRegistry": true
    }
  ]
}
```

### keepAlive

If enabled, this allows a single TCP connection to remain open for multiple HTTP(S) requests/responses.

### artifactAuth

You may use this field whenever it is needed to only enable authentication for a specific set of managers.

For example, using this option could be used whenever authentication using Git for private composer packages is already being handled through the use of SSH keys, which results in no need for also setting up authentication using tokens.

```json
{
  "hostRules": [
    {
      "hostType": "gitlab",
      "matchHost": "gitlab.myorg.com",
      "token": "abc123",
      "artifactAuth": ["composer"]
    }
  ]
}
```

Supported artifactAuth and hostType combinations:

| artifactAuth | hostTypes                                   |
| ------------ | ------------------------------------------- |
| `composer`   | `gitlab`, `packagist`, `github`, `git-tags` |

### matchHost

This can be a base URL (e.g. `https://api.github.com`) or a hostname like `github.com` or `api.github.com`.
If the value starts with `http(s)` then it will only match against URLs which start with the full base URL.
Otherwise, it will be matched by checking if the URL's hostname matches the `matchHost` directly or ends with it.
When checking the end of the hostname, a single dot is prefixed to the value of `matchHost`, if one is not already present, to ensure it can only match against whole domain segments.

The `matchHost` URL must be the same as the `registryUrl` set in `.npmrc`, or you'll get authentication issues when the artifacts are updated when yarn or npm runs.

```json
{
  "hostRules": [
    {
      "matchHost": "https://gitlab.myorg.com/api/v4/packages/npm/",
      "token": "abc123"
    }
  ]
}
```

The above corresponds with an `.npmrc` like the following:

```
registry=https://gitlab.myorg.com/api/v4/packages/npm/
```

<!-- prettier-ignore -->
!!! note
    Values containing a URL path but missing a scheme will be prepended with 'https://' (e.g. `domain.com/path` -> `https://domain.com/path`)

### timeout

Use this figure to adjust the timeout for queries.
The default is 60s, which is quite high.
To adjust it down to 10s for all queries, do this:

```json
{
  "hostRules": [
    {
      "timeout": 10000
    }
  ]
}
```

### httpsCertificateAuthority

By default, Renovate uses the curated list of well-known [CA](https://en.wikipedia.org/wiki/Certificate_authority)s by Mozilla.
You may use another Certificate Authority instead, by setting it in the `httpsCertificateAuthority` config option.

### httpsPrivateKey

Specifies the private key in [PEM format](https://en.wikipedia.org/wiki/Privacy-Enhanced_Mail) for mTLS authentication.

<!-- prettier-ignore -->
!!! warning
    Do _not_ put your private key into this field, to avoid losing confidentiality completely.
    You must use [secrets](./self-hosted-configuration.md#secrets) to pass it down securely instead.

### httpsCertificate

Specifies the [Certificate chains](https://en.wikipedia.org/wiki/X.509#Certificate_chains_and_cross-certification) in [PEM format](https://en.wikipedia.org/wiki/Privacy-Enhanced_Mail) for mTLS authentication.

## ignoreDeprecated

By default, Renovate won't update a dependency version to a deprecated release unless the current version was _itself_ deprecated.
The goal of this is to make sure you don't upgrade from a non-deprecated version to a deprecated one, only because it's higher than the current version.

If for some reason you wish to _force_ deprecated updates with Renovate, you can configure `ignoreDeprecated` to `false`, which we do not recommend for most situations.

## ignoreDeps

The `ignoreDeps` configuration field allows you to define a list of dependency names to be ignored by Renovate.
Currently it supports only "exact match" dependency names and not any patterns. e.g. to ignore both `eslint` and `eslint-config-base` you would add this to your config:

```json
{
  "ignoreDeps": ["eslint", "eslint-config-base"]
}
```

The above is the same as if you wrote this package rule:

```json
{
  "packageRules": [
    {
      "matchPackageNames": ["eslint", "eslint-config-base"],
      "enabled": false
    }
  ]
}
```

## ignorePaths

Renovate will extract dependencies from every file it finds in a repository, unless that file is explicitly ignored.
With this setting you can selectively ignore package files that would normally be "autodiscovered" and updated by Renovate.

For instance if you have a project with an `"examples/"` directory you wish to ignore:

```json
{
  "ignorePaths": ["**/examples/**"]
}
```

Renovate's default ignore is `node_modules` and `bower_components` only.
If you are extending from the popular `config:recommended` preset then it adds ignore patterns for `vendor`, `examples`, `test(s)` and `fixtures` directories too.

## ignorePlugins

Set this to `true` if running plugins causes problems.
Applicable for Composer only for now.

## ignorePrAuthor

This is usually needed if someone needs to migrate bot accounts, including from the Mend Renovate App to self-hosted.
If `ignorePrAuthor` is configured to true, it means Renovate will fetch the entire list of repository PRs instead of optimizing to fetch only those PRs which it created itself.
You should only want to enable this if you are changing the bot account (e.g. from `@old-bot` to `@new-bot`) and want `@new-bot` to find and update any existing PRs created by `@old-bot`.
It's recommended to revert this setting once that transition period is over and all old PRs are resolved.

## ignorePresets

Use this if you are extending a complex preset but don't want to use every "sub preset" that it includes.
For example, consider this config:

```json
{
  "extends": ["config:recommended"],
  "ignorePresets": [":prHourlyLimit2"]
}
```

It would take the entire `"config:recommended"` preset - which has a lot of sub-presets - but ignore the `":prHourlyLimit2"` rule.

## ignoreReviewers

By default, Renovate does not add assignees or reviewers to PRs which are configured for automerge.
If tests have failed, Renovate then does add them, but only if the assignees and reviewers list is empty.
In the case that a user is automatically added as reviewer (such as Renovate Approve bot) and you want to ignore it for the purpose of this decision, add it to the `ignoreReviewers` list.

```json
{
  "reviewers": ["foo"],
  "ignoreReviewers": ["renovate-approve"]
}
```

## ignoreScripts

Applicable for npm and Composer only for now. Set this to `true` if running scripts causes problems.

## ignoreTests

Currently Renovate's default behavior is to only automerge if every status check has succeeded.

Setting this option to `true` means that Renovate will ignore _all_ status checks.
You can set this if you don't have any status checks but still want Renovate to automerge PRs.
Beware: configuring Renovate to automerge without any tests can lead to broken builds on your base branch, please think again before enabling this!

## ignoreUnstable

By default, Renovate won't update any package versions to unstable versions (e.g. `4.0.0-rc3`) unless the current version has the same `major.minor.patch` and was _already_ unstable (e.g. it was already on `4.0.0-rc2`).
Renovate will also not "jump" unstable versions automatically, e.g. if you are on `4.0.0-rc2` and newer versions `4.0.0` and `4.1.0-alpha.1` exist then Renovate will update you to `4.0.0` only.
If you need to force permanent unstable updates for a package, you can add a package rule setting `ignoreUnstable` to `false`.

Also check out the `followTag` configuration option above if you wish Renovate to keep you pinned to a particular release tag.

## includePaths

If you wish for Renovate to process only select paths in the repository, use `includePaths`.

Alternatively, if you need to _exclude_ certain paths in the repository then consider `ignorePaths` instead.
If you are more interested in including only certain package managers (e.g. `npm`), then consider `enabledManagers` instead.

## internalChecksAsSuccess

By default, internal Renovate checks such as `renovate/stability-days` are not counted towards a branch being "green" or not.
This is primarily to prevent automerge when the only check is a passing Renovate check.

Internal checks will always be counted/considered if they are in pending or failed states.
If there are multiple passing checks for a branch, including non-Renovate ones, then this setting won't make any difference.

Change this setting to `true` if you want to use internal Renovate checks towards a passing branch result.

## internalChecksFilter

This setting determines whether Renovate controls when and how filtering of internal checks are performed, particularly when multiple versions of the same update type are available.
Currently this applies to the `minimumReleaseAge` check only.

- `none`: No filtering will be performed, and the highest release will be used regardless of whether it's pending or not
- `strict`: All pending releases will be filtered. PRs will be skipped unless a non-pending version is available
- `flexible`: Similar to strict, but in the case where all versions are pending then a PR will be created with the highest pending version

The `flexible` mode can result in "flapping" of Pull Requests, for example: a pending PR with version `1.0.3` is first released but then downgraded to `1.0.2` once it passes `minimumReleaseAge`.
We recommend that you use the `strict` mode, and enable the `dependencyDashboard` so that you can see suppressed PRs.

## labels

By default, Renovate won't add any labels to PRs.
If you want Renovate to add labels to PRs it creates then define a `labels` array of one or more label strings.
If you want the same label(s) for every PR then you can configure it at the top level of config.
However you can also fully override them on a per-package basis.

Consider this example:

```json
{
  "labels": ["dependencies"],
  "packageRules": [
    {
      "matchPackagePatterns": ["eslint"],
      "labels": ["linting"]
    }
  ]
}
```

With the above config, every PR raised by Renovate will have the label `dependencies` while PRs containing `eslint`-related packages will instead have the label `linting`.

Renovate only adds labels when it creates the PR, which means:

- If you remove labels which Renovate added, it won't re-apply them
- If you change your config, the new/changed labels are not applied to any open PRs

The `labels` array is non-mergeable, meaning if multiple `packageRules` match then Renovate uses the last value for `labels`.
If you want to add/combine labels, use the `addLabels` config option, which is mergeable.

## lockFileMaintenance

You can use `lockFileMaintenance` to refresh lock files to keep them up-to-date.

When Renovate performs `lockFileMaintenance` it deletes the lock file and runs the relevant package manager.
That package manager creates a new lock file, where all dependency versions are updated to the latest version.
Renovate then commits that lock file to the update branch and creates the lock file update PR.

Supported lock files:

- `.terraform.lock.hcl`
- `Cargo.lock`
- `Chart.lock`
- `composer.lock`
- `flake.lock`
- `Gemfile.lock`
- `gradle.lockfile`
- `jsonnetfile.lock.json`
- `package-lock.json`
- `packages.lock.json`
- `pdm.lock`
- `Pipfile.lock`
- `pnpm-lock.yaml`
- `poetry.lock`
- `pubspec.lock`
- `pyproject.toml`
- `requirements.txt`
- `yarn.lock`

Support for new lock files may be added via feature request.

By default, `lockFileMaintenance` is disabled.
To enable `lockFileMaintenance` add this to your configuration:

```json
{
  "lockFileMaintenance": { "enabled": true }
}
```

To reduce "noise" in the repository, Renovate performs `lockFileMaintenance` `"before 4am on monday"`, i.e. to achieve once-per-week semantics.
Depending on its running schedule, Renovate may run a few times within that time window - even possibly updating the lock file more than once - but it hopefully leaves enough time for tests to run and automerge to apply, if configured.

## major

Add to this object if you wish to define rules that apply only to major updates.

## minimumReleaseAge

This feature used to be called `stabilityDays`.

If this is set _and_ an update has a release timestamp header, then Renovate will check if the set duration has passed.

Note: Renovate will wait for the set duration to pass for each **separate** version.
Renovate does not wait until the package has seen no releases for x time-duration(`minimumReleaseAge`).
`minimumReleaseAge` is not intended to help with slowing down fast releasing project updates.
If you want to slow down PRs for a specific package, setup a custom schedule for that package.
Read [our selective-scheduling help](./noise-reduction.md#selective-scheduling) to learn how to set the schedule.

If the time since the release is less than the set `minimumReleaseAge` a "pending" status check is added to the branch.
If enough days have passed then the "pending" status is removed, and a "passing" status check is added.

Some datasources don't have a release timestamp, in which case this feature is not compatible.
Other datasources may have a release timestamp, but Renovate does not support it yet, in which case a feature request needs to be implemented.

Maven users: you cannot use `minimumReleaseAge` if a Maven source returns unreliable `last-modified` headers.

<!-- prettier-ignore -->
!!! note
    Configuring this option will add a `renovate/stability-days` option to the status checks.

There are a couple of uses for `minimumReleaseAge`:

<!-- markdownlint-disable MD001 -->

#### Suppress branch/PR creation for X days

If you combine `minimumReleaseAge=3 days` and `internalChecksFilter="strict"` then Renovate will hold back from creating branches until 3 or more days have elapsed since the version was released.
We recommend that you set `dependencyDashboard=true` so you can see these pending PRs.

#### Prevent holding broken npm packages

npm packages less than 72 hours (3 days) old can be unpublished, which could result in a service impact if you have already updated to it.
Set `minimumReleaseAge` to `3 days` for npm packages to prevent relying on a package that can be removed from the registry:

```json
{
  "packageRules": [
    {
      "matchDatasources": ["npm"],
      "minimumReleaseAge": "3 days"
    }
  ]
}
```

#### Await X time duration before Automerging

If you enabled `automerge` _and_ `minimumReleaseAge`, it means that PRs will be created immediately but automerging will be delayed until the time-duration has passed.
This works because Renovate will add a "renovate/stability-days" pending status check to each branch/PR and that pending check will prevent the branch going green to automerge.

<!-- markdownlint-enable MD001 -->

## minor

Add to this object if you wish to define rules that apply only to minor updates.

## npmToken

See [Private npm module support](./getting-started/private-packages.md) for details on how this is used.
Typically you would encrypt it and put it inside the `encrypted` object.

## npmrc

See [Private npm module support](./getting-started/private-packages.md) for details on how this is used.

## npmrcMerge

This option exists to provide flexibility about whether `npmrc` strings in config should override `.npmrc` files in the repo, or be merged with them.
In some situations you need the ability to force override `.npmrc` contents in a repo (`npmrcMerge=false`) while in others you might want to simply supplement the settings already in the `.npmrc` (`npmrcMerge=true`).
A use case for the latter is if you are a Renovate bot admin and wish to provide a default token for `npmjs.org` without removing any other `.npmrc` settings which individual repositories have configured (such as scopes/registries).

If `false` (default), it means that defining `config.npmrc` will result in any `.npmrc` file in the repo being overridden and its values ignored.
If configured to `true`, it means that any `.npmrc` file in the repo will have `config.npmrc` prepended to it before running `npm`.

## osvVulnerabilityAlerts

Renovate integrates with [OSV](https://osv.dev/), an open-source vulnerability database, to check if extracted dependencies have known vulnerabilities.
Set `osvVulnerabilityAlerts` to `true` to get pull requests with vulnerability fixes (once they are available).

You will only get OSV-based vulnerability alerts for _direct_ dependencies.
Renovate only queries the OSV database for dependencies that use one of these datasources:

- [`crate`](./modules/datasource/crate/index.md)
- [`go`](./modules/datasource/go/index.md)
- [`hex`](./modules/datasource/hex/index.md)
- [`maven`](./modules/datasource/maven/index.md)
- [`npm`](./modules/datasource/npm/index.md)
- [`nuget`](./modules/datasource/nuget/index.md)
- [`packagist`](./modules/datasource/packagist/index.md)
- [`pypi`](./modules/datasource/pypi/index.md)
- [`rubygems`](./modules/datasource/rubygems/index.md)

## packageRules

`packageRules` is a powerful feature that lets you apply rules to individual packages or to groups of packages using regex pattern matching.

Here is an example if you want to group together all packages starting with `eslint` into a single branch/PR:

```json
{
  "packageRules": [
    {
      "matchPackagePatterns": ["^eslint"],
      "groupName": "eslint packages"
    }
  ]
}
```

Note how the above uses `matchPackagePatterns` with a regex value.

Here's an example config to limit the "noisy" `aws-sdk` package to weekly updates:

```json
{
  "packageRules": [
    {
      "matchPackageNames": ["aws-sdk"],
      "schedule": ["after 9pm on sunday"]
    }
  ]
}
```

For Maven dependencies, the package name is `<groupId:artefactId>`, e.g. `"matchPackageNames": ["com.thoughtworks.xstream:xstream"]`

Note how the above uses `matchPackageNames` instead of `matchPackagePatterns` because it is an exact match package name.
This is the equivalent of defining `"matchPackagePatterns": ["^aws\-sdk$"]`.
However you can mix together both `matchPackageNames` and `matchPackagePatterns` in the same package rule and the rule will be applied if _either_ match.
Example:

```json
{
  "packageRules": [
    {
      "matchPackageNames": ["neutrino"],
      "matchPackagePatterns": ["^@neutrino/"],
      "groupName": "neutrino monorepo"
    }
  ]
}
```

The above rule will group together the `neutrino` package and any package matching `@neutrino/*`.

File name matches are convenient to use if you wish to apply configuration rules to certain package or lock files using patterns.
For example, if you have an `examples` directory and you want all updates to those examples to use the `chore` prefix instead of `fix`, then you could add this configuration:

```json
{
  "packageRules": [
    {
      "matchFileNames": ["examples/**"],
      "extends": [":semanticCommitTypeAll(chore)"]
    }
  ]
}
```

If you wish to limit Renovate to apply configuration rules to certain files in the root repository directory, you have to use `matchFileNames` with a `minimatch` pattern (which can include an exact file name match).
For example you have multiple `package.json` and want to use `dependencyDashboardApproval` only on the root `package.json`:

```json
{
  "packageRules": [
    {
      "matchFileNames": ["package.json"],
      "dependencyDashboardApproval": true
    }
  ]
}
```

<!-- prettier-ignore -->
!!! tip
    Renovate evaluates all `packageRules` and does not stop after the first match.
    Order your `packageRules` so the least important rules are at the _top_, and the most important rules at the _bottom_.
    This way important rules override settings from earlier rules if needed.

<!-- prettier-ignore -->
!!! warning
    Avoid nesting any `object`-type configuration in a `packageRules` array, such as a `major` or `minor` block.

### allowedVersions

Use this - usually within a packageRule - to limit how far to upgrade a dependency.
For example, if you wish to upgrade to Angular v1.5 but not to `angular` v1.6 or higher, you could define this to be `<= 1.5` or `< 1.6.0`:

```json
{
  "packageRules": [
    {
      "matchPackageNames": ["angular"],
      "allowedVersions": "<=1.5"
    }
  ]
}
```

The valid syntax for this will be calculated at runtime because it depends on the versioning scheme, which is itself dynamic.

This field also supports Regular Expressions if they begin and end with `/`.
For example, the following will enforce that only 3 or 4-part versions are supported, without any prefixes:

```json
{
  "packageRules": [
    {
      "matchPackageNames": ["com.thoughtworks.xstream:xstream"],
      "allowedVersions": "/^[0-9]+\\.[0-9]+\\.[0-9]+(\\.[0-9]+)?$/"
    }
  ]
}
```

This field also supports a special negated regex syntax for ignoring certain versions.
Use the syntax `!/ /` like the following:

```json
{
  "packageRules": [
    {
      "matchPackageNames": ["chalk"],
      "allowedVersions": "!/java$/"
    }
  ]
}
```

### matchDepTypes

Use this field if you want to limit a `packageRule` to certain `depType` values.
Invalid if used outside of a `packageRule`.

### excludeDepNames

### excludeDepPatterns

### excludePackageNames

**Important**: Do not mix this up with the option `ignoreDeps`.
Use `ignoreDeps` instead if all you want to do is have a list of package names for Renovate to ignore.

Use `excludePackageNames` if you want to have one or more exact name matches excluded in your package rule.
See also `matchPackageNames`.

```json
{
  "packageRules": [
    {
      "matchPackagePatterns": ["^eslint"],
      "excludePackageNames": ["eslint-foo"]
    }
  ]
}
```

The above will match all package names starting with `eslint` but exclude the specific package `eslint-foo`.

### excludePackagePatterns

Use this field if you want to have one or more package name patterns excluded in your package rule.
See also `matchPackagePatterns`.

```json
{
  "packageRules": [
    {
      "matchPackagePatterns": ["^eslint"],
      "excludePackagePatterns": ["^eslint-foo"]
    }
  ]
}
```

The above will match all package names starting with `eslint` but exclude ones starting with `eslint-foo`.

### excludePackagePrefixes

Use this field if you want to have one or more package name prefixes excluded in your package rule, without needing to write a regex.
See also `matchPackagePrefixes`.

```json
{
  "packageRules": [
    {
      "matchPackagePrefixes": ["eslint"],
      "excludePackagePrefixes": ["eslint-foo"]
    }
  ]
}
```

The above will match all package names starting with `eslint` but exclude ones starting with `eslint-foo`.

### excludeRepositories

Use this field to restrict rules to a particular repository. e.g.

```json
{
  "packageRules": [
    {
      "excludeRepositories": ["literal/repo", "/^some/.*$/", "**/*-archived"],
      "enabled": false
    }
  ]
}
```

This field supports Regular Expressions if they begin and end with `/`, otherwise it will use `minimatch`.

### matchCategories

Use `matchCategories` to restrict rules to a particular language or group.
Matching is done using "any" logic, i.e. "match any of the following categories".
The categories can be found in the [manager documentation](modules/manager/index.md).

<!-- prettier-ignore -->
!!! note
    Rules with `matchCategories` are only applied _after_ extraction of dependencies.
    If you want to configure which managers are being extracted at all, use `enabledManagers` instead.

```json
{
  "packageRules": [
    {
      "matchCategories": ["python"],
      "addLabels": ["py"]
    }
  ]
}
```

### matchRepositories

Use this field to restrict rules to a particular repository. e.g.

```json
{
  "packageRules": [
    {
      "matchRepositories": ["literal/repo", "/^some/.*$/", "**/*-archived"],
      "enabled": false
    }
  ]
}
```

This field supports Regular Expressions if they begin and end with `/`, otherwise it will use `minimatch`.

### matchBaseBranches

Use this field to restrict rules to a particular branch. e.g.

```json
{
  "packageRules": [
    {
      "matchBaseBranches": ["main"],
      "excludePackagePatterns": ["^eslint"],
      "enabled": false
    }
  ]
}
```

This field also supports Regular Expressions if they begin and end with `/`. e.g.

```json
{
  "packageRules": [
    {
      "matchBaseBranches": ["/^release/.*/"],
      "excludePackagePatterns": ["^eslint"],
      "enabled": false
    }
  ]
}
```

### matchManagers

Use this field to restrict rules to a particular package manager. e.g.

```json
{
  "packageRules": [
    {
      "matchPackageNames": ["node"],
      "matchManagers": ["dockerfile"],
      "enabled": false
    }
  ]
}
```

For the full list of available managers, see the [Supported Managers](modules/manager/index.md#supported-managers) documentation.

### matchDatasources

Use this field to restrict rules to a particular datasource. e.g.

```json
{
  "packageRules": [
    {
      "matchDatasources": ["orb"],
      "labels": ["circleci-orb!!"]
    }
  ]
}
```

### matchCurrentValue

This option is matched against the `currentValue` field of a dependency.

`matchCurrentValue` supports Regular Expressions which must begin and end with `/`.
For example, the following enforces that only `1.*` versions will be used:

```json
{
  "packageRules": [
    {
      "matchPackagePatterns": ["io.github.resilience4j"],
      "matchCurrentValue": "/^1\\./"
    }
  ]
}
```

This field also supports a special negated regex syntax to ignore certain versions.
Use the syntax `!/ /` like this:

```json
{
  "packageRules": [
    {
      "matchPackagePatterns": ["io.github.resilience4j"],
      "matchCurrentValue": "!/^0\\./"
    }
  ]
}
```

### matchCurrentVersion

The `currentVersion` field will be one of the following (in order of preference):

- locked version if a lock file exists
- resolved version
- current value

Consider using instead `matchCurrentValue` if you wish to match against the raw string value of a dependency.

`matchCurrentVersion` can be an exact version or a version range:

```json
{
  "packageRules": [
    {
      "matchCurrentVersion": ">=1.0.0",
      "matchPackageNames": ["angular"]
    }
  ]
}
```

The syntax of the version range must follow the [versioning scheme](modules/versioning.md#supported-versioning) used by the matched package(s).
This is usually defined by the [manager](modules/manager/index.md#supported-managers) which discovered them or by the default versioning for the package's [datasource](modules/datasource/index.md).
For example, a Gradle package would typically need Gradle constraint syntax (e.g. `[,7.0)`) and not SemVer syntax (e.g. `<7.0`).

This field also supports Regular Expressions which must begin and end with `/`.
For example, the following enforces that only `1.*` versions will be used:

```json
{
  "packageRules": [
    {
      "matchPackagePatterns": ["io.github.resilience4j"],
      "matchCurrentVersion": "/^1\\./"
    }
  ]
}
```

This field also supports a special negated regex syntax to ignore certain versions.
Use the syntax `!/ /` like this:

```json
{
  "packageRules": [
    {
      "matchPackagePatterns": ["io.github.resilience4j"],
      "matchCurrentVersion": "!/^0\\./"
    }
  ]
}
```

### matchFileNames

Renovate will compare `matchFileNames` glob matching against the dependency's package file and also lock file if one exists.

The following example matches `package.json` but _not_ `package/frontend/package.json`:

```json
{
  "packageRules": [
    {
      "matchFileNames": ["package.json"],
      "labels": ["npm"]
    }
  ]
}
```

The following example matches any `package.json`, including files like `backend/package.json`:

```json
{
  "packageRules": [
    {
      "description": "Group dependencies from package.json files",
      "matchFileNames": ["**/package.json"],
      "groupName": "All package.json changes"
    }
  ]
}
```

The following example matches any file in directories starting with `app/`:

```json
{
  "packageRules": [
    {
      "description": "Group all dependencies from the app directory",
      "matchFileNames": ["app/**"],
      "groupName": "App dependencies"
    }
  ]
}
```

It is recommended that you avoid using "negative" globs, like `**/!(package.json)`, because such patterns might still return true if they match against the lock file name (e.g. `package-lock.json`).

### matchDepNames

### matchDepPatterns

### matchPackageNames

Use this field if you want to have one or more exact name matches in your package rule.
See also `excludePackageNames`.

```json
{
  "packageRules": [
    {
      "matchPackageNames": ["angular"],
      "rangeStrategy": "pin"
    }
  ]
}
```

The above will configure `rangeStrategy` to `pin` only for the package `angular`.

### matchPackagePatterns

Use this field if you want to have one or more package names patterns in your package rule.
See also `excludePackagePatterns`.

```json
{
  "packageRules": [
    {
      "matchPackagePatterns": ["^angular"],
      "rangeStrategy": "replace"
    }
  ]
}
```

The above will configure `rangeStrategy` to `replace` for any package starting with `angular`.

### matchPackagePrefixes

Use this field to match a package prefix without needing to write a regex expression.
See also `excludePackagePrefixes`.

```json
{
  "packageRules": [
    {
      "matchPackagePrefixes": ["angular"],
      "rangeStrategy": "replace"
    }
  ]
}
```

Like the earlier `matchPackagePatterns` example, the above will configure `rangeStrategy` to `replace` for any package starting with `angular`.

`matchPackagePrefixes` will match against `packageName` first, and then `depName`, however `depName` matching is deprecated and will be removed in a future major release.
If matching against `depName`, use `matchDepPatterns` instead.

### matchSourceUrlPrefixes

Here's an example of where you use this to group together all packages from the `renovatebot` GitHub org:

```json
{
  "packageRules": [
    {
      "matchSourceUrlPrefixes": ["https://github.com/renovatebot/"],
      "groupName": "All renovate packages"
    }
  ]
}
```

### matchSourceUrls

Here's an example of where you use this to group together all packages from the Vue monorepo:

```json
{
  "packageRules": [
    {
      "matchSourceUrls": ["https://github.com/vuejs/vue"],
      "groupName": "Vue monorepo packages"
    }
  ]
}
```

### matchUpdateTypes

Use `matchUpdateTypes` to match rules against types of updates.
For example to apply a special label to `major` updates:

```json
{
  "packageRules": [
    {
      "matchUpdateTypes": ["major"],
      "labels": ["UPDATE-MAJOR"]
    }
  ]
}
```

<!-- prettier-ignore -->
!!! warning
    Packages that follow SemVer are allowed to make breaking changes in _any_ `0.x` version, even `patch` and `minor`.
    Check if you're using any `0.x` package, and see if you need custom `packageRules` for it.
    When setting up automerge for dependencies, make sure to stop accidental automerges of `0.x` versions.
    Read the [automerge non-major updates](./key-concepts/automerge.md#automerge-non-major-updates) docs for a config example that blocks `0.x` updates.

### matchConfidence

<!-- prettier-ignore -->
!!! warning
    This configuration option needs a Mend API key, and is in private beta testing only.
    API keys are not available for free or via the `renovatebot/renovate` repository.

```json title="Grouping high merge confidence updates"
{
  "packageRules": [
    {
      "matchConfidence": ["high", "very high"],
      "groupName": "high merge confidence"
    }
  ]
}
```

Tokens can be configured via `hostRules` using the `"merge-confidence"` `hostType`:

```json
{
  "hostRules": [
    {
      "hostType": "merge-confidence",
      "token": "********"
    }
  ]
}
```

### customChangelogUrl

Use this field to set the source URL for a package, including overriding an existing one.
Source URLs are necessary in order to look up changelogs.

Using this field we can specify the exact URL to fetch changelogs from.

```json title="Setting the source URL for the dummy package"
{
  "packageRules": [
    {
      "matchPackageNames": ["dummy"],
      "customChangelogUrl": "https://github.com/org/dummy"
    }
  ]
}
```

<!-- prettier-ignore -->
!!! note
    Renovate can fetch changelogs from Bitbucket, Gitea (Forgejo), GitHub and GitLab platforms only, and setting the URL to an unsupported host/platform type won't change that.

### replacementName

This config option only works with some managers.
We're working to support more managers, subscribe to issue [renovatebot/renovate#14149](https://github.com/renovatebot/renovate/issues/14149) to follow our progress.

Managers which do not support replacement:

- `bazel`
- `git-submodules`
- `gomod`
- `gradle`
- `hermit`
- `homebrew`
- `maven`
- `regex`
- `sbt`

Use the `replacementName` config option to set the name of a replacement package.

Can be used in combination with `replacementVersion`.

You can suggest a new community package rule by editing [the `replacements.ts` file on the Renovate repository](https://github.com/renovatebot/renovate/blob/main/lib/config/presets/internal/replacements.ts) and opening a pull request.

### replacementNameTemplate

<!-- prettier-ignore -->
!!! note
    `replacementName` will take precedence if used within the same package rule.

Use the `replacementNameTemplate` config option to control the replacement name.

Use the triple brace `{{{ }}}` notation to avoid Handlebars escaping any special characters.

For example, the following package rule can be used to replace the registry for `docker` images:

```json
{
  "packageRules": [
    {
      "matchDatasources": ["docker"],
      "matchPackagePatterns": ["^docker\\.io/.+"],
      "replacementNameTemplate": "{{{replace 'docker\\.io/' 'ghcr.io/' packageName}}}"
    }
  ]
}
```

Or, to add a registry prefix to any `docker` images that do not contain an explicit registry:

```json
{
  "packageRules": [
    {
      "description": "official images",
      "matchDatasources": ["docker"],
      "matchPackagePatterns": ["^[a-z-]+$"],
      "replacementNameTemplate": "some.registry.org/library/{{{packageName}}}"
    },
    {
      "description": "non-official images",
      "matchDatasources": ["docker"],
      "matchPackagePatterns": ["^[a-z-]+/[a-z-]+$"],
      "replacementNameTemplate": "some.registry.org/{{{packageName}}}"
    }
  ]
}
```

### replacementVersion

This config option only works with some managers.
We're working to support more managers, subscribe to issue [renovatebot/renovate#14149](https://github.com/renovatebot/renovate/issues/14149) to follow our progress.
For a list of managers which do not support replacement read the `replacementName` config option docs.

Use the `replacementVersion` config option to set the version of a replacement package.
Must be used with `replacementName`.
For example to replace the npm package `jade` with version `2.0.0` of the package `pug`:

```json
{
  "packageRules": [
    {
      "matchDatasources": ["npm"],
      "matchPackageNames": ["jade"],
      "replacementName": "pug",
      "replacementVersion": "2.0.0"
    }
  ]
}
```

## patch

Add to this object if you wish to define rules that apply only to patch updates.

## pin

Add to this object if you wish to define rules that apply only to PRs that pin dependencies.

## pinDigest

Add to this object if you wish to define rules that apply only to PRs that pin digests.

## pinDigests

If enabled Renovate will pin Docker images or GitHub Actions by means of their SHA256 digest and not only by tag so that they are immutable.

## platformAutomerge

<!-- prettier-ignore -->
!!! note
    If you use the default `platformAutomerge=true` then you should enable your Git hosting platform's capabilities to enforce test passing before PR merge.
    If you don't do this, the platform might merge Renovate PRs even if the repository's tests haven't started, are in still in progress, or possibly even when they have failed.
    On GitHub this is called "Require status checks before merging", which you can find in the "Branch protection rules" section of the settings for your repository.
    [GitHub docs, about protected branches](https://docs.github.com/en/repositories/configuring-branches-and-merges-in-your-repository/defining-the-mergeability-of-pull-requests/about-protected-branches)
    [GitHub docs, require status checks before merging](https://docs.github.com/en/repositories/configuring-branches-and-merges-in-your-repository/defining-the-mergeability-of-pull-requests/about-protected-branches#require-status-checks-before-merging)
    If you're using another platform, search their documentation for a similar feature.

If you have enabled `automerge` and set `automergeType=pr` in the Renovate config, then leaving `platformAutomerge` as `true` speeds up merging via the platform's native automerge functionality.

Renovate tries platform-native automerge only when it initially creates the PR.
Any PR that is being updated will be automerged with the Renovate-based automerge.

`platformAutomerge` will configure PRs to be merged after all (if any) branch policies have been met.
This option is available for Azure, Gitea, GitHub and GitLab.
It falls back to Renovate-based automerge if the platform-native automerge is not available.

You can also fine-tune the behavior by setting `packageRules` if you want to use it selectively (e.g. per-package).

Note that the outcome of `rebaseWhen=auto` can differ when `platformAutomerge=true`.
Normally when you set `rebaseWhen=auto` Renovate rebases any branch that's behind the base branch automatically, and some people rely on that.
This behavior is no longer guaranteed when `platformAutomerge` is `true` because the platform might automerge a branch which is not up-to-date.
For example, GitHub might automerge a Renovate branch even if it's behind the base branch at the time.

Please check platform specific docs for version requirements.

To learn how to use GitHub's Merge Queue feature with Renovate, read our [Key Concepts, Automerge, GitHub Merge Queue](./key-concepts/automerge.md#github-merge-queue) docs.

## platformCommit

Only use this option if you run Renovate as a [GitHub App](https://docs.github.com/en/developers/apps/getting-started-with-apps/about-apps).
It does not apply when you use a Personal Access Token as credential.

When `platformCommit` is enabled, Renovate will create commits with GitHub's API instead of using `git` directly.
This way Renovate can use GitHub's [Commit signing support for bots and other GitHub Apps](https://github.blog/2019-08-15-commit-signing-support-for-bots-and-other-github-apps/) feature.

## postUpdateOptions

Table with options:

| Name                         | Description                                                                                                                                                |
| ---------------------------- | ---------------------------------------------------------------------------------------------------------------------------------------------------------- |
| `bundlerConservative`        | Enable conservative mode for `bundler` (Ruby dependencies). This will only update the immediate dependency in the lockfile instead of all subdependencies. |
| `gomodMassage`               | Enable massaging `replace` directives before calling `go` commands.                                                                                        |
| `gomodTidy`                  | Run `go mod tidy` after Go module updates. This is implicitly enabled for major module updates when `gomodUpdateImportPaths` is enabled.                   |
| `gomodTidy1.17`              | Run `go mod tidy -compat=1.17` after Go module updates.                                                                                                    |
| `gomodTidyE`                 | Run `go mod tidy -e` after Go module updates.                                                                                                              |
| `gomodUpdateImportPaths`     | Update source import paths on major module updates, using [mod](https://github.com/marwan-at-work/mod).                                                    |
| `helmUpdateSubChartArchives` | Update subchart archives in the `/charts` folder.                                                                                                          |
| `npmDedupe`                  | Run `npm install` with `--prefer-dedupe` for npm >= 7 or `npm dedupe` after `package-lock.json` update for npm <= 6.                                       |
| `pnpmDedupe`                 | Run `pnpm dedupe --config.ignore-scripts=true` after `pnpm-lock.yaml` updates.                                                                             |
| `yarnDedupeFewer`            | Run `yarn-deduplicate --strategy fewer` after `yarn.lock` updates.                                                                                         |
| `yarnDedupeHighest`          | Run `yarn-deduplicate --strategy highest` (`yarn dedupe --strategy highest` for Yarn >=2.2.0) after `yarn.lock` updates.                                   |

## postUpgradeTasks

<!-- prettier-ignore -->
!!! note
    Post-upgrade tasks can only be used on self-hosted Renovate instances.

Post-upgrade tasks are commands that are executed by Renovate after a dependency has been updated but before the commit is created.
The intention is to run any other command line tools that would modify existing files or generate new files when a dependency changes.

Each command must match at least one of the patterns defined in `allowedPostUpgradeCommands` (a global-only configuration option) in order to be executed.
If the list of allowed tasks is empty then no tasks will be executed.

e.g.

```json
{
  "postUpgradeTasks": {
    "commands": ["tslint --fix"],
    "fileFilters": ["yarn.lock", "**/*.js"],
    "executionMode": "update"
  }
}
```

The `postUpgradeTasks` configuration consists of three fields:

### commands

A list of commands that are executed after Renovate has updated a dependency but before the commit is made.

You can use variable templating in your commands as long as [`allowPostUpgradeCommandTemplating`](./self-hosted-configuration.md#allowpostupgradecommandtemplating) is enabled.

<!-- prettier-ignore -->
!!! note
    Do not use `git add` in your commands to add new files to be tracked, add them by including them in your [`fileFilters`](#filefilters) instead.

### fileFilters

A list of glob-style matchers that determine which files will be included in the final commit made by Renovate.
Dotfiles are included.

Optional field which defaults to any non-ignored file in the repo (`**/*` glob pattern).
Specify a custom value for this if you wish to exclude certain files which are modified by your `postUpgradeTasks` and you don't want committed.

### executionMode

Defaults to `update`, but can also be set to `branch`.
This sets the level the postUpgradeTask runs on, if set to `update` the postUpgradeTask will be executed for every dependency on the branch.
If set to `branch` the postUpgradeTask is executed for the whole branch.

## prBodyColumns

Use this array to provide a list of column names you wish to include in the PR tables.

```json title="Adding the package file name to the table"
{
  "prBodyColumns": [
    "Package",
    "Update",
    "Type",
    "New value",
    "Package file",
    "References"
  ]
}
```

<!-- prettier-ignore -->
!!! note
    "Package file" is predefined in the default `prBodyDefinitions` object so does not require a definition before it can be used.

## prBodyDefinitions

You can configure this object to either:

- modify the template for an existing table column in PR bodies, or
- _add_ a definition for a new/additional column.

```json title="Modifying the default value for the Package column to put it inside a code block"
{
  "prBodyDefinitions": {
    "Package": "`{{{depName}}}`"
  }
}
```

```json title="Adding a custom Sourcegraph column definition"
{
  "prBodyDefinitions": {
    "Sourcegraph": "[![code search for \"{{{depName}}}\"](https://sourcegraph.com/search/badge?q=repo:%5Egithub%5C.com/{{{repository}}}%24+case:yes+-file:package%28-lock%29%3F%5C.json+{{{depName}}}&label=matches)](https://sourcegraph.com/search?q=repo:%5Egithub%5C.com/{{{repository}}}%24+case:yes+-file:package%28-lock%29%3F%5C.json+{{{depName}}})"
  },
  "prBodyColumns": [
    "Package",
    "Update",
    "New value",
    "References",
    "Sourcegraph"
  ]
}
```

<!-- prettier-ignore -->
!!! tip
    Columns must also be included in the `prBodyColumns` array in order to be used, so that's why it's included above in the example.

## prBodyNotes

Use this field to add custom content inside PR bodies, including conditionally.

```json title="Adding an extra Warning to major updates"
{
  "prBodyNotes": ["{{#if isMajor}}:warning: MAJOR MAJOR MAJOR :warning:{{/if}}"]
}
```

## prBodyTemplate

The available sections are:

- `header`
- `table`
- `warnings`
- `notes`
- `changelogs`
- `configDescription`
- `controls`
- `footer`

## prConcurrentLimit

This setting - if enabled - limits Renovate to a maximum of `x` concurrent PRs open at any time.

This limit is enforced on a per-repository basis.

<!-- prettier-ignore -->
!!! note
    Renovate always creates security PRs, even if the concurrent PR limit is already reached.
    Security PRs have `[SECURITY]` in their PR title.

## prCreation

This setting tells Renovate _when_ to create PRs:

- `immediate` (default): Renovate creates PRs immediately after creating the corresponding branch
- `not-pending`: Renovate waits until status checks have completed (passed or failed) before raising the PR
- `status-success`: Renovate only creates PRs if/when the the test pass
- `approval`: Renovate creates branches for updates immediately, but creates the PR _after_ getting Dependency Dashboard approval

When prCreation is set to `immediate`, you'll get a Pull Request and possible associated notification right away when a new update is available.
You'll have to wait until the checks have been performed, before you can decide if you want to merge the PR.

When prCreation is set to `not-pending`, Renovate creates the PR only once all tests have passed or failed.
When you get the PR notification, you can take action immediately, as you have the full test results.
If there are no checks associated, Renovate will create the PR once 24 hours have elapsed since creation of the commit.

When prCreation is set to `status-success`, Renovate creates the PR only if all tests have passed.
When a branch remains without PR due to a failing test: select the corresponding PR from the Dependency Dashboard, and push your fixes to the branch.

When prCreation is set to `approval`, Renovate creates the PR only when approved via the Dependency Dashboard.
Renovate still creates the _branch_ immediately.

<!-- prettier-ignore -->
!!! note
    For all cases of non-immediate PR creation, Renovate doesn't run instantly once tests complete.
    Instead, Renovate create the PR on its _next_ run after the relevant tests have completed, so there will be some delay.

<!-- prettier-ignore -->
!!! warning
    If you set `prCreation=approval` you must _not_ use `dependencyDashboardApproval=true`!

## prFooter

## prHeader

## prHourlyLimit

This config option slows down the _rate_ at which Renovate creates PRs.

Slowing Renovate down can be handy when you're onboarding a repository with a lot of dependencies.
What may happen if you don't set a `prHourlyLimit`:

1. Renovate creates an Onboarding PR
1. You merge the onboarding PR to activate Renovate
1. Renovate creates a "Pin Dependencies" PR (if needed)
1. You merge the "Pin Dependencies" PR
1. Renovate creates every single upgrade PR needed, which can be a lot

The above may cause:

- Renovate bot's PRs to overwhelm your CI systems
- a lot of test runs, because branches are rebased each time you merge a PR

To prevent these problems you can set `prHourlyLimit` to a value like `1` or `2`.
Renovate will only create that many PRs within each hourly period (`:00` through `:59`).
You still get all the PRs in a reasonable time, perhaps over a day or so.
Now you can merge the PRs at a do-able rate, once the tests pass.

<!-- prettier-ignore -->
!!! tip
    The `prHourlyLimit` setting does _not_ limit the number of _concurrently open PRs_, only the _rate_ at which PRs are created.
    The `prHourlyLimit` setting is enforced on a per-repository basis.

## prNotPendingHours

If you configure `prCreation=not-pending`, then Renovate will wait until tests are non-pending (all pass or at least one fails) before creating PRs.
However there are cases where PRs may remain in pending state forever, e.g. absence of tests or status checks that are configure to pending indefinitely.
This is why we configured an upper limit for how long we wait until creating a PR.

<!-- prettier-ignore -->
!!! note
    If the option `minimumReleaseAge` is non-zero then Renovate disables the `prNotPendingHours` functionality.

## prPriority

Sometimes Renovate needs to rate limit its creation of PRs, e.g. hourly or concurrent PR limits.
By default, Renovate sorts/prioritizes based on the update type, going from smallest update to biggest update.
Renovate creates update PRs in this order:

1. `pinDigest`
1. `pin`
1. `digest`
1. `patch`
1. `minor`
1. `major`

If you have dependencies that are more or less important than others then you can use the `prPriority` field for PR sorting.
The default value is 0, so setting a negative value will make dependencies sort last, while higher values sort first.

Here's an example of how you would define PR priority so that `devDependencies` are raised last and `react` is raised first:

```json
{
  "packageRules": [
    {
      "matchDepTypes": ["devDependencies"],
      "prPriority": -1
    },
    {
      "matchPackageNames": ["react"],
      "prPriority": 5
    }
  ]
}
```

## prTitle

The PR title is important for some of Renovate's matching algorithms (e.g. determining whether to recreate a PR or not) so ideally don't modify it much.

## prTitleStrict

There are certain scenarios where the default behavior appends extra context to the PR title.

These scenarios include if a `baseBranch` or if there is a grouped update and either `separateMajorMinor` or `separateMinorPatch` is true.

Using this option allows you to skip these default behaviors and use other templating methods to control the format of the PR title.

## printConfig

This option is useful for troubleshooting, particularly if using presets.
e.g. run `renovate foo/bar --print-config > config.log` and the fully-resolved config will be included in the log file.

## pruneBranchAfterAutomerge

By default Renovate deletes, or "prunes", the branch after automerging.
Set `pruneBranchAfterAutomerge` to `false` to keep the branch after automerging.

## pruneStaleBranches

Configure to `false` to disable deleting orphan branches and autoclosing PRs.
Defaults to `true`.

## rangeStrategy

Behavior:

- `auto` = Renovate decides (this will be done on a manager-by-manager basis)
- `pin` = convert ranges to exact versions, e.g. `^1.0.0` -> `1.1.0`
- `bump` = e.g. bump the range even if the new version satisfies the existing range, e.g. `^1.0.0` -> `^1.1.0`
- `replace` = Replace the range with a newer one if the new version falls outside it, and update nothing otherwise
- `widen` = Widen the range with newer one, e.g. `^1.0.0` -> `^1.0.0 || ^2.0.0`
- `update-lockfile` = Update the lock file when in-range updates are available, otherwise `replace` for updates out of range. Works for `bundler`, `cargo`, `composer`, `npm`, `yarn`, `terraform` and `poetry` so far
- `in-range-only` = Update the lock file when in-range updates are available, ignore package file updates

Renovate's `"auto"` strategy works like this for npm:

1. Widen `peerDependencies`
1. If an existing range already ends with an "or" operator like `"^1.0.0 || ^2.0.0"`, then Renovate widens it into `"^1.0.0 || ^2.0.0 || ^3.0.0"`
1. Otherwise, if the update is outside the existing range, Renovate replaces the range. So `"^2.0.0"` is replaced by `"^3.0.0"`
1. Finally, if the update is in-range, Renovate will update the lockfile with the new exact version.

By default, Renovate assumes that if you are using ranges then it's because you want them to be wide/open.
Renovate won't deliberately "narrow" any range by increasing the semver value inside.

For example, if your `package.json` specifies a value for `left-pad` of `^1.0.0` and the latest version on npmjs is `1.2.0`, then Renovate won't change anything because `1.2.0` satisfies the range.
If instead you'd prefer to be updated to `^1.2.0` in cases like this, then configure `rangeStrategy` to `bump` in your Renovate config.

This feature supports caret (`^`) and tilde (`~`) ranges only, like `^1.0.0` and `~1.0.0`.

The `in-range-only` strategy may be useful if you want to leave the package file unchanged and only do `update-lockfile` within the existing range.
The `in-range-only` strategy behaves like `update-lockfile`, but discards any updates where the new version of the dependency is not equal to the current version.
We recommend you avoid using the `in-range-only` strategy unless you strictly need it.
Using the `in-range-only` strategy may result in you being multiple releases behind without knowing it.

## rebaseLabel

On supported platforms it is possible to add a label to a PR to manually request Renovate to recreate/rebase it.
By default this label is `"rebase"` but you can configure it to anything you want by changing this `rebaseLabel` field.

## rebaseWhen

Possible values and meanings:

- `auto`: Renovate will autodetect the best setting. It will use `behind-base-branch` if configured to automerge or repository has been set to require PRs to be up to date. Otherwise, `conflicted` will be used instead
- `never`: Renovate will never rebase the branch or update it unless manually requested
- `conflicted`: Renovate will rebase only if the branch is conflicted
- `behind-base-branch`: Renovate will rebase whenever the branch falls 1 or more commit behind its base branch

`rebaseWhen=conflicted` is not recommended if you have enabled Renovate automerge, because:

- It could result in a broken base branch if two updates are merged one after another without testing the new versions together
- If you have enforced that PRs must be up-to-date before merging (e.g. using branch protection on GitHub), then automerge won't be possible as soon as a PR gets out-of-date but remains non-conflicted

It is also recommended to avoid `rebaseWhen=never` as it can result in conflicted branches with outdated PR descriptions and/or status checks.

Avoid setting `rebaseWhen=never` and then also setting `prCreation=not-pending` as this can prevent creation of PRs.

## recreateWhen

This feature used to be called `recreateClosed`.

By default, Renovate detects if it proposed an update to a project before, and will not propose the same update again.
For example the Webpack 3.x case described in the [`separateMajorMinor`](#separatemajorminor) documentation.
You can use `recreateWhen` to customize this behavior down to a per-package level.
For example we override it to `always` in the following cases where branch names and PR titles must be reused:

- Package groups
- When pinning versions
- Lock file maintenance

You can select which behavior you want from Renovate:

- `always`: Recreates all closed or blocking PRs
- `auto`: The default option. Recreates only immortal PRs (default)
- `never`: No PR is recreated, doesn't matter if it is immortal or not

We recommend that you stick with the default setting for this option.
Only change this setting if you really need to.

## registryAliases

You can use the `registryAliases` object to set registry aliases.

This feature works with the following managers:

- [`ansible`](modules/manager/ansible/index.md)
- [`bitbucket-pipelines`](modules/manager/bitbucket-pipelines/index.md)
- [`docker-compose`](modules/manager/docker-compose/index.md)
- [`dockerfile`](modules/manager/dockerfile/index.md)
- [`droneci`](modules/manager/droneci/index.md)
- [`gitlabci`](modules/manager/gitlabci/index.md)
- [`helm-requirements`](modules/manager/helm-requirements/index.md)
- [`helmfile`](modules/manager/helmfile/index.md)
- [`helmv3`](modules/manager/helmv3/index.md)
- [`kubernetes`](modules/manager/kubernetes/index.md)
- [`terraform`](modules/manager/terraform/index.md)
- [`woodpecker`](modules/manager/woodpecker/index.md)

```json
{
  "registryAliases": {
    "jfrogecosystem": "some.jfrog.mirror",
    "jfrog.com": "some.jfrog.mirror"
  }
}
```

## registryUrls

Usually Renovate is able to either (a) use the default registries for a datasource, or (b) automatically detect during the manager extract phase which custom registries are in use.
In case there is a need to configure them manually, it can be done using this `registryUrls` field, typically using `packageRules` like so:

```json
{
  "packageRules": [
    {
      "matchDatasources": ["docker"],
      "registryUrls": ["https://docker.mycompany.domain"]
    }
  ]
}
```

The field supports multiple URLs but it is datasource-dependent on whether only the first is used or multiple.

## replacement

Add to this object if you wish to define rules that apply only to PRs that replace dependencies.

## respectLatest

Similar to `ignoreUnstable`, this option controls whether to update to versions that are greater than the version tagged as `latest` in the repository.
By default, `renovate` will update to a version greater than `latest` only if the current version is itself past latest.

## reviewers

Must be valid usernames.

**Required reviewers on GitHub**

If you're assigning a team to review on GitHub, you must use the prefix `team:` and add the _last part_ of the team name.
Say the full team name on GitHub is `@organization/foo`, then you'd set the config option like this:

```json
{
  "reviewers": ["team:foo"]
}
```

**Required reviewers on Azure DevOps**

To mark a reviewer as required on Azure DevOps, you must use the prefix `required:`.

For example: if the username or team name is `bar` then you would set the config option like this:

```json
{
  "reviewers": ["required:bar"]
}
```

## reviewersFromCodeOwners

If enabled Renovate tries to determine PR reviewers by matching rules defined in a CODEOWNERS file against the changes in the PR.

See [GitHub](https://help.github.com/en/github/creating-cloning-and-archiving-repositories/about-code-owners) or [GitLab](https://docs.gitlab.com/ee/user/project/code_owners.html) documentation for details on syntax and possible file locations.

## reviewersSampleSize

## rollback

Add to this object if you wish to define rules that apply only to PRs that roll back versions.

## rollbackPrs

There are times when a dependency version in use by a project gets removed from the registry.
For some registries, existing releases or even whole packages can be removed or "yanked" at any time, while for some registries only very new or unused releases can be removed.
Renovate's "rollback" feature exists to propose a downgrade to the next-highest release if the current release is no longer found in the registry.

Renovate does not create these rollback PRs by default, so this functionality needs to be opted-into.
We recommend you do this selectively with `packageRules` and not globally.

## schedule

The `schedule` option allows you to define times of week or month for Renovate updates.
Running Renovate around the clock can be too "noisy" for some projects.
To reduce the noise you can use the `schedule` config option to limit the time frame in which Renovate will perform actions on your repository.
You can use the standard [Cron syntax](https://crontab.guru/crontab.5.html) and [Later syntax](https://github.com/breejs/later) to define your schedule.

The default value for `schedule` is "at any time", which is functionally the same as declaring a `null` schedule.
i.e. Renovate will run on the repository around the clock.

The easiest way to define a schedule is to use a preset if one of them fits your requirements.
See [Schedule presets](./presets-schedule.md) for details and feel free to request a new one in the source repository if you think it would help others.

```title="Some text schedules that are known to work"
every weekend
before 5:00am
after 10pm and before 5:00am
after 10pm and before 5am every weekday
on friday and saturday
every 3 months on the first day of the month
* 0 2 * *
```

<!-- prettier-ignore -->
!!! warning
    For Cron schedules, you _must_ use the `*` wildcard for the minutes value, as Renovate doesn't support minute granularity.

One example might be that you don't want Renovate to run during your typical business hours, so that your build machines don't get clogged up testing `package.json` updates.
You could then configure a schedule like this at the repository level:

```json
{
  "schedule": ["after 10pm and before 5am every weekday", "every weekend"]
}
```

This would mean that Renovate can run for 7 hours each night plus all the time on weekends.

This scheduling feature can also be particularly useful for "noisy" packages that are updated frequently, such as `aws-sdk`.

To restrict `aws-sdk` to only monthly updates, you could add this package rule:

```json
{
  "packageRules": [
    {
      "matchPackageNames": ["aws-sdk"],
      "extends": ["schedule:monthly"]
    }
  ]
}
```

Technical details: We mostly rely on the text parsing of the library [@breejs/later](https://github.com/breejs/later) but only its concepts of "days", "time_before", and "time_after".
Read the parser documentation at [breejs.github.io/later/parsers.html#text](https://breejs.github.io/later/parsers.html#text).
To parse Cron syntax, Renovate uses [cron-parser](https://github.com/harrisiirak/cron-parser).
Renovate does not support scheduled minutes or "at an exact time" granularity.

<!-- prettier-ignore -->
!!! tip
    If you want to _disable_ Renovate, then avoid setting `schedule` to `"never"`.
    Instead, use the `enabled` config option to disable Renovate.
    Read the [`enabled` config option docs](#enabled) to learn more.

<!-- prettier-ignore -->
!!! note
    Actions triggered via the [Dependency Dashboard](#dependencydashboard) are not restricted by a configured schedule.

<!-- prettier-ignore -->
!!! tip
    To validate your `later` schedule before updating your `renovate.json`, you can use [this CodePen](https://codepen.io/rationaltiger24/full/ZExQEgK).

## semanticCommitScope

By default you will see Angular-style commit prefixes like `"chore(deps):"`.
If you wish to change it to something else like `"package"` then it will look like `"chore(package):"`.
You can also use `parentDir` or `baseDir` to namespace your commits for monorepos e.g. `"{{parentDir}}"`.

## semanticCommitType

By default you will see Angular-style commit prefixes like `"chore(deps):"`.
If you wish to change it to something else like "ci" then it will look like `"ci(deps):"`.

## semanticCommits

If you are using a semantic prefix for your commits, then you will want to enable this setting.
Although it's configurable to a package-level, it makes most sense to configure it at a repository level.
If configured to `enabled`, then the `semanticCommitScope` and `semanticCommitType` fields will be used for each commit message and PR title.

Renovate autodetects if your repository is already using semantic commits or not and follows suit, so you only need to configure this if you wish to _override_ Renovate's autodetected setting.

## separateMajorMinor

Renovate's default behavior is to create a separate branch/PR if both minor and major version updates exist (note that your choice of `rangeStrategy` value can influence which updates exist in the first place however).
For example, if you were using Webpack 2.0.0 and versions 2.1.0 and 3.0.0 were both available, then Renovate would create two PRs so that you have the choice whether to apply the minor update to 2.x or the major update of 3.x.
If you were to apply the minor update then Renovate would keep updating the 3.x branch for you as well, e.g. if Webpack 3.0.1 or 3.1.0 were released.
If instead you applied the 3.0.0 update then Renovate would clean up the unneeded 2.x branch for you on the next run.

It is recommended that you leave this option to `true`, because of the polite way that Renovate handles this.
For example, let's say in the above example that you decided you wouldn't update to Webpack 3 for a long time and don't want to build/test every time a new 3.x version arrives.
In that case, simply close the "Update Webpack to version 3.x" PR and it _won't_ be recreated again even if subsequent Webpack 3.x versions are released.
You can continue with Webpack 2.x for as long as you want and get any updates/patches that are made for it.
Then eventually when you do want to update to Webpack 3.x you can make that update to `package.json` yourself and commit it to the base branch once it's tested.
After that, Renovate will resume providing you updates to 3.x again!
i.e. if you close a major upgrade PR then it won't come back again, but once you make the major upgrade yourself then Renovate will resume providing you with minor or patch updates.

This option also has priority over package groups configured by `packageRule`.
So Renovate will propose separate PRs for major and minor updates of packages even if they are grouped.
If you want to enforce grouped package updates, you need to set this option to `false` within the `packageRule`.

## separateMinorPatch

By default, Renovate won't distinguish between "patch" (e.g. 1.0.x) and "minor" (e.g. 1.x.0) releases - it groups them together.
E.g., if you are running version 1.0.0 of a package and both versions 1.0.1 and 1.1.0 are available then Renovate will raise a single PR for version 1.1.0.
If you wish to distinguish between patch and minor upgrades, for example if you wish to automerge patch but not minor, then you can configured this option to `true`.

## separateMultipleMajor

Configure this to `true` if you wish to get one PR for every separate major version upgrade of a dependency.
e.g. if you are on webpack@v1 currently then default behavior is a PR for upgrading to webpack@v3 and not for webpack@v2.
If this setting is true then you would get one PR for webpack@v2 and one for webpack@v3.

## statusCheckNames

You can customize the name/context of status checks that Renovate adds to commits/branches/PRs.

This option enables you to modify any existing status checks name/context, but adding new status checks this way is _not_ supported.
Setting the value to `null` or an empty string, effectively disables or skips that status check.
This option is mergeable, which means you only have to specify the status checks that you want to modify.

```json title="Example of overriding status check strings"
{
  "statusCheckNames": {
    "minimumReleaseAge": "custom/stability-days",
    "mergeConfidence": "custom/merge-confidence-level"
  }
}
```

## stopUpdatingLabel

This feature only works on supported platforms, check the table above.

If you want Renovate to stop updating a PR, you can apply a label to the PR.
By default, Renovate listens to the label: `"stop-updating"`.

You can set your own label name with the `"stopUpdatingLabel"` field:

```json
{
  "stopUpdatingLabel": "take-a-break-renovate"
}
```

## suppressNotifications

Use this field to suppress various types of warnings and other notifications from Renovate.
For example:

```json
{
  "suppressNotifications": ["prIgnoreNotification"]
}
```

The above config will suppress the comment which is added to a PR whenever you close a PR unmerged.

## timezone

It is only recommended to configure this field if you wish to use the `schedules` feature and want to write them in your local timezone.
Please see the above link for valid timezone names.

## transitiveRemediation

When enabled, Renovate tries to remediate vulnerabilities even if they exist only in transitive dependencies.

Applicable only for GitHub platform (with vulnerability alerts enabled) and `npm` manager.
When the `lockfileVersion` is higher than `1` in `package-lock.json`, remediations are only possible when changes are made to `package.json`.

This is considered a feature flag with the aim to remove it and default to this behavior once it has been more widely tested.

## updateInternalDeps

Renovate defaults to skipping any internal package dependencies within monorepos.
In such case dependency versions won't be updated by Renovate.

To opt in to letting Renovate update internal package versions normally, set this configuration option to true.

## updateLockFiles

## updateNotScheduled

When schedules are in use, it generally means "no updates".
However there are cases where updates might be desirable - e.g. if you have configured `prCreation=not-pending`, or you have `rebaseWhen=behind-base-branch` and the base branch is updated so you want Renovate PRs to be rebased.

This defaults to `true`, meaning that Renovate will perform certain "desirable" updates to _existing_ PRs even when outside of schedule.
If you wish to disable all updates outside of scheduled hours then configure this field to `false`.

## updatePinnedDependencies

By default, Renovate will try to update all detected dependencies, regardless of whether they are defined using pinned single versions (e.g. `1.2.3`) or constraints/ranges (e.g. (`^1.2.3`).
You can set this option to `false` if you wish to disable updating for pinned (single version) dependencies specifically.

## useBaseBranchConfig

By default, Renovate will read config file from the default branch only and will ignore any config files in base branches.
You can configure `useBaseBranchConfig=merge` to instruct Renovate to merge the config from each base branch over the top of the config in the default branch.

The config file name in the base branch must be the same as in the default branch and cannot be `package.json`.
This scenario may be useful for testing the config changes in base branches instantly.

## userStrings

When a PR is closed, Renovate posts a comment to let users know that future updates will be ignored.
If you want, you can change the text in the comment with the `userStrings` config option.

You can edit these user-facing strings:

- `ignoreDigest`: Text of the PR comment for digest upgrades.
- `ignoreMajor`: Text of the PR comment for major upgrades.
- `ignoreOther`: Text of the PR comment for other (neither digest nor major) upgrades.
- `ignoreTopic`: Topic of the PR comment.

For example:

```json
{
  "userStrings": {
    "ignoreTopic": "Custom topic for PR comment",
    "ignoreMajor": "Custom text for major upgrades.",
    "ignoreDigest": "Custom text for digest upgrades.",
    "ignoreOther": "Custom text for other upgrades."
  }
}
```

## versionCompatibility

This option is used for advanced use cases where the version string embeds more data than just the version.
It's typically used with docker and tags datasources.

Here are two examples:

- The image tag `ghcr.io/umami-software/umami:postgresql-v1.37.0` embeds text like `postgresql-` as a prefix to the actual version to differentiate different DB types.
- Docker image tags like `node:18.10.0-alpine` embed the base image as a suffix to the version.

Here is an example of solving these types of cases:

```json
{
  "packageRules": [
    {
      "matchDatasources": ["docker"],
      "matchPackageNames": ["ghcr.io/umami-software/umami"],
      "versionCompatibility": "^(?<compatibility>.*)-(?<version>.*)$",
      "versioning": "semver"
    },
    {
      "matchDatasources": ["docker"],
      "matchPackageNames": ["node"],
      "versionCompatibility": "^(?<version>[^-]+)(?<compatibility>-.*)?$",
      "versioning": "node"
    }
  ]
}
```

This feature is most useful when the `currentValue` is a version and not a range/constraint.

This feature _can_ be used in combination with `extractVersion` although that's likely only a rare edge case.
When combined, `extractVersion` is applied to datasource results first, and then `versionCompatibility`.
`extractVersion` should be used when the raw version string returned by the `datasource` contains extra details (such as a `v` prefix) when compared to the value/version used within the repository.

## versioning

Usually, each language or package manager has a specific type of "versioning":
JavaScript uses npm's SemVer implementation, Python uses pep440, etc.

Renovate also uses custom versioning, like `"docker"` to address the most common way people tag versions using Docker, and `"loose"` as a fallback that tries SemVer first.
Otherwise Renovate does its best to sort and compare.

By exposing `versioning` to config, you can override the default versioning for a package manager if needed.
We do not recommend overriding the default versioning, but there are some cases such as Docker or Gradle where versioning is not strictly defined and you may need to specify the versioning type per-package.

Renovate supports 4-part versions (1.2.3.4) in full for the NuGet package manager.
Other managers can use the `"loose"` versioning fallback: the first 3 parts are used as the version, all trailing parts are used for alphanumeric sorting.

## vulnerabilityAlerts

Renovate can read GitHub's Vulnerability Alerts to customize its Pull Requests.
For this to work, you must enable the [Dependency graph](https://docs.github.com/en/code-security/supply-chain-security/understanding-your-software-supply-chain/about-the-dependency-graph#enabling-the-dependency-graph), and [Dependabot alerts](https://docs.github.com/en/repositories/managing-your-repositorys-settings-and-features/enabling-features-for-your-repository/managing-security-and-analysis-settings-for-your-repository).
Follow these steps:

1. While logged in to GitHub, navigate to your repository
1. Select the "Settings" tab
1. Select "Code security and analysis" in the sidebar
1. Enable the "Dependency graph"
1. Enable "Dependabot alerts"
1. If you're running Renovate in app mode: make sure the app has `read` permissions for "Dependabot alerts".
   If you're the account administrator, browse to the app (for example [the Mend Renovate App](https://github.com/apps/renovate)), select "Configure", and then scroll down to the "Permissions" section and make sure that `read` access to "Dependabot alerts" is mentioned

Once the above conditions are met, and you got one or more vulnerability alerts from GitHub for this repository, then Renovate tries to raise fix PRs.

You may use the `vulnerabilityAlerts` configuration object to customize vulnerability-fix PRs.

```json title="Setting a custom label and assignee"
{
  "vulnerabilityAlerts": {
    "labels": ["security"],
    "automerge": true,
    "assignees": ["@rarkins"]
  }
}
```

<!-- prettier-ignore -->
!!! warning
    There's a small chance that a wrong vulnerability alert results in a flapping/looping vulnerability fix.
    If you allow Renovate to `automerge` vulnerability fixes, please check if the automerged fix is correct.

<!-- prettier-ignore -->
!!! note
    When Renovate creates a `vulnerabilityAlerts` PR, it ignores settings like `prConcurrentLimit`, `branchConcurrentLimit`, `prHourlyLimit`, or `schedule`.
    This means that Renovate _always_ tries to create a `vulnerabilityAlerts` PR.
    In short: vulnerability alerts "skip the line".

To disable the vulnerability alerts feature, set `enabled=false` in a `vulnerabilityAlerts` config object, like this:

```json title="Disabling vulnerability alerts"
{
  "vulnerabilityAlerts": {
    "enabled": false
  }
}
```<|MERGE_RESOLUTION|>--- conflicted
+++ resolved
@@ -410,14 +410,10 @@
 
 ## bumpVersion
 
-<<<<<<< HEAD
-Currently, this setting supports `helmv3`, `helm-values`, `npm`, `nuget`, `maven`, `pep621`, `poetry` and `sbt` only, so raise a feature request if you have a use for it with other package managers.
-Its purpose is if you want Renovate to update the `version` field within your package file any time it updates dependencies within.
-Usually this is for automatic release purposes, so that you don't need to add another step after Renovate before you can release a new version.
-=======
 Currently, this config option only works with these managers:
 
 - `helmv3`
+- `helm-values`
 - `npm`
 - `nuget`
 - `maven`
@@ -430,7 +426,6 @@
 
 Use `bumpVersion` if you want Renovate to update the `version` field in your package file when it updates the dependencies in that file.
 This can be handy when you have automated your package's release, as you you don't need extra steps after the Renovate upgrade, you can just release a new version.
->>>>>>> 3df6cd62
 
 Configure this value to `"prerelease"`, `"patch"`, `"minor"` or `"major"` to have Renovate update the version in your edited package file.
 e.g. if you wish Renovate to always increase the target `package.json` version with a patch update, configure this to `"patch"`.
