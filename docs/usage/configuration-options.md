---
title: Configuration Options
description: Configuration Options usable in renovate.json or package.json
---

# Configuration Options

This document describes all the configuration options you may use in a Renovate configuration file.
Any config you define applies to the whole repository (e.g. if you have a monorepo).

You can store your Renovate configuration file in one of these locations:

1. `renovate.json`
1. `renovate.json5`
1. `.github/renovate.json`
1. `.github/renovate.json5`
1. `.gitlab/renovate.json`
1. `.gitlab/renovate.json5`
1. `.renovaterc`
1. `.renovaterc.json`
1. `package.json` _(within a `"renovate"` section)_

<!-- prettier-ignore -->
!!! warning
    Storing the Renovate configuration in a `package.json` file is deprecated and support may be removed in the future.

When renovating a repository, Renovate tries to detect the configuration files in the order listed above, and stops after the first one is found.

Renovate always uses the config from the repository's default branch, even if that configuration specifies multiple `baseBranches`.
Renovate does not read/override the config from within each base branch if present.

Also, be sure to check out Renovate's [shareable config presets](./config-presets.md) to save yourself from reinventing any wheels.
Shareable config presets only work with the JSON format.

If you have any questions about the config options, or want to get help/feedback about a config, go to the [discussions tab in the Renovate repository](https://github.com/renovatebot/renovate/discussions) and start a new "config help" discussion.
We will do our best to answer your question(s).

A `subtype` in the configuration table specifies what type you're allowed to use within the main element.

If a config option has a `parent` defined, it means it's only allowed to configure it within an object with the parent name, such as `packageRules` or `hostRules`.

When an array or object configuration option is `mergeable`, it means that values inside it will be added to any existing object or array that existed with the same name.

<!-- prettier-ignore -->
!!! note
    Config options with `type=string` are always non-mergeable, so `mergeable=false`.

---

## addLabels

The `labels` field is non-mergeable, meaning that any config setting a list of PR labels will replace any existing list.
If you want to append labels for matched rules, then define an `addLabels` array with one (or more) label strings.
All matched `addLabels` strings will be attached to the PR.

Consider this example:

```json
{
  "labels": ["dependencies"],
  "packageRules": [
    {
      "matchPackagePatterns": ["eslint"],
      "labels": ["linting"]
    },
    {
      "matchDepTypes": ["optionalDependencies"],
      "addLabels": ["optional"]
    }
  ]
}
```

With the above config:

- Optional dependencies will have the labels `dependencies` and `optional`
- ESLint dependencies will have the label `linting`
- All other dependencies will have the label `dependencies`

## additionalBranchPrefix

By default, the value for this config option is an empty string.
Normally you don't need to set this config option.

Here's an example where `additionalBranchPrefix` can help you.
Say you're using a monorepo and want to split pull requests based on the location of the package definition, so that individual teams can manage their own Renovate pull requests.
This can be done with this configuration:

```json
{
  "additionalBranchPrefix": "{{parentDir}}-"
}
```

## additionalReviewers

This option _adds_ to the existing reviewer list, rather than _replacing_ it like `reviewers`.

Use `additionalReviewers` when you want to add to a preset or base list, without replacing the original.
For example, when adding focused reviewers for a specific package group.

## assignAutomerge

By default, Renovate will not assign reviewers and assignees to an automerge-enabled PR unless it fails status checks.
By configuring this setting to `true`, Renovate will instead always assign reviewers and assignees for automerging PRs at time of creation.

## assignees

Must be valid usernames on the platform in use.

## assigneesFromCodeOwners

If enabled Renovate tries to determine PR assignees by matching rules defined in a CODEOWNERS file against the changes in the PR.

See [GitHub](https://docs.github.com/en/repositories/managing-your-repositorys-settings-and-features/customizing-your-repository/about-code-owners) or [GitLab](https://docs.gitlab.com/ee/user/project/code_owners.html) documentation for details on syntax and possible file locations.

## assigneesSampleSize

If configured, Renovate will take a random sample of given size from assignees and assign them only, instead of assigning the entire list of `assignees` you have configured.

## automerge

By default, Renovate raises PRs but leaves them to someone or something else to merge them.
By configuring this setting, you allow Renovate to automerge PRs or even branches.
Using automerge reduces the amount of human intervention required.

Usually you won't want to automerge _all_ PRs, for example most people would want to leave major dependency updates to a human to review first.
You could configure Renovate to automerge all but major this way:

```json
{
  "packageRules": [
    {
      "matchUpdateTypes": ["minor", "patch", "pin", "digest"],
      "automerge": true
    }
  ]
}
```

Also note that this option can be combined with other nested settings, such as dependency type.
So for example you could choose to automerge all (passing) `devDependencies` only this way:

```json
{
  "packageRules": [
    {
      "matchDepTypes": ["devDependencies"],
      "automerge": true
    }
  ]
}
```

Important: Renovate won't automerge on GitHub if a PR has a negative review outstanding.

<!-- prettier-ignore -->
!!! note
    On Azure there can be a delay between a PR being set as completed by Renovate, and Azure merging the PR / finishing its tasks.
    Renovate tries to delay until Azure is in the expected state, but it will continue if it takes too long.
    In some cases this can result in a dependency not being merged, and a fresh PR being created for the dependency.

## automergeComment

Use this only if you configure `automergeType="pr-comment"`.

Example use:

```json
{
  "automerge": true,
  "automergeType": "pr-comment",
  "automergeComment": "bors: r+"
}
```

## automergeSchedule

Use the `automergeSchedule` option to define times of week or month during which Renovate may automerge its PRs.
The default value for `automergeSchedule` is "at any time", which functions the same as setting a `null` schedule.
To configure this option refer to [`schedule`](#schedule) as the syntax is the same.

## automergeStrategy

The automerge strategy defaults to `auto`, so Renovate decides how to merge pull requests as best it can.
If possible, Renovate follows the merge strategy set on the platform itself for the repository.

If you've set `automerge=true` and `automergeType=pr` for any of your dependencies, then you may choose what automerge strategy Renovate uses by setting the `automergeStrategy` config option.
If you're happy with the default behavior, you don't need to do anything.

You may choose from these values:

- `auto`, Renovate decides how to merge
- `fast-forward`, "fast-forwarding" the main branch reference, no new commits in the resultant tree
- `merge-commit`, create a new merge commit
- `rebase`, rewrite history as part of the merge, but usually keep the individual commits
- `squash`, flatten the commits that are being merged into a single new commit

Platforms may only support _some_ of these merge strategies.

If the chosen automerge strategy is not supported on your platform then Renovate stops automerging.
In that case just set a supported automerge strategy.

## automergeType

This setting is only applicable if you opt in to configure `automerge` to `true` for any of your dependencies.

Automerging defaults to using Pull Requests (`automergeType="pr"`).
In that case Renovate first creates a branch and associated Pull Request, and then automerges the PR on a subsequent run once it detects the PR's status checks are "green".
If by the next run the PR is already behind the base branch it will be automatically rebased, because Renovate only automerges branches which are up-to-date and green.
If Renovate is scheduled for hourly runs on the repository but commits are made every 15 minutes to the main branch, then an automerge like this will keep getting deferred with every rebase.

<!-- prettier-ignore -->
!!! tip
    If you have no tests but still want Renovate to automerge, you need to add `"ignoreTests": true` to your configuration.

If you prefer that Renovate more silently automerge _without_ Pull Requests at all, you can configure `"automergeType": "branch"`. In this case Renovate will:

- Create the branch, wait for test results
- Rebase it any time it gets out of date with the base branch
- Automerge the branch commit if it's: (a) up-to-date with the base branch, and (b) passing all tests
- As a backup, raise a PR only if either: (a) tests fail, or (b) tests remain pending for too long (default: 24 hours)

The final value for `automergeType` is `"pr-comment"`, intended only for users who already have a "merge bot" such as [bors-ng](https://github.com/bors-ng/bors-ng) and want Renovate to _not_ actually automerge by itself and instead tell `bors-ng` to merge for it, by using a comment in the PR.
If you're not already using `bors-ng` or similar, don't worry about this option.

## azureAutoApprove

Setting this to `true` will automatically approve the PRs in Azure DevOps.

You can also configure this using `packageRules` if you want to use it selectively (e.g. per-package).

## azureWorkItemId

When creating a PR in Azure DevOps, some branches can be protected with branch policies to [check for linked work items](https://docs.microsoft.com/en-us/azure/devops/repos/git/branch-policies?view=azure-devops#check-for-linked-work-items).
Creating a work item in Azure DevOps is beyond the scope of Renovate, but Renovate can link an already existing work item when creating PRs.

## baseBranches

By default, Renovate will detect and process only the repository's default branch.
For most projects, this is the expected approach.
Renovate also allows users to explicitly configure `baseBranches`, e.g. for use cases such as:

- You wish Renovate to process only a non-default branch, e.g. `dev`: `"baseBranches": ["dev"]`
- You have multiple release streams you need Renovate to keep up to date, e.g. in branches `main` and `next`: `"baseBranches": ["main", "next"]`

It's possible to add this setting into the `renovate.json` file as part of the "Configure Renovate" onboarding PR.
If so then Renovate will reflect this setting in its description and use package file contents from the custom base branch(es) instead of default.

<!-- prettier-ignore -->
!!! note
    The `baseBranches` config option is not supported when `forkMode` is enabled, including in the Forking Renovate app.

## bbUseDefaultReviewers

Configuring this to `true` means that Renovate will detect and apply the default reviewers rules to PRs (Bitbucket only).

## branchConcurrentLimit

By default, Renovate won't enforce any concurrent branch limits.
The `config:base` preset that many extend from limits the number of concurrent branches to 10, but in many cases a limit as low as 3 or 5 can be most efficient for a repository.

If you want the same limit for both concurrent branches and concurrent PRs, then just set a value for `prConcurrentLimit` and it will be reused for branch calculations too.
But if you want to allow more concurrent branches than concurrent PRs, you can configure both values (e.g. `branchConcurrentLimit=5` and `prConcurrentLimit=3`).

This limit is enforced on a per-repository basis.

Example config:

```json
{
  "branchConcurrentLimit": 3
}
```

<!-- prettier-ignore -->
!!! warning
    Leaving PRs/branches as unlimited or as a high number increases the time it takes for Renovate to process a repository.
    If you find that Renovate is too slow when rebasing out-of-date branches, decrease the `branchConcurrentLimit`.

If you have too many concurrent branches which rebase themselves each run, Renovate can take a lot of time to rebase.
Solutions:

- Decrease the concurrent branch limit (note: this won't go and delete any existing, so won't have an effect until you either merge or close existing ones manually)
- Remove automerge and/or automatic rebasing (set `rebaseWhen` to `conflicted`). However if you have branch protection saying PRs must be up to date then it's not ideal to remove automatic rebasing

## branchName

<!-- prettier-ignore -->
!!! warning
    We strongly recommended that you do not configure this field directly.
    Use at your own risk.

If you truly need to configure this then it probably means either:

- You are hopefully mistaken, and there's a better approach you should use, so open a new "config help" discussion at the [Renovate discussions tab](https://github.com/renovatebot/renovate/discussions) or
- You have a use case we didn't expect and we should have a feature request from you to add it to the project

## branchNameStrict

By default, Renovate doesn't care about special characters when slugifying the branch name.
This means that special characters like `.` may end up in the branch name.

When you set `branchNameStrict` to `true`:

- all special characters are removed
- only alphabetic characters are allowed
- hyphens `-` are used to separate sections

## branchPrefix

You can modify this field if you want to change the prefix used.
For example if you want branches to be like `deps/eslint-4.x` instead of `renovate/eslint-4.x` then you configure `branchPrefix` = `deps/`.
Or if you wish to avoid forward slashes in branch names then you could use `renovate_` instead, for example.

`branchPrefix` must be configured at the root of the configuration (e.g. not within any package rule) and is not allowed to use template values.
e.g. instead of `renovate/{{parentDir}}-`, configure the template part in `additionalBranchPrefix`, like `"additionalBranchPrefix": "{{parentDir}}-"`.

<!-- prettier-ignore -->
!!! note
    This setting does not change the default _onboarding_ branch name, i.e. `renovate/configure`.
    If you wish to change that too, you need to also configure the field `onboardingBranch` in your global bot config.

## branchPrefixOld

Renovate uses branch names as part of its checks to see if an update PR was created previously, and already merged or ignored.
If you change `branchPrefix`, then no previously closed PRs will match, which could lead to Renovate recreating PRs in such cases.
Instead, set the old `branchPrefix` value as `branchPrefixOld` to allow Renovate to look for those branches too, and avoid this happening.

## branchTopic

This field is combined with `branchPrefix` and `additionalBranchPrefix` to form the full `branchName`. `branchName` uniqueness is important for dependency update grouping or non-grouping so be cautious about ever editing this field manually.
This is an advance field and it's recommend you seek a config review before applying it.

## bumpVersion

Currently this setting supports `helmv3`, `npm`, 'nuget', `maven` and `sbt` only, so raise a feature request if you have a use for it with other package managers.
Its purpose is if you want Renovate to update the `version` field within your package file any time it updates dependencies within.
Usually this is for automatic release purposes, so that you don't need to add another step after Renovate before you can release a new version.

Configure this value to `"prerelease"`, `"patch"`, `"minor"` or `"major"` to have Renovate update the version in your edited package file.
e.g. if you wish Renovate to always increase the target `package.json` version with a patch update, configure this to `"patch"`.

For `npm` only you can also configure this field to `"mirror:x"` where `x` is the name of a package in the `package.json`.
Doing so means that the `package.json` `version` field will mirror whatever the version is that `x` depended on.
Make sure that version is a pinned version of course, as otherwise it won't be valid.

For `sbt` note that Renovate will update the version string only for packages that have the version string in their project's `built.sbt` file.

## cloneSubmodules

Enabling this option will mean that any detected Git submodules will be cloned at time of repository clone.

Important: private submodules aren't supported by Renovate, unless the underlying `ssh` layer already has the correct permissions.

## commitBody

Configure this if you wish Renovate to add a commit body, otherwise Renovate just uses a regular single-line commit.

For example, To add `[skip ci]` to every commit you could configure:

```json
{
  "commitBody": "[skip ci]"
}
```

Another example would be if you want to configure a DCO signoff to each commit.

If you want Renovate to signoff its commits, add the [`:gitSignOff` preset](https://docs.renovatebot.com/presets-default/#gitsignoff) to your `extends` array:

```json
{
  "extends": [":gitSignOff"]
}
```

## commitBodyTable

## commitMessage

<!-- prettier-ignore -->
!!! warning
    Editing of `commitMessage` directly is now deprecated and not recommended.
    Please instead edit the fields such as `commitMessageAction`, `commitMessageExtra`, etc.

## commitMessageAction

This is used to alter `commitMessage` and `prTitle` without needing to copy/paste the whole string.
Actions may be like `Update`, `Pin`, `Roll back`, `Refresh`, etc.
Check out the default value for `commitMessage` to understand how this field is used.

## commitMessageExtra

This is used to alter `commitMessage` and `prTitle` without needing to copy/paste the whole string.
The "extra" is usually an identifier of the new version, e.g. "to v1.3.2" or "to tag 9.2".

## commitMessagePrefix

This is used to alter `commitMessage` and `prTitle` without needing to copy/paste the whole string.
The "prefix" is usually an automatically applied semantic commit prefix, but it can also be statically configured.

## commitMessageSuffix

This is used to add a suffix to commit messages.
Usually left empty except for internal use (multiple base branches, and vulnerability alerts).

## commitMessageTopic

This is used to alter `commitMessage` and `prTitle` without needing to copy/paste the whole string.
The "topic" is usually refers to the dependency being updated, e.g. `"dependency react"`.

## composerIgnorePlatformReqs

By default, Renovate will ignore Composer platform requirements as the PHP platform used by Renovate most probably won't match the required PHP environment of your project as configured in your `composer.json` file.

Composer `2.2` and up will be run with `--ignore-platform-req='ext-*' --ignore-platform-req='lib-*'`, which ignores extension and library platform requirements but not the PHP version itself and should work in most cases.

Older Composer versions will be run with `--ignore-platform-reqs`, which means that all platform constraints (including the PHP version) will be ignored by default.
This can result in updated dependencies that are not compatible with your platform.

To customize this behaviour, you can explicitly ignore platform requirements (for example `ext-zip`) by setting them separately in this array.
Each item will be added to the Composer command with `--ignore-platform-req`, resulting in it being ignored during its invocation.
Note that this requires your project to use Composer V2, as V1 doesn't support excluding single platform requirements.
The used PHP version will be guessed automatically from your `composer.json` definition, so `php` should not be added as explicit dependency.

If an empty array is configured, Renovate uses its default behaviour.

Set to `null` (not recommended) to fully omit `--ignore-platform-reqs/--ignore-platform-req` during Composer invocation.
This requires the Renovate image to be fully compatible with your Composer platform requirements in order for the Composer invocation to succeed, otherwise Renovate will fail to create the updated lock file.
The Composer output should inform you about the reasons the update failed.

## confidential

If enabled, all issues created by Renovate are set as confidential, even in a public repository.

<!-- prettier-ignore -->
!!! note
    The Dependency Dashboard issue will also be confidential.
    By default issues created by Renovate are visible to all users.

<!-- prettier-ignore -->
!!! note
    This option is applicable to GitLab only.

## configMigration

If enabled, Renovate will raise a pull request if config file migration is needed.

We're adding new features to Renovate bot often.
Most times you can keep using your Renovate config and benefit from the new features right away.
But sometimes you need to change your Renovate configuration.
To help you with this, Renovate will create config migration pull requests.

Example:

After we changed the [`baseBranches`](https://docs.renovatebot.com/configuration-options/#basebranches) feature, the Renovate configuration migration pull request would make this change:

```diff
{
- "baseBranch": "main"
+ "baseBranches": ["main"]
}
```

<!-- prettier-ignore -->
!!! info
    This feature writes plain JSON for `.json` files, and JSON5 for `.json5` files.
    JSON5 content can potentially be down leveled (`.json` files) and all comments will be removed.

<!-- prettier-ignore -->
!!! note
    Closing the config migration PR will cause it to be ignored and not being reopend/recreated in the future.',

## configWarningReuseIssue

Renovate's default behavior is to reuse/reopen a single Config Warning issue in each repository so as to keep the "noise" down.
However for some people this has the downside that the config warning won't be sorted near the top if you view issues by creation date.
Configure this option to `false` if you prefer Renovate to open a new issue whenever there is a config warning.

## constraints

Constraints are used in package managers which use third-party tools to update "artifacts" like lock files or checksum files.
Typically, the constraint is detected automatically by Renovate from files within the repository and there is no need to manually configure it.
Manually specifying constraints is supported for `ruby`, `bundler`, `composer`, `go`, `npm`, `yarn`, `pnpm`, `python`, `pipenv`, and `poetry`.

Constraints are also used to manually restrict which _datasource_ versions are possible to upgrade to based on their language support.
For now this datasource constraint feature only supports `python`, other compatibility restrictions will be added in the future.

```json
{
  "constraints": {
    "python": "2.7"
  }
}
```

If you need to _override_ constraints that Renovate detects from the repository, wrap it in the `force` object like so:

```json
{
  "force": {
    "constraints": {
      "node": "< 15.0.0"
    }
  }
}
```

<!-- prettier-ignore -->
!!! note
    Make sure not to mix this up with the term `compatibility`, which Renovate uses in the context of version releases, e.g. if a Docker image is `node:12.16.0-alpine` then the `-alpine` suffix represents `compatibility`.

## defaultRegistryUrls

Override a datasource's default registries with this config option.
The datasources's `customRegistrySupport` value must be `true` for the config option to work.

Default registries are only used when both:

- The manager did not extract any `registryUrls` values, and
- No `registryUrls` values have been applied via config, such as `packageRules`

Think of `defaultRegistryUrls` as a way to specify the "fallback" registries for a datasource, for use when no `registryUrls` are extracted or configured.
Compare that to `registryUrls`, which are a way to _override_ registries.

## dependencyDashboard

Starting from version `v26.0.0` the "Dependency Dashboard" is enabled by default as part of the commonly-used `config:base` preset.

To disable the Dependency Dashboard, add the preset `:disableDependencyDashboard` or set `dependencyDashboard` to `false`.

```json
{
  "extends": ["config:base", ":disableDependencyDashboard"]
}
```

Configuring `dependencyDashboard` to `true` will lead to the creation of a "Dependency Dashboard" issue within the repository.
This issue has a list of all PRs pending, open, closed (unmerged) or in error.
The goal of this issue is to give visibility into all updates that Renovate is managing.

Examples of what having a Dependency Dashboard will allow you to do:

- View all PRs in one place, rather than having to filter PRs by author
- Rebase/retry multiple PRs without having to open each individually
- Override any rate limiting (e.g. concurrent PRs) or scheduling to force Renovate to create a PR that would otherwise be suppressed
- Recreate an unmerged PR (e.g. for a major update that you postponed by closing the original PR)

<!-- prettier-ignore -->
!!! tip
    Just enabling the Dependency Dashboard doesn't change the "control flow" of Renovate.
    Renovate still creates and manages PRs, and still follows your schedules and rate limits.
    The Dependency Dashboard gives you extra visibility and control over your updates.

## dependencyDashboardApproval

This feature allows you to use Renovate's Dependency Dashboard to force approval of updates before they are created.

By setting `dependencyDashboardApproval` to `true` in config (including within `packageRules`), you can tell Renovate to wait for your approval from the Dependency Dashboard before creating a branch/PR.
You can approve a pending PR by ticking the checkbox in the Dependency Dashboard issue.

<!-- prettier-ignore -->
!!! tip
    When you set `dependencyDashboardApproval` to `true` the Dependency Dashboard issue will be created automatically, you do not need to turn on `dependencyDashboard` explicitly.

You can configure Renovate to wait for approval for:

- all package upgrades
- major, minor, patch level upgrades
- specific package upgrades
- upgrades coming from specific package managers

If you want to approve _all_ upgrades, set `dependencyDashboardApproval` to `true`:

```json
{
  "dependencyDashboardApproval": true
}
```

If you want to require approval for _major_ updates, set `dependencyDashboardApproval` to `true` within a `major` object:

```json
{
  "major": {
    "dependencyDashboardApproval": true
  }
}
```

If you want to approve _specific_ packages, set `dependencyDashboardApproval` to `true` within a `packageRules` entry where you have defined a specific package or pattern.

```json
{
  "packageRules": [
    {
      "matchPackagePatterns": ["^@package-name"],
      "dependencyDashboardApproval": true
    }
  ]
}
```

## dependencyDashboardAutoclose

You can configure this to `true` if you prefer Renovate to close an existing Dependency Dashboard whenever there are no outstanding PRs left.

## dependencyDashboardFooter

## dependencyDashboardHeader

## dependencyDashboardLabels

The labels only get updated when the Dependency Dashboard issue updates its content and/or title.
It is pointless to edit the labels, as Renovate bot restores the labels on each run.

## dependencyDashboardTitle

Configure this option if you prefer a different title for the Dependency Dashboard.

## description

The description field can be used inside any configuration object to add a human-readable description of the object's config purpose.
Descriptions fields embedded within presets are also collated as part of the onboarding description.

## digest

Add to this object if you wish to define rules that apply only to PRs that update digests.

## docker

Add config here if you wish it to apply to Docker package managers Dockerfile and Docker Compose.
If instead you mean to apply settings to any package manager that updates using the Docker _datasource_, use a package rule instead, e.g.

```json
{
  "packageRules": [
    {
      "matchDatasources": ["docker"],
      "labels": ["docker-update"]
    }
  ]
}
```

## dotnet

## draftPR

If you want the PRs created by Renovate to be considered as drafts rather than normal PRs, you could add this property to your `renovate.json`:

```json
{
  "draftPR": true
}
```

This option is evaluated at PR/MR creation time.

<!-- prettier-ignore -->
!!! note
    GitLab and Gitea implement draft status by checking if the PR's title starts with certain strings.
    This means that `draftPR` on GitLab and Gitea are incompatible with the legacy method of triggering Renovate to rebase a PR by renaming the PR to start with `rebase!`.

## enabled

The most common use of `enabled` is if you want to turn Renovate's functionality off, for some reason.

For example, if you wanted to disable Renovate completely on a repository, you could make this your `renovate.json`:

```json
{
  "enabled": false
}
```

To disable Renovate for all `eslint` packages, you can configure a package rule like:

```json
{
  "packageRules": [
    {
      "matchPackagePatterns": ["^eslint"],
      "enabled": false
    }
  ]
}
```

To disable Renovate for npm `devDependencies` but keep it for `dependencies` you could configure:

```json
{
  "packageRules": [
    {
      "matchManagers": ["npm"],
      "matchDepTypes": ["devDependencies"],
      "enabled": false
    }
  ]
}
```

## enabledManagers

This is a way to allow only certain package managers and implicitly disable all others.

Example:

```json
{
  "enabledManagers": ["dockerfile", "npm"]
}
```

For the full list of available managers, see the [Supported Managers](https://docs.renovatebot.com/modules/manager/#supported-managers) documentation.

## encrypted

See [Private module support](https://docs.renovatebot.com/getting-started/private-packages) for details on how this is used to encrypt npm tokens.

<!-- prettier-ignore -->
!!! note
    Encrypted secrets must have at least an org/group scope, and optionally a repository scope.
    This means that Renovate will check if a secret's scope matches the current repository before applying it, and warn/discard if there is a mismatch.

## excludeCommitPaths

<!-- prettier-ignore -->
!!! warning
    For advanced users only!

Be careful you know what you're doing with this option.
The initial intended use is to allow the user to exclude certain dependencies from being added/removed/modified when "vendoring" dependencies.
Example:

```json
{
  "excludeCommitPaths": ["vendor/golang.org/x/text/**"]
}
```

The above would mean Renovate would not include files matching the above glob pattern in the commit, even if it thinks they should be updated.

## extends

See [shareable config presets](https://docs.renovatebot.com/config-presets) for details.

## extractVersion

Only use this config option when the raw version strings from the datasource do not match the expected format that you need in your package file.
You must define a "named capture group" called `version` like in the examples below.

For example, to extract only the major.minor precision from a GitHub release, the following would work:

```json
{
  "packageRules": [
    {
      "matchPackageNames": ["foo"],
      "extractVersion": "^(?<version>v\\d+\\.\\d+)"
    }
  ]
}
```

The above will change a raw version of `v1.31.5` to `v1.31`, for example.

Alternatively, to strip a `release-` prefix:

```json
{
  "packageRules": [
    {
      "matchPackageNames": ["bar"],
      "extractVersion": "^release-(?<version>.*)$"
    }
  ]
}
```

The above will change a raw version of `release-2.0.0` to `2.0.0`, for example.
A similar one could strip leading `v` prefixes:

```json
{
  "packageRules": [
    {
      "matchPackageNames": ["baz"],
      "extractVersion": "^v(?<version>.*)$"
    }
  ]
}
```

## fetchReleaseNotes

Set this to `false` if you want to disable release notes fetching.

Renovate can fetch release notes when they are hosted on one of these platforms:

- GitHub (.com and Enterprise Server)
- GitLab (.com and CE/EE)

<!-- prettier-ignore -->
!!! note
    Renovate can only show release notes from some platforms and some package managers.
    We're planning improvements so that Renovate can show more release notes.
    Read [issue 14138 on GitHub](https://github.com/renovatebot/renovate/issues/14138) to get a overview of the planned work.

## fileMatch

`fileMatch` is used by Renovate to know which files in a repository to parse and extract, and it is possible to override the default values to customize for your project's needs.

Sometimes file matches are really simple - for example with Go Modules Renovate looks for any `go.mod` file, and you probably don't need to change that default.

At other times, the possible files is too vague for Renovate to have any default.
For default, Kubernetes manifests can exist in any `*.yaml` file and we don't want Renovate to parse every single YAML file in every repository just in case some of them have a Kubernetes manifest, so Renovate's default `fileMatch` for manager `kubernetes` is actually empty (`[]`) and needs the user to tell Renovate what directories/files to look in.

Finally, there are cases where Renovate's default `fileMatch` is good, but you may be using file patterns that a bot couldn't possibly guess about.
For example, Renovate's default `fileMatch` for `Dockerfile` is `['(^|/|\\.)Dockerfile$', '(^|/)Dockerfile[^/]*$']`.
This will catch files like `backend/Dockerfile`, `prefix.Dockerfile` or `Dockerfile-suffix`, but it will miss files like `ACTUALLY_A_DOCKERFILE.template`.
Because `fileMatch` is mergeable, you don't need to duplicate the defaults and could just add the missing file like this:

```json
{
  "dockerfile": {
    "fileMatch": ["^ACTUALLY_A_DOCKERFILE\\.template$"]
  }
}
```

If you configure `fileMatch` then it must be within a manager object (e.g. `dockerfile` in the above example).
The full list of supported managers can be found [here](https://docs.renovatebot.com/modules/manager/).

## filterUnavailableUsers

When this option is enabled PRs are not assigned to users that are unavailable.
This option only works on platforms that support the concept of user availability.
For now, you can only use this option on the GitLab platform.

## followTag

<!-- prettier-ignore -->
!!! warning
    Advanced functionality.
    Only use this if you're sure you know what you're doing.

For `followTag` to work, the datasource must support distribution streams or tags, like for example npm does.

The main usecase is to follow a pre-release tag of a dependency, say TypeScripts's `"insiders"` build:

```json
{
  "packageRules": [
    {
      "matchPackageNames": ["typescript"],
      "followTag": "insiders"
    }
  ]
}
```

If you've set a `followTag` then Renovate skips its normal major/minor/patch upgrade logic and stable/unstable consistency logic, and instead keeps your dependency version synced _strictly_ to the version in the tag.

Renovate follows tags _strictly_, this can cause problems when a tagged stream is no longer maintained.
For example: you're following the `next` tag, but later the stream you actually want is called `stable` instead.
If `next` is no longer getting updates, you must switch your `followTag` to `stable` to get updates again.

## gitAuthor

You can customize the Git author that's used whenever Renovate creates a commit.
The `gitAuthor` option accepts a RFC5322-compliant string.

<!-- prettier-ignore -->
!!! danger
    We strongly recommend that the Git author email you use is unique to Renovate.
    Otherwise, if another bot or human shares the same email and pushes to one of Renovate's branches then Renovate will mistake the branch as unmodified and potentially force push over the changes.

## gitIgnoredAuthors

Specify commit authors ignored by Renovate.

By default, Renovate will treat any PR as modified if another Git author has added to the branch.
When a PR is considered modified, Renovate won't perform any further commits such as if it's conflicted or needs a version update.
If you have other bots which commit on top of Renovate PRs, and don't want Renovate to treat these PRs as modified, then add the other Git author(s) to `gitIgnoredAuthors`.

Example:

```json
{
  "gitIgnoredAuthors": ["some-bot@example.org"]
}
```

## gitLabIgnoreApprovals

Ignore the default project level approval(s), so that Renovate bot can automerge its merge requests, without needing approval(s).
Under the hood, it creates a MR-level approval rule where `approvals_required` is set to `0`.
This option works only when `automerge=true`, `automergeType=pr` or `automergeType=branch` and `platformAutomerge=true`.
Also, approval rules overriding should not be [prevented in GitLab settings](https://docs.gitlab.com/ee/user/project/merge_requests/approvals/settings.html#prevent-editing-approval-rules-in-merge-requests).

## golang

Configuration added here applies for all Go-related updates.
The only supported package manager for Go is the native Go Modules (the `gomod` manager).

For self-hosted users, `GOPROXY`, `GONOPROXY`, `GOPRIVATE` and `GOINSECURE` environment variables are supported ([reference](https://go.dev/ref/mod#module-proxy)).

Usage of `direct` will fallback to the Renovate-native release fetching mechanism.
Also we support the `off` keyword which will stop any fetching immediately.

## group

<!-- prettier-ignore -->
!!! warning
    Advanced functionality only.
    Do not use unless you know what you're doing.

The default configuration for groups are essentially internal to Renovate and you normally shouldn't need to modify them.
But you may _add_ settings to any group by defining your own `group` configuration object.

## groupName

There are multiple cases where it can be useful to group multiple upgrades together.
Internally Renovate uses this for branches such as "Pin Dependencies", "Lock File Maintenance", etc.
Another example used previously is to group together all related `eslint` packages, or perhaps `angular` or `babel`.
To enable grouping, you configure the `groupName` field to something non-null.

The `groupName` field allows free text and does not have any semantic interpretation by Renovate.
All updates sharing the same `groupName` will be placed into the same branch/PR.
For example, to group all non-major devDependencies updates together into a single PR:

```json
{
  "packageRules": [
    {
      "matchDepTypes": ["devDependencies"],
      "matchUpdateTypes": ["patch", "minor"],
      "groupName": "devDependencies (non-major)"
    }
  ]
}
```

## groupSlug

By default, Renovate will "slugify" the groupName to determine the branch name.
For example if you named your group "devDependencies (non-major)" then the branchName would be `renovate/devdependencies-non-major`.
If you wished to override this then you could configure like this:

```json
{
  "packageRules": [
    {
      "matchDepTypes": ["devDependencies"],
      "matchUpdateTypes": ["patch", "minor"],
      "groupName": "devDependencies (non-major)",
      "groupSlug": "dev-dependencies"
    }
  ]
}
```

As a result of the above, the branchName would be `renovate/dev-dependencies` instead.

<!-- prettier-ignore -->
!!! note
    You shouldn't usually need to configure this unless you really care about your branch names.

## hashedBranchLength

Some code hosting systems have restrictions on the branch name lengths, this option lets you get around these restrictions.
You can set the `hashedBranchLength` option to a number of characters that works for your system and then Renovate will generate branch names with the correct length by hashing `additionalBranchPrefix` and `branchTopic`, and then truncating the hash so that the full branch name (including `branchPrefix`) has the right number of characters.

Example: If you have set `branchPrefix: "deps-"` and `hashedBranchLength: 12` it will result in a branch name like `deps-5bf36ec` instead of the traditional pretty branch name like `deps-react-17.x`.

## hostRules

The primary purpose of `hostRules` is to configure credentials for host authentication.
You tell Renovate how to match against the host you need authenticated, and then you also tell it which credentials to use.

The lookup keys for `hostRules` are: `hostType` and `matchHost`, both of which are optional.

Supported credential fields are `token`, `username`, `password`, `timeout`, `enabled` and `insecureRegistry`.

Example for configuring `docker` auth:

```json
{
  "hostRules": [
    {
      "matchHost": "docker.io",
      "username": "<some-username>",
      "password": "<some-password>"
    }
  ]
}
```

If multiple `hostRules` match a request, then they will be applied in the following order/priority:

1. rules with only `hostType` specified
1. rules with only `matchHost` specified (sorted by `matchHost` length if multiple match)
1. rules with both `matchHost` and `hostType` specified (sorted by `matchHost` length if multiple match)

To disable requests to a particular host, you can configure a rule like:

```json
{
  "hostRules": [
    {
      "matchHost": "registry.npmjs.org",
      "enabled": false
    }
  ]
}
```

A preset alternative to the above is:

```json
{
  "extends": [":disableHost(registry.npmjs.org)"]
}
```

<!-- prettier-ignore -->
!!! note
    Disabling a host is only 100% effective if added to self-hosted config.
    Renovate currently still checks its _cache_ for results first before trying to connect, so if a public host is blocked in your repository config (e.g. `renovate.json`) then it's possible you may get cached _results_ from that host if another repository using the same bot has successfully queried for the same dependency recently.

### abortIgnoreStatusCodes

This field can be used to configure status codes that Renovate ignores and passes through when `abortOnError` is set to `true`.
For example to also skip 404 responses then configure the following:

```json
{
  "hostRules": [
    {
      "abortOnError": true,
      "abortIgnoreStatusCodes": [404]
    }
  ]
}
```

<!-- prettier-ignore -->
!!! tip
    This field is _not_ mergeable, so the last-applied host rule takes precedence.

### abortOnError

Use this field to configure Renovate to abort runs for custom hosts.
By default, Renovate will only abort for known public hosts, which has the downside that transient errors for other hosts can cause autoclosing of PRs.

To abort Renovate runs for http failures from _any_ host:

```json
{
  "hostRules": [
    {
      "abortOnError": true
    }
  ]
}
```

To abort Renovate runs for any `docker` datasource failures:

```json
{
  "hostRules": [
    {
      "hostType": "docker",
      "abortOnError": true
    }
  ]
}
```

To abort Renovate for errors for a specific `docker` host:

```json
{
  "hostRules": [
    {
      "matchHost": "docker.company.com",
      "abortOnError": true
    }
  ]
}
```

When this field is enabled, Renovate will abort its run if it encounters either (a) any low-level http error (e.g. `ETIMEDOUT`) or (b) gets a response _not_ matching any of the configured `abortIgnoreStatusCodes` (e.g. `500 Internal Error`);

### authType

You may use the `authType` option to create a custom HTTP `authorization` header.
For `authType` to work, you must also set your own `token`.

Do not set `authType=Bearer`: it's the default setting for Renovate anyway.
Do not set a username or password when you're using `authType`, as `authType` doesn't use usernames or passwords.

An example for npm basic auth with token:

```json
{
  "hostRules": [
    {
      "matchHost": "npm.custom.org",
      "token": "<some-token>",
      "authType": "Basic"
    }
  ]
}
```

This will generate the following header: `authorization: Basic <some-token>`.

To use a bare token in the authorization header (required by e.g. Hex) - use the `authType` "Token-Only":

```json
{
  "hostRules": [
    {
      "matchHost": "https://hex.pm/api/repos/private_repo/",
      "token": "<some-token>",
      "authType": "Token-Only"
    }
  ]
}
```

This will generate the header `authorization: <some-token>`.

### concurrentRequestLimit

Usually the default setting is fine, but you can use `concurrentRequestLimit` to limit the number of concurrent outstanding requests.
You only need to adjust this setting if a datasource is rate limiting Renovate or has problems with the load.
The limit will be set for any host it applies to.

Example config:

```json
{
  "hostRules": [
    {
      "matchHost": "api.github.com",
      "concurrentRequestLimit": 2
    }
  ]
}
```

Use an exact host for `matchHost` and not a domain (e.g. `api.github.com` as shown above and not `github.com`).
Do not combine with `hostType` in the same rule or it won't work.

### dnsCache

Enable got [dnsCache](https://github.com/sindresorhus/got/blob/v11.5.2/readme.md#dnsCache) support.
It uses `QuickLRU` with a `maxSize` of `1000`.

### enableHttp2

Enable got [http2](https://github.com/sindresorhus/got/blob/v11.5.2/readme.md#http2) support.

### hostType

`hostType` is another way to filter rules and can be either a platform such as `github` and `bitbucket-server`, or it can be a datasource such as `docker` and `rubygems`.
You usually don't need to configure it in a host rule if you have already configured `matchHost` and only one host type is in use for those, as is usually the case.
`hostType` can help for cases like an enterprise registry that serves multiple package types and has different authentication for each, although it's often the case that multiple `matchHost` rules could achieve the same thing.

### insecureRegistry

<!-- prettier-ignore -->
!!! warning
    Advanced config, use at your own risk.

Enable this option to allow Renovate to connect to an [insecure Docker registry](https://docs.docker.com/registry/insecure/) that is http only.
This is insecure and is not recommended.

Example:

```json
{
  "hostRules": [
    {
      "matchHost": "reg.insecure.com",
      "insecureRegistry": true
    }
  ]
}
```

### keepalive

If enabled, this allows a single TCP connection to remain open for multiple HTTP(S) requests/responses.

### matchHost

This can be a base URL (e.g. `https://api.github.com`) or a hostname like `github.com` or `api.github.com`.
If the value starts with `http(s)` then it will only match against URLs which start with the full base URL.
Otherwise, it will be matched by checking if the URL's hostname matches the `matchHost` directly or ends with it.
When checking the end of the hostname, a single dot is prefixed to the value of `matchHost`, if one is not already present, to ensure it can only match against whole domain segments.

<<<<<<< HEAD
The `matchHost` URL must be the same as the `registryUrl` set in `.npmrc`, or you'll get authentication issues when the artifacts are updated when yarn or npm runs.

```json
{
  "hostRules": [
    {
      "matchHost": "https://gitlab.myorg.com/api/v4/packages/npm/",
      "token": "abc123"
    }
  ]
}
```

The above corresponds with an `.npmrc` like the following:

```
registry=https://gitlab.myorg.com/api/v4/packages/npm/
```
=======
<!-- prettier-ignore -->
!!! note
    Values containing a URL path but missing a scheme will be prepended with 'https://' (e.g. `domain.com/path` -> `https://domain.com/path`)
>>>>>>> ce93e602

### timeout

Use this figure to adjust the timeout for queries.
The default is 60s, which is quite high.
To adjust it down to 10s for all queries, do this:

```json
{
  "hostRules": [
    {
      "timeout": 10000
    }
  ]
}
```

## ignoreDeprecated

By default, Renovate won't update a dependency version to a deprecated release unless the current version was _itself_ deprecated.
The goal of this is to make sure you don't upgrade from a non-deprecated version to a deprecated one just because it's higher than the current version.

If for some reason you wish to _force_ deprecated updates with Renovate, you can configure `ignoreDeprecated` to `false`, but this is not recommended for most situations.

## ignoreDeps

The `ignoreDeps` configuration field allows you to define a list of dependency names to be ignored by Renovate.
Currently it supports only "exact match" dependency names and not any patterns. e.g. to ignore both `eslint` and `eslint-config-base` you would add this to your config:

```json
{
  "ignoreDeps": ["eslint", "eslint-config-base"]
}
```

The above is the same as if you wrote this package rule:

```json
{
  "packageRules": [
    {
      "matchPackageNames": ["eslint", "eslint-config-base"],
      "enabled": false
    }
  ]
}
```

## ignorePaths

Renovate will extract dependencies from every file it finds in a repository, unless that file is explicitly ignored.
With this setting you can selectively ignore package files that would normally be "autodiscovered" and updated by Renovate.

For instance if you have a project with an `"examples/"` directory you wish to ignore:

```json
{
  "ignorePaths": ["**/examples/**"]
}
```

Renovate's default ignore is `node_modules` and `bower_components` only.
If you are extending from the popular `config:base` preset then it adds ignore patterns for `vendor`, `examples`, `test(s)` and `fixtures` directories too.

## ignorePlugins

Set this to `true` if running plugins causes problems.
Applicable for Composer only for now.

## ignorePrAuthor

This is usually needed if someone needs to migrate bot accounts, including from hosted app to self-hosted.
If `ignorePrAuthor` is configured to true, it means Renovate will fetch the entire list of repository PRs instead of optimizing to fetch only those PRs which it created itself.
You should only want to enable this if you are changing the bot account (e.g. from `@old-bot` to `@new-bot`) and want `@new-bot` to find and update any existing PRs created by `@old-bot`.
It's recommended to revert this setting once that transition period is over and all old PRs are resolved.

## ignorePresets

Use this if you are extending a complex preset but don't want to use every "sub preset" that it includes.
For example, consider this config:

```json
{
  "extends": ["config:base"],
  "ignorePresets": [":prHourlyLimit2"]
}
```

It would take the entire `"config:base"` preset - which has a lot of sub-presets - but ignore the `":prHourlyLimit2"` rule.

## ignoreScripts

Applicable for npm and Composer only for now. Set this to `true` if running scripts causes problems.

## ignoreTests

Currently Renovate's default behavior is to only automerge if every status check has succeeded.

Setting this option to `true` means that Renovate will ignore _all_ status checks.
You can set this if you don't have any status checks but still want Renovate to automerge PRs.
Beware: configuring Renovate to automerge without any tests can lead to broken builds on your base branch, please think again before enabling this!

## ignoreUnstable

By default, Renovate won't update any package versions to unstable versions (e.g. `4.0.0-rc3`) unless the current version has the same `major.minor.patch` and was _already_ unstable (e.g. it was already on `4.0.0-rc2`).
Renovate will also not "jump" unstable versions automatically, e.g. if you are on `4.0.0-rc2` and newer versions `4.0.0` and `4.1.0-alpha.1` exist then Renovate will update you to `4.0.0` only.
If you need to force permanent unstable updates for a package, you can add a package rule setting `ignoreUnstable` to `false`.

Also check out the `followTag` configuration option above if you wish Renovate to keep you pinned to a particular release tag.

## includeForks

By default, Renovate will skip over any repositories that are forked.
This includes if the forked repository has a Renovate config file, because Renovate can't tell if that file was added by the original repository or not.
If you wish to enable processing of a forked repository by Renovate, you need to add `"includeForks": true` to your repository config or run the CLI command with `--include-forks=true`.

If you are using the hosted Mend Renovate then this option will be configured to `true` automatically if you "Selected" repositories individually but remain as `false` if you installed for "All" repositories.

## includePaths

If you wish for Renovate to process only select paths in the repository, use `includePaths`.

Alternatively, if you need to just _exclude_ certain paths in the repository then consider `ignorePaths` instead.
If you are more interested in including only certain package managers (e.g. `npm`), then consider `enabledManagers` instead.

## internalChecksFilter

This setting determines whether Renovate controls when and how filtering of internal checks are performed, particularly when multiple versions of the same update type are available.
Currently this applies to the `stabilityDays` check only.

- `none`: No filtering will be performed, and the highest release will be used regardless of whether it's pending or not
- `strict`: All pending releases will be filtered. PRs will be skipped unless a non-pending version is available
- `flexible`: Similar to strict, but in the case where all versions are pending then a PR will be created with the highest pending version

The `flexible` mode can result in "flapping" of Pull Requests, where e.g. a pending PR with version `1.0.3` is first released but then downgraded to `1.0.2` once it passes `stabilityDays`.
We recommend that you use the `strict` mode, and enable the `dependencyDashboard` so that you have visibility into suppressed PRs.

## java

Use this configuration option for shared config across all Java projects (Gradle and Maven).

## js

Use this configuration option for shared config across npm/Yarn/pnpm and meteor package managers.

## labels

By default, Renovate won't add any labels to PRs.
If you want Renovate to add labels to PRs it creates then define a `labels` array of one or more label strings.
If you want the same label(s) for every PR then you can configure it at the top level of config.
However you can also fully override them on a per-package basis.

Consider this example:

```json
{
  "labels": ["dependencies"],
  "packageRules": [
    {
      "matchPackagePatterns": ["eslint"],
      "labels": ["linting"]
    }
  ]
}
```

With the above config, every PR raised by Renovate will have the label `dependencies` while PRs containing `eslint`-related packages will instead have the label `linting`.

Renovate only adds labels when it creates the PR, which means:

- If you remove labels which Renovate added, it won't re-apply them
- If you change your config, the new/changed labels are not applied to any open PRs

The `labels` array is non-mergeable, meaning if multiple `packageRules` match then Renovate uses the last value for `labels`.
If you want to add/combine labels, use the `addLabels` config option, which is mergeable.

## lockFileMaintenance

This feature can be used to refresh lock files and keep them up-to-date.
"Maintaining" a lock file means recreating it so that every dependency version within it is updated to the latest.
Supported lock files are:

- `package-lock.json`
- `yarn.lock`
- `composer.lock`
- `Gemfile.lock`
- `poetry.lock`
- `Cargo.lock`
- `jsonnetfile.lock.json`

Others may be added via feature request.

This feature is disabled by default.
If you wish to enable this feature then you could add this to your configuration:

```json
{
  "lockFileMaintenance": { "enabled": true }
}
```

To reduce "noise" in the repository, it defaults its schedule to `"before 5am on monday"`, i.e. to achieve once-per-week semantics.
Depending on its running schedule, Renovate may run a few times within that time window - even possibly updating the lock file more than once - but it hopefully leaves enough time for tests to run and automerge to apply, if configured.

## major

Add to this object if you wish to define rules that apply only to major updates.

## minor

Add to this object if you wish to define rules that apply only to minor updates.

## node

Using this configuration option allows you to apply common configuration and policies across all Node.js version updates even if managed by different package managers (`npm`, `yarn`, etc.).

Check out our [Node.js documentation](https://docs.renovatebot.com/node) for a comprehensive explanation of how the `node` option can be used.

## npmToken

See [Private npm module support](https://docs.renovatebot.com/getting-started/private-packages) for details on how this is used.
Typically you would encrypt it and put it inside the `encrypted` object.

## npmrc

See [Private npm module support](https://docs.renovatebot.com/getting-started/private-packages) for details on how this is used.

## npmrcMerge

This option exists to provide flexibility about whether `npmrc` strings in config should override `.npmrc` files in the repo, or be merged with them.
In some situations you need the ability to force override `.npmrc` contents in a repo (`npmrcMerge=false`) while in others you might want to simply supplement the settings already in the `.npmrc` (`npmrcMerge=true`).
A use case for the latter is if you are a Renovate bot admin and wish to provide a default token for `npmjs.org` without removing any other `.npmrc` settings which individual repositories have configured (such as scopes/registries).

If `false` (default), it means that defining `config.npmrc` will result in any `.npmrc` file in the repo being overridden and its values ignored.
If configured to `true`, it means that any `.npmrc` file in the repo will have `config.npmrc` prepended to it before running `npm`.

## packageRules

`packageRules` is a powerful feature that lets you apply rules to individual packages or to groups of packages using regex pattern matching.

Here is an example if you want to group together all packages starting with `eslint` into a single branch/PR:

```json
{
  "packageRules": [
    {
      "matchPackagePatterns": ["^eslint"],
      "groupName": "eslint packages"
    }
  ]
}
```

Note how the above uses `matchPackagePatterns` with a regex value.

Here is an example where you might want to limit the "noisy" package `aws-sdk` to updates just once per week:

```json
{
  "packageRules": [
    {
      "matchPackageNames": ["aws-sdk"],
      "schedule": ["after 9pm on sunday"]
    }
  ]
}
```

For Maven dependencies, the package name is `<groupId:artefactId>`, e.g. `"matchPackageNames": ["com.thoughtworks.xstream:xstream"]`

Note how the above uses `matchPackageNames` instead of `matchPackagePatterns` because it is an exact match package name.
This is the equivalent of defining `"matchPackagePatterns": ["^aws\-sdk$"]` and hence much simpler.
However you can mix together both `matchPackageNames` and `matchPackagePatterns` in the same package rule and the rule will be applied if _either_ match.
Example:

```json
{
  "packageRules": [
    {
      "matchPackageNames": ["neutrino"],
      "matchPackagePatterns": ["^@neutrino/"],
      "groupName": "neutrino monorepo"
    }
  ]
}
```

The above rule will group together the `neutrino` package and any package matching `@neutrino/*`.

Path rules are convenient to use if you wish to apply configuration rules to certain package files using patterns.
For example, if you have an `examples` directory and you want all updates to those examples to use the `chore` prefix instead of `fix`, then you could add this configuration:

```json
{
  "packageRules": [
    {
      "matchPaths": ["examples/**"],
      "extends": [":semanticCommitTypeAll(chore)"]
    }
  ]
}
```

If you wish to limit Renovate to apply configuration rules to certain files in the root repository directory, you have to use `matchPaths` with either a partial string match or a minimatch pattern.
For example you have multiple `package.json` and want to use `dependencyDashboardApproval` only on the root `package.json`:

```json
{
  "packageRules": [
    {
      "matchPaths": ["+(package.json)"],
      "dependencyDashboardApproval": true
    }
  ]
}
```

Important to know: Renovate will evaluate all `packageRules` and not stop once it gets a first match.
You should order your `packageRules` in ascending order of importance so that more important rules come later and can override settings from earlier rules if needed.

<!-- prettier-ignore -->
!!! warning
    Avoid nesting any `object`-type configuration in a `packageRules` array, such as a `major` or `minor` block.

### allowedVersions

Use this - usually within a packageRule - to limit how far to upgrade a dependency.
For example, if you wish to upgrade to Angular v1.5 but not to `angular` v1.6 or higher, you could define this to be `<= 1.5` or `< 1.6.0`:

```json
{
  "packageRules": [
    {
      "matchPackageNames": ["angular"],
      "allowedVersions": "<=1.5"
    }
  ]
}
```

The valid syntax for this will be calculated at runtime because it depends on the versioning scheme, which is itself dynamic.

This field also supports Regular Expressions if they begin and end with `/`.
For example, the following will enforce that only 3 or 4-part versions are supported, without any prefixes:

```json
{
  "packageRules": [
    {
      "matchPackageNames": ["com.thoughtworks.xstream:xstream"],
      "allowedVersions": "/^[0-9]+\\.[0-9]+\\.[0-9]+(\\.[0-9]+)?$/"
    }
  ]
}
```

This field also supports a special negated regex syntax for ignoring certain versions.
Use the syntax `!/ /` like the following:

```json
{
  "packageRules": [
    {
      "matchPackageNames": ["chalk"],
      "allowedVersions": "!/java$/"
    }
  ]
}
```

### matchDepTypes

Use this field if you want to limit a `packageRule` to certain `depType` values.
Invalid if used outside of a `packageRule`.

### excludePackageNames

**Important**: Do not mix this up with the option `ignoreDeps`.
Use `ignoreDeps` instead if all you want to do is have a list of package names for Renovate to ignore.

Use `excludePackageNames` if you want to have one or more exact name matches excluded in your package rule.
See also `matchPackageNames`.

```json
{
  "packageRules": [
    {
      "matchPackagePatterns": ["^eslint"],
      "excludePackageNames": ["eslint-foo"]
    }
  ]
}
```

The above will match all package names starting with `eslint` but exclude the specific package `eslint-foo`.

### excludePackagePatterns

Use this field if you want to have one or more package name patterns excluded in your package rule.
See also `matchPackagePatterns`.

```json
{
  "packageRules": [
    {
      "matchPackagePatterns": ["^eslint"],
      "excludePackagePatterns": ["^eslint-foo"]
    }
  ]
}
```

The above will match all package names starting with `eslint` but exclude ones starting with `eslint-foo`.

### excludePackagePrefixes

Use this field if you want to have one or more package name prefixes excluded in your package rule, without needing to write a regex.
See also `matchPackagePrefixes`.

```json
{
  "packageRules": [
    {
      "matchPackagePrefixes": ["eslint"],
      "excludePackagePrefixes": ["eslint-foo"]
    }
  ]
}
```

The above will match all package names starting with `eslint` but exclude ones starting with `eslint-foo`.

### matchLanguages

Use this field to restrict rules to a particular language. e.g.

```json
{
  "packageRules": [
    {
      "matchPackageNames": ["request"],
      "matchLanguages": ["python"],
      "enabled": false
    }
  ]
}
```

### matchBaseBranches

Use this field to restrict rules to a particular branch. e.g.

```json
{
  "packageRules": [
    {
      "matchBaseBranches": ["main"],
      "excludePackagePatterns": ["^eslint"],
      "enabled": false
    }
  ]
}
```

This field also supports Regular Expressions if they begin and end with `/`. e.g.

```json
{
  "packageRules": [
    {
      "matchBaseBranches": ["/^release\\/.*/"],
      "excludePackagePatterns": ["^eslint"],
      "enabled": false
    }
  ]
}
```

### matchManagers

Use this field to restrict rules to a particular package manager. e.g.

```json
{
  "packageRules": [
    {
      "matchPackageNames": ["node"],
      "matchManagers": ["dockerfile"],
      "enabled": false
    }
  ]
}
```

For the full list of available managers, see the [Supported Managers](https://docs.renovatebot.com/modules/manager/#supported-managers) documentation.

### matchDatasources

Use this field to restrict rules to a particular datasource. e.g.

```json
{
  "packageRules": [
    {
      "matchDatasources": ["orb"],
      "labels": ["circleci-orb!!"]
    }
  ]
}
```

### matchCurrentValue

This option is matched against the `currentValue` field of a dependency.

`matchCurrentValue` supports Regular Expressions which must begin and end with `/`.
For example, the following enforces that only `1.*` versions will be used:

```json
{
  "packageRules": [
    {
      "matchPackagePatterns": ["io.github.resilience4j"],
      "matchCurrentValue": "/^1\\./"
    }
  ]
}
```

This field also supports a special negated regex syntax to ignore certain versions.
Use the syntax `!/ /` like this:

```json
{
  "packageRules": [
    {
      "matchPackagePatterns": ["io.github.resilience4j"],
      "matchCurrentValue": "!/^0\\./"
    }
  ]
}
```

### matchCurrentVersion

The `currentVersion` field will be one of the following (in order of preference):

- locked version if a lock file exists
- resolved version
- current value

Consider using instead `matchCurrentValue` if you wish to match against the raw string value of a dependency.

`matchCurrentVersion` can be an exact SemVer version or a SemVer range:

```json
{
  "packageRules": [
    {
      "matchCurrentVersion": ">=1.0.0",
      "matchPackageNames": ["angular"]
    }
  ]
}
```

This field also supports Regular Expressions which must begin and end with `/`.
For example, the following enforces that only `1.*` versions will be used:

```json
{
  "packageRules": [
    {
      "matchPackagePatterns": ["io.github.resilience4j"],
      "matchCurrentVersion": "/^1\\./"
    }
  ]
}
```

This field also supports a special negated regex syntax to ignore certain versions.
Use the syntax `!/ /` like this:

```json
{
  "packageRules": [
    {
      "matchPackagePatterns": ["io.github.resilience4j"],
      "matchCurrentVersion": "!/^0\\./"
    }
  ]
}
```

### matchFiles

Renovate will compare `matchFiles` for an exact match against the dependency's package file or lock file.

For example the following would match `package.json` but not `package/frontend/package.json`:

```
  "matchFiles": ["package.json"],
```

Use `matchPaths` instead if you need more flexible matching.

### matchPackageNames

Use this field if you want to have one or more exact name matches in your package rule.
See also `excludePackageNames`.

```json
{
  "packageRules": [
    {
      "matchPackageNames": ["angular"],
      "rangeStrategy": "pin"
    }
  ]
}
```

The above will configure `rangeStrategy` to `pin` only for the package `angular`.

### matchPackagePatterns

Use this field if you want to have one or more package names patterns in your package rule.
See also `excludePackagePatterns`.

```json
{
  "packageRules": [
    {
      "matchPackagePatterns": ["^angular"],
      "rangeStrategy": "replace"
    }
  ]
}
```

The above will configure `rangeStrategy` to `replace` for any package starting with `angular`.

### matchPackagePrefixes

Use this field to match a package prefix without needing to write a regex expression.
See also `excludePackagePrefixes`.

```json
{
  "packageRules": [
    {
      "matchPackagePrefixes": ["angular"],
      "rangeStrategy": "replace"
    }
  ]
}
```

Just like the earlier `matchPackagePatterns` example, the above will configure `rangeStrategy` to `replace` for any package starting with `angular`.

### matchPaths

Renovate will match `matchPaths` against both a partial string match or a minimatch glob pattern.
If you want to avoid the partial string matching so that only glob matching is performed, wrap your string in `+(...)` like so:

```
  "matchPaths": ["+(package.json)"],
```

The above will match only the root `package.json`, whereas the following would match any `package.json` in any subdirectory too:

```
  "matchPaths": ["package.json"],
```

### matchSourceUrlPrefixes

Here's an example of where you use this to group together all packages from the Vue monorepo:

```json
{
  "packageRules": [
    {
      "matchSourceUrlPrefixes": ["https://github.com/vuejs/vue"],
      "groupName": "Vue monorepo packages"
    }
  ]
}
```

Here's an example of where you use this to group together all packages from the `renovatebot` GitHub org:

```json
{
  "packageRules": [
    {
      "matchSourceUrlPrefixes": ["https://github.com/renovatebot/"],
      "groupName": "All renovate packages"
    }
  ]
}
```

### matchSourceUrls

Here's an example of where you use this to match exact package urls:

```json
{
  "packageRules": [
    {
      "matchSourceUrls": ["https://github.com/facebook/react"],
      "groupName": "React"
    }
  ]
}
```

### matchUpdateTypes

Use this field to match rules against types of updates.
For example to apply a special label for Major updates:

```json
{
  "packageRules": [
    {
      "matchUpdateTypes": ["major"],
      "labels": ["UPDATE-MAJOR"]
    }
  ]
}
```

### customChangelogUrl

Use this field to set the source URL for a package, including overriding an existing one.
Source URLs are necessary in order to look up release notes.

Using this field we can specify the exact url to fetch release notes from.

Example setting source URL for package "dummy":

```json
{
  "packageRules": [
    {
      "matchPackageNames": ["dummy"],
      "customChangelogUrl": "https://github.com/org/dummy"
    }
  ]
}
```

<!-- prettier-ignore -->
!!! note
    Renovate can fetch changelogs from GitHub and GitLab platforms only, and setting the URL to an unsupported host/platform type won't change that.

### replacementName

This config option only works with the `npm` manager.
We're working to support more managers, subscribe to issue [renovatebot/renovate#14149](https://github.com/renovatebot/renovate/issues/14149) to follow our progress.

Use this field to define the name of a replacement package.
Must be used with `replacementVersion` (see example below).
You can suggest a new community package rule by editing [the `replacements.ts` file on the Renovate repository](https://github.com/renovatebot/renovate/blob/main/lib/config/presets/internal/replacements.ts) and opening a pull request.

### replacementVersion

This config option only works with the `npm` manager.
We're working to support more managers, subscribe to issue [renovatebot/renovate#14149](https://github.com/renovatebot/renovate/issues/14149) to follow our progress.

Use this field to define the version of a replacement package.
Must be used with `replacementName`.
For example to replace the npm package `jade` with version `2.0.0` of the package `pug`:

```json
{
  "packageRules": [
    {
      "matchDatasources": ["npm"],
      "matchPackageNames": ["jade"],
      "replacementName": "pug",
      "replacementVersion": "2.0.0"
    }
  ]
}
```

## patch

Add to this object if you wish to define rules that apply only to patch updates.

## php

## pin

Add to this object if you wish to define rules that apply only to PRs that pin dependencies.

## pinDigest

Add to this object if you wish to define rules that apply only to PRs that pin digests.

## pinDigests

If enabled Renovate will pin Docker images by means of their SHA256 digest and not only by tag so that they are immutable.

## platformAutomerge

<!-- prettier-ignore -->
!!! warning
    Before you enable `platformAutomerge` you should enable your Git hosting platform's capabilities to enforce test passing before PR merge.
    If you don't do this, the platform might merge Renovate PRs even if the repository's tests haven't started, are in still in progress, or possibly even when they have failed.
    On GitHub this is called "Require status checks before merging", which you can find in the "Branch protection rules" section of the settings for your repository.
    [GitHub docs, about protected branches](https://docs.github.com/en/repositories/configuring-branches-and-merges-in-your-repository/defining-the-mergeability-of-pull-requests/about-protected-branches)
    [GitHub docs, require status checks before merging](https://docs.github.com/en/repositories/configuring-branches-and-merges-in-your-repository/defining-the-mergeability-of-pull-requests/about-protected-branches#require-status-checks-before-merging)
    If you're using another platform, search their documentation for a similar feature.

If you have enabled `automerge` and set `automergeType=pr` in the Renovate config, then you can also set `platformAutomerge` to `true` to speed up merging via the platform's native automerge functionality.

Renovate tries platform-native automerge only when it initially creates the PR.
Any PR that is being updated will be automerged with the Renovate-based automerge.

`platformAutomerge` will configure PRs to be merged after all (if any) branch policies have been met.
This option is available for Azure, GitHub and GitLab.
It falls back to Renovate-based automerge if the platform-native automerge is not available.

You can also fine-tune the behavior by setting `packageRules` if you want to use it selectively (e.g. per-package).

Note that the outcome of `rebaseWhen=auto` can differ when `platformAutomerge=true`.
Normally when you set `rebaseWhen=auto` Renovate rebases any branch that's behind the base branch automatically, and some people rely on that.
This behavior is no longer guaranteed when you enable `platformAutomerge` because the platform might automerge a branch which is not up-to-date.
For example, GitHub might automerge a Renovate branch even if it's behind the base branch at the time.

Please check platform specific docs for version requirements.

## platformCommit

Only use this option if you run Renovate as a [GitHub App](https://docs.github.com/en/developers/apps/getting-started-with-apps/about-apps).
It does not apply when you use a Personal Access Token as credential.

When `platformCommit` is enabled, Renovate will create commits with GitHub's API instead of using `git` directly.
This way Renovate can use GitHub's [Commit signing support for bots and other GitHub Apps](https://github.blog/2019-08-15-commit-signing-support-for-bots-and-other-github-apps/) feature.

## postUpdateOptions

- `bundlerConservative`: Enable conservative mode for `bundler` (Ruby dependencies). This will only update the immediate dependency in the lockfile instead of all subdependencies
- `gomodMassage`: Enable massaging `replace` directives before calling `go` commands
- `gomodTidy`: Run `go mod tidy` after Go module updates. This is implicitly enabled for major module updates when `gomodUpdateImportPaths` is enabled
- `gomodTidy1.17`: Run `go mod tidy -compat=1.17` after Go module updates.
- `gomodUpdateImportPaths`: Update source import paths on major module updates, using [mod](https://github.com/marwan-at-work/mod)
- `npmDedupe`: Run `npm dedupe` after `package-lock.json` updates
- `yarnDedupeFewer`: Run `yarn-deduplicate --strategy fewer` after `yarn.lock` updates
- `yarnDedupeHighest`: Run `yarn-deduplicate --strategy highest` (`yarn dedupe --strategy highest` for Yarn >=2.2.0) after `yarn.lock` updates

## postUpgradeTasks

<!-- prettier-ignore -->
!!! note
    Post-upgrade tasks can only be used on self-hosted Renovate instances.

Post-upgrade tasks are commands that are executed by Renovate after a dependency has been updated but before the commit is created.
The intention is to run any additional command line tools that would modify existing files or generate new files when a dependency changes.

Each command must match at least one of the patterns defined in `allowedPostUpgradeCommands` (a global-only configuration option) in order to be executed.
If the list of allowed tasks is empty then no tasks will be executed.

e.g.

```json
{
  "postUpgradeTasks": {
    "commands": ["tslint --fix"],
    "fileFilters": ["yarn.lock", "**/*.js"],
    "executionMode": "update"
  }
}
```

The `postUpgradeTasks` configuration consists of three fields:

### commands

A list of commands that are executed after Renovate has updated a dependency but before the commit is made.

You can use variable templating in your commands if [`allowPostUpgradeCommandTemplating`](https://docs.renovatebot.com/self-hosted-configuration/#allowpostupgradecommandtemplating) is enabled.

### fileFilters

A list of glob-style matchers that determine which files will be included in the final commit made by Renovate.

### executionMode

Defaults to `update`, but can also be set to `branch`.
This sets the level the postUpgradeTask runs on, if set to `update` the postUpgradeTask will be executed for every dependency on the branch.
If set to `branch` the postUpgradeTask is executed for the whole branch.

## prBodyColumns

Use this array to provide a list of column names you wish to include in the PR tables.

For example, if you wish to add the package file name to the table, you would add this to your config:

```json
{
  "prBodyColumns": [
    "Package",
    "Update",
    "Type",
    "New value",
    "Package file",
    "References"
  ]
}
```

<!-- prettier-ignore -->
!!! note
    "Package file" is predefined in the default `prBodyDefinitions` object so does not require a definition before it can be used.

## prBodyDefinitions

You can configure this object to either (a) modify the template for an existing table column in PR bodies, or (b) you wish to _add_ a definition for a new/additional column.

Here is an example of modifying the default value for the `"Package"` column to put it inside a `<code></code>` block:

```json
{
  "prBodyDefinitions": {
    "Package": "`{{{depName}}}`"
  }
}
```

Here is an example of adding a custom `"Sourcegraph"` column definition:

```json
{
  "prBodyDefinitions": {
    "Sourcegraph": "[![code search for \"{{{depName}}}\"](https://sourcegraph.com/search/badge?q=repo:%5Egithub%5C.com/{{{repository}}}%24+case:yes+-file:package%28-lock%29%3F%5C.json+{{{depName}}}&label=matches)](https://sourcegraph.com/search?q=repo:%5Egithub%5C.com/{{{repository}}}%24+case:yes+-file:package%28-lock%29%3F%5C.json+{{{depName}}})"
  },
  "prBodyColumns": [
    "Package",
    "Update",
    "New value",
    "References",
    "Sourcegraph"
  ]
}
```

<!-- prettier-ignore -->
!!! tip
    Columns must also be included in the `prBodyColumns` array in order to be used, so that's why it's included above in the example.

## prBodyNotes

Use this field to add custom content inside PR bodies, including conditionally.

e.g. if you wish to add an extra Warning to major updates:

```json
{
  "prBodyNotes": ["{{#if isMajor}}:warning: MAJOR MAJOR MAJOR :warning:{{/if}}"]
}
```

## prBodyTemplate

This setting controls which sections are rendered in the body of the pull request.

The available sections are header, table, notes, changelogs, configDescription, controls, footer.

## prConcurrentLimit

This setting - if enabled - limits Renovate to a maximum of x concurrent PRs open at any time.

This limit is enforced on a per-repository basis.

Note: Renovate always creates security PRs, even if the concurrent PR limit is already reached.
Security PRs have `[SECURITY]` in their PR title.

## prCreation

This setting tells Renovate when you would like it to raise PRs:

- `immediate` (default): Renovate will create PRs immediately after creating the corresponding branch
- `not-pending`: Renovate will wait until status checks have completed (passed or failed) before raising the PR
- `status-success`: Renovate won't raise PRs unless tests pass

Renovate defaults to `immediate` but you might want to change this to `not-pending` instead.

With prCreation set to `immediate`, you'll get a Pull Request and possible associated notification right away when a new update is available.
Your test suite takes a bit of time to complete, so if you go look at the new PR right away, you don't know if your tests pass or fail.
You're basically waiting until you have the test results, before you can decide if you want to merge the PR or not.

With prCreation set to `not-pending`, Renovate waits until all tests have finished running, and only then creates the PR.
When you get the PR notification, you can take action immediately, as you have the full test results.

When you set prCreation to `not-pending` you're reducing the "noise" but get notified of new PRs a bit later.

## prFooter

## prHeader

## prHourlyLimit

This config option slows down the _rate_ at which Renovate creates PRs.

Slowing Renovate down can be handy when you're onboarding a repository with a lot of dependencies.
What may happen if you don't set a `prHourlyLimit`:

1. Renovate creates a Onboarding PR
1. You merge the onboarding PR to activate Renovate
1. Renovate creates a "Pin Dependencies" PR (if needed)
1. You merge the "Pin Dependencies" PR
1. Renovate creates every single upgrade PR needed, which can be a lot

The above may cause:

- Renovate bot's PRs to overwhelm your CI systems
- a lot of test runs, because branches are rebased each time you merge a PR

To prevent these problems you can set `prHourlyLimit` to a value like `1` or `2`.
Renovate will only create that many PRs within each hourly period (`:00` through `:59`).
You still get all the PRs in a reasonable time, perhaps over a day or so.
Now you can merge the PRs at a do-able rate, once the tests pass.

<!-- prettier-ignore -->
!!! tip
    The `prHourlyLimit` setting does _not_ limit the number of _concurrently open PRs_, only the _rate_ at which PRs are created.
    The `prHourlyLimit` setting is enforced on a per-repository basis.

## prNotPendingHours

If you configure `prCreation=not-pending`, then Renovate will wait until tests are non-pending (all pass or at least one fails) before creating PRs.
However there are cases where PRs may remain in pending state forever, e.g. absence of tests or status checks that are configure to pending indefinitely.
This is why we configured an upper limit for how long we wait until creating a PR.

<!-- prettier-ignore -->
!!! note
    If the option `stabilityDays` is non-zero then Renovate disables the `prNotPendingHours` functionality.

## prPriority

Sometimes Renovate needs to rate limit its creation of PRs, e.g. hourly or concurrent PR limits.
In such cases it sorts/prioritizes by default based on the update type (e.g. patches raised before minor, minor before major).
If you have dependencies that are more or less important than others then you can use the `prPriority` field for PR sorting.
The default value is 0, so setting a negative value will make dependencies sort last, while higher values sort first.

Here's an example of how you would define PR priority so that devDependencies are raised last and `react` is raised first:

```json
{
  "packageRules": [
    {
      "matchDepTypes": ["devDependencies"],
      "prPriority": -1
    },
    {
      "matchPackageNames": ["react"],
      "prPriority": 5
    }
  ]
}
```

## prTitle

The PR title is important for some of Renovate's matching algorithms (e.g. determining whether to recreate a PR or not) so ideally don't modify it much.

## printConfig

This option is useful for troubleshooting, particularly if using presets.
e.g. run `renovate foo/bar --print-config > config.log` and the fully-resolved config will be included in the log file.

## pruneBranchAfterAutomerge

By default Renovate deletes, or "prunes", the branch after automerging.
Set `pruneBranchAfterAutomerge` to `false` to keep the branch after automerging.

## pruneStaleBranches

Configure to `false` to disable deleting orphan branches and autoclosing PRs.
Defaults to `true`.

## python

Currently the only Python package manager is `pip` - specifically for `requirements.txt` and `requirements.pip` files - so adding any config to this `python` object is essentially the same as adding it to the `pip_requirements` object instead.

## rangeStrategy

Behavior:

- `auto` = Renovate decides (this will be done on a manager-by-manager basis)
- `pin` = convert ranges to exact versions, e.g. `^1.0.0` -> `1.1.0`
- `bump` = e.g. bump the range even if the new version satisfies the existing range, e.g. `^1.0.0` -> `^1.1.0`
- `replace` = Replace the range with a newer one if the new version falls outside it, and update nothing otherwise
- `widen` = Widen the range with newer one, e.g. `^1.0.0` -> `^1.0.0 || ^2.0.0`
- `update-lockfile` = Update the lock file when in-range updates are available, otherwise `replace` for updates out of range. Works for `bundler`, `composer`, `npm`, `yarn`, `terraform` and `poetry` so far
- `in-range-only` = Update the lock file when in-range updates are available, ignore package file updates

Renovate's `"auto"` strategy works like this for npm:

1. Always pin `devDependencies`
2. Pin `dependencies` if we detect that it's an app and not a library
3. Widen `peerDependencies`
4. If an existing range already ends with an "or" operator - e.g. `"^1.0.0 || ^2.0.0"` - then Renovate will widen it, e.g. making it into `"^1.0.0 || ^2.0.0 || ^3.0.0"`
5. Otherwise, replace the range. e.g. `"^2.0.0"` would be replaced by `"^3.0.0"`

By default, Renovate assumes that if you are using ranges then it's because you want them to be wide/open.
Renovate won't deliberately "narrow" any range by increasing the semver value inside.

For example, if your `package.json` specifies a value for `left-pad` of `^1.0.0` and the latest version on npmjs is `1.2.0`, then Renovate won't change anything because `1.2.0` satisfies the range.
If instead you'd prefer to be updated to `^1.2.0` in cases like this, then configure `rangeStrategy` to `bump` in your Renovate config.

This feature supports simple caret (`^`) and tilde (`~`) ranges only, like `^1.0.0` and `~1.0.0`.

The `in-range-only` strategy may be useful if you want to leave the package file unchanged and only do `update-lockfile` within the existing range.
The `in-range-only` strategy behaves like `update-lockfile`, but discards any updates where the new version of the dependency is not equal to the current version.
We recommend you avoid using the `in-range-only` strategy unless you strictly need it.
Using the `in-range-only` strategy may result in you being multiple releases behind without knowing it.

## rebaseLabel

On supported platforms it is possible to add a label to a PR to manually request Renovate to recreate/rebase it.
By default this label is `"rebase"` but you can configure it to anything you want by changing this `rebaseLabel` field.

## rebaseWhen

Possible values and meanings:

- `auto`: Renovate will autodetect the best setting. It will use `behind-base-branch` if configured to automerge or repository has been set to require PRs to be up to date. Otherwise, `conflicted` will be used instead
- `never`: Renovate will never rebase the branch or update it unless manually requested
- `conflicted`: Renovate will rebase only if the branch is conflicted
- `behind-base-branch`: Renovate will rebase whenever the branch falls 1 or more commit behind its base branch

`rebaseWhen=conflicted` is not recommended if you have enabled Renovate automerge, because:

- It could result in a broken base branch if two updates are merged one after another without testing the new versions together
- If you have enforced that PRs must be up-to-date before merging (e.g. using branch protection on GitHub), then automerge won't be possible as soon as a PR gets out-of-date but remains non-conflicted

It is also recommended to avoid `rebaseWhen=never` as it can result in conflicted branches with outdated PR descriptions and/or status checks.

Avoid setting `rebaseWhen=never` and then also setting `prCreation=not-pending` as this can prevent creation of PRs.

## recreateClosed

By default, Renovate will detect if it has proposed an update to a project before and not propose the same one again.
For example the Webpack 3.x case described above.
This field lets you customize this behavior down to a per-package level.
For example we override it to `true` in the following cases where branch names and PR titles need to be reused:

- Package groups
- When pinning versions
- Lock file maintenance

Typically you shouldn't need to modify this setting.

## regexManagers

Use `regexManagers` entries to configure the `regex` manager in Renovate.

You can define custom managers for cases such as:

- Proprietary file formats or conventions
- Popular file formats not yet supported as a manager by Renovate

The custom manager concept is based on using Regular Expression named capture groups.

You must have a named capture group matching (e.g. `(?<depName>.*)`) _or_ configure it's corresponding template (e.g. `depNameTemplate`) for these fields:

- `datasource`
- `depName`
- `currentValue`

Use named capture group matching _or_ set a corresponding template.
We recommend you use only one of these methods, or you'll get confused.

We recommend that you also tell Renovate what `versioning` to use.
If the `versioning` field is missing, then Renovate defaults to using `semver` versioning.

For more details and examples, see our [documentation for the `regex` manager](/modules/manager/regex/).
For template fields, use the triple brace `{{{ }}}` notation to avoid Handlebars escaping any special characters.

### matchStrings

`matchStrings` should each be a valid regular expression, optionally with named capture groups.

Example:

```json
{
  "matchStrings": [
    "ENV .*?_VERSION=(?<currentValue>.*) # (?<datasource>.*?)/(?<depName>.*?)\\s"
  ]
}
```

### matchStringsStrategy

`matchStringsStrategy` controls behavior when multiple `matchStrings` values are provided.
Three options are available:

- `any` (default)
- `recursive`
- `combination`

#### any

Each provided `matchString` will be matched individually to the content of the `packageFile`.
If a `matchString` has multiple matches in a file each will be interpreted as an independent dependency.

As example the following configuration will update all 3 lines in the Dockerfile.
renovate.json:

```json
{
  "regexManagers": [
    {
      "fileMatch": ["^Dockerfile$"],
      "matchStringsStrategy": "any",
      "matchStrings": [
        "ENV [A-Z]+_VERSION=(?<currentValue>.*) # (?<datasource>.*?)/(?<depName>.*?)(\\&versioning=(?<versioning>.*?))?\\s",
        "FROM (?<depName>\\S*):(?<currentValue>\\S*)"
      ],
      "datasourceTemplate": "docker"
    }
  ]
}
```

a Dockerfile:

```dockerfile
FROM amd64/ubuntu:18.04
ENV GRADLE_VERSION=6.2 # gradle-version/gradle&versioning=maven
ENV NODE_VERSION=10.19.0 # github-tags/nodejs/node&versioning=node
```

#### recursive

If using `recursive` the `matchStrings` will be looped through and the full match of the last will define the range of the next one.
This can be used to narrow down the search area to prevent multiple matches.
But the `recursive` strategy still allows the matching of multiple dependencies as described below.
All matches of the first `matchStrings` pattern are detected, then each of these matches will used as basis be used as the input for the next `matchStrings` pattern, and so on.
If the next `matchStrings` pattern has multiple matches then it will split again.
This process will be followed as long there is a match plus a next `matchingStrings` pattern is available.

Matched groups will be available in subsequent matching layers.

This is an example how this can work.
The first regex manager will only upgrade `grafana/loki` as looks for the `backup` key then looks for the `test` key and then uses this result for extraction of necessary attributes.
But the second regex manager will upgrade both definitions as its first `matchStrings` matches both `test` keys.

renovate.json:

```json
{
  "regexManagers": [
    {
      "fileMatch": ["^example.json$"],
      "matchStringsStrategy": "recursive",
      "matchStrings": [
        "\"backup\":\\s*{[^}]*}",
        "\"test\":\\s*\\{[^}]*}",
        "\"name\":\\s*\"(?<depName>.*)\"[^\"]*\"type\":\\s*\"(?<datasource>.*)\"[^\"]*\"value\":\\s*\"(?<currentValue>.*)\""
      ],
      "datasourceTemplate": "docker"
    },
    {
      "fileMatch": ["^example.json$"],
      "matchStringsStrategy": "recursive",
      "matchStrings": [
        "\"test\":\\s*\\{[^}]*}",
        "\"name\":\\s*\"(?<depName>.*)\"[^\"]*\"type\":\\s*\"(?<datasource>.*)\"[^\"]*\"value\":\\s*\"(?<currentValue>.*)\""
      ],
      "datasourceTemplate": "docker"
    }
  ]
}
```

example.json:

```json
{
  "backup": {
    "test": {
      "name": "grafana/loki",
      "type": "docker",
      "value": "1.6.1"
    }
  },
  "setup": {
    "test": {
      "name": "python",
      "type": "docker",
      "value": "3.9.0"
    }
  }
}
```

#### combination

This option allows the possibility to combine the values of multiple lines inside a file.
While using multiple lines is also possible using both other `matchStringStrategy` values, the `combination` approach is less susceptible to white space or line breaks stopping a match.

`combination` will only match at most one dependency per file, so if you want to update multiple dependencies using `combination` you have to define multiple regex managers.

Matched group values will be merged to form a single dependency.

renovate.json:

```json
{
  "regexManagers": [
    {
      "fileMatch": ["^main.yml$"],
      "matchStringsStrategy": "combination",
      "matchStrings": [
        "prometheus_image:\\s*\"(?<depName>.*)\"\\s*//",
        "prometheus_version:\\s*\"(?<currentValue>.*)\"\\s*//"
      ],
      "datasourceTemplate": "docker"
    },
    {
      "fileMatch": ["^main.yml$"],
      "matchStringsStrategy": "combination",
      "matchStrings": [
        "thanos_image:\\s*\"(?<depName>.*)\"\\s*//",
        "thanos_version:\\s*\"(?<currentValue>.*)\"\\s*//"
      ],
      "datasourceTemplate": "docker"
    }
  ]
}
```

Ansible variable file ( yaml ):

```yaml
prometheus_image: "prom/prometheus"  // a comment
prometheus_version: "v2.21.0" // a comment
------
thanos_image: "prom/prometheus"  // a comment
thanos_version: "0.15.0" // a comment
```

In the above example, each regex manager will match a single dependency each.

### depNameTemplate

If `depName` cannot be captured with a named capture group in `matchString` then it can be defined manually using this field.
It will be compiled using Handlebars and the regex `groups` result.

### extractVersionTemplate

If `extractVersion` cannot be captured with a named capture group in `matchString` then it can be defined manually using this field.
It will be compiled using Handlebars and the regex `groups` result.

### packageNameTemplate

`packageName` is used for looking up dependency versions.
It will be compiled using Handlebars and the regex `groups` result.
It will default to the value of `depName` if left unconfigured/undefined.

### currentValueTemplate

If the `currentValue` for a dependency is not captured with a named group then it can be defined in config using this field.
It will be compiled using Handlebars and the regex `groups` result.

### datasourceTemplate

If the `datasource` for a dependency is not captured with a named group then it can be defined in config using this field.
It will be compiled using Handlebars and the regex `groups` result.

### depTypeTemplate

If `depType` cannot be captured with a named capture group in `matchString` then it can be defined manually using this field.
It will be compiled using Handlebars and the regex `groups` result.

### versioningTemplate

If the `versioning` for a dependency is not captured with a named group then it can be defined in config using this field.
It will be compiled using Handlebars and the regex `groups` result.

### registryUrlTemplate

If the `registryUrls` for a dependency is not captured with a named group then it can be defined in config using this field.
It will be compiled using Handlebars and the regex `groups` result.

### autoReplaceStringTemplate

Allows overwriting how the matched string is replaced.
This allows for some migration strategies.
E.g. moving from one Docker image repository to another one.

helm-values.yaml:

```yaml
# The image of the service <registry>/<repo>/<image>:<tag>
image: my.old.registry/aRepository/andImage:1.18-alpine
```

regex definition:

```json
{
  "regexManagers": [
    {
      "fileMatch": ["values.yaml$"],
      "matchStrings": [
        "image:\\s+(?<depName>my\\.old\\.registry\\/aRepository\\/andImage):(?<currentValue>[^\\s]+)"
      ],
      "depNameTemplate": "my.new.registry/aRepository/andImage",
      "autoReplaceStringTemplate": "image: {{{depName}}}:{{{newValue}}}",
      "datasourceTemplate": "docker"
    }
  ]
}
```

This will lead to following update where `1.21-alpine` is the newest version of `my.new.registry/aRepository/andImage`:

```yaml
# The image of the service <registry>/<repo>/<image>:<tag>
image: my.new.registry/aRepository/andImage:1.21-alpine
```

## registryAliases

You can use the `registryAliases` object to set registry aliases.

This feature works with the following managers:

- [`helm-requirements`](/modules/manager/helm-requirements/)
- [`helmv3`](/modules/manager/helmv3/)
- [`helmfile`](/modules/manager/helmfile/)
- [`gitlabci`](/modules/manager/gitlabci/)
- [`dockerfile`](/modules/manager/dockerfile)
- [`docker-compose`](/modules/manager/docker-compose)
- [`kubernetes`](/modules/manager/kubernetes)
- [`ansible`](/modules/manager/ansible)
- [`droneci`](/modules/manager/droneci)

## registryUrls

Usually Renovate is able to either (a) use the default registries for a datasource, or (b) automatically detect during the manager extract phase which custom registries are in use.
In case there is a need to configure them manually, it can be done using this `registryUrls` field, typically using `packageRules` like so:

```json
{
  "packageRules": [
    {
      "matchDatasources": ["docker"],
      "registryUrls": ["https://docker.mycompany.domain"]
    }
  ]
}
```

The field supports multiple URLs but it is datasource-dependent on whether only the first is used or multiple.

## replacement

Add to this object if you wish to define rules that apply only to PRs that replace dependencies.

## respectLatest

Similar to `ignoreUnstable`, this option controls whether to update to versions that are greater than the version tagged as `latest` in the repository.
By default, `renovate` will update to a version greater than `latest` only if the current version is itself past latest.

## reviewers

Must be valid usernames.

**Required reviewers on GitHub**

If you're assigning a team to review on GitHub, you must use the prefix `team:` and add the _last part_ of the team name.
Say the full team name on GitHub is `@organization/foo`, then you'd set the config option like this:

```json
{
  "reviewers": ["team:foo"]
}
```

**Required reviewers on Azure DevOps**

To mark a reviewer as required on Azure DevOps, you must use the prefix `required:`.

For example: if the username or team name is `bar` then you would set the config option like this:

```json
{
  "reviewers": ["required:bar"]
}
```

## reviewersFromCodeOwners

If enabled Renovate tries to determine PR reviewers by matching rules defined in a CODEOWNERS file against the changes in the PR.

See [GitHub](https://help.github.com/en/github/creating-cloning-and-archiving-repositories/about-code-owners) or [GitLab](https://docs.gitlab.com/ee/user/project/code_owners.html) documentation for details on syntax and possible file locations.

## reviewersSampleSize

## rollback

Add to this object if you wish to define rules that apply only to PRs that roll back versions.

## rollbackPrs

There are times when a dependency version in use by a project gets removed from the registry.
For some registries, existing releases or even whole packages can be removed or "yanked" at any time, while for some registries only very new or unused releases can be removed.
Renovate's "rollback" feature exists to propose a downgrade to the next-highest release if the current release is no longer found in the registry.

Renovate does not create these rollback PRs by default, with one exception: npm packages get a rollback PR if needed.

You can configure the `rollbackPrs` property globally, per-language, or per-package to override the default behavior.

## ruby

## rust

## schedule

The `schedule` option allows you to define times of week or month for Renovate updates.
Running Renovate around the clock can be too "noisy" for some projects.
To reduce the noise you can use the `schedule` config option to limit the time frame in which Renovate will perform actions on your repository.
You can use the standard [Cron syntax](https://crontab.guru/crontab.5.html) and [Later syntax](https://github.com/breejs/later) to define your schedule.

The default value for `schedule` is "at any time", which is functionally the same as declaring a `null` schedule.
i.e. Renovate will run on the repository around the clock.

The easiest way to define a schedule is to use a preset if one of them fits your requirements.
See [Schedule presets](https://docs.renovatebot.com/presets-schedule/) for details and feel free to request a new one in the source repository if you think others would benefit from it too.

Otherwise, here are some text schedules that are known to work:

```
every weekend
before 5:00am
after 10pm and before 5:00am
after 10pm and before 5am every weekday
on friday and saturday
every 3 months on the first day of the month
* 0 2 * *
```

<!-- prettier-ignore -->
!!! warning
    For Cron schedules, you _must_ use the `*` wildcard for the minutes value, as Renovate doesn't support minute granularity.

One example might be that you don't want Renovate to run during your typical business hours, so that your build machines don't get clogged up testing `package.json` updates.
You could then configure a schedule like this at the repository level:

```json
{
  "schedule": ["after 10pm and before 5am every weekday", "every weekend"]
}
```

This would mean that Renovate can run for 7 hours each night plus all the time on weekends.

This scheduling feature can also be particularly useful for "noisy" packages that are updated frequently, such as `aws-sdk`.

To restrict `aws-sdk` to only monthly updates, you could add this package rule:

```json
{
  "packageRules": [
    {
      "matchPackageNames": ["aws-sdk"],
      "extends": ["schedule:monthly"]
    }
  ]
}
```

Technical details: We mostly rely on the text parsing of the library [@breejs/later](https://github.com/breejs/later) but only its concepts of "days", "time_before", and "time_after".
Read the parser documentation at [breejs.github.io/later/parsers.html#text](https://breejs.github.io/later/parsers.html#text).
To parse Cron syntax, Renovate uses [@cheap-glitch/mi-cron](https://github.com/cheap-glitch/mi-cron).
Renovate does not support scheduled minutes or "at an exact time" granularity.

<!-- prettier-ignore -->
!!! tip
    If you want to _disable_ Renovate, then avoid setting `schedule` to `"never"`.
    Instead, use the `enabled` config option to disable Renovate.
    Read the [`enabled` config option docs](https://docs.renovatebot.com/configuration-options/#enabled) to learn more.

<!-- prettier-ignore -->
!!! note
    Actions triggered via the [Dependency Dashboard](https://docs.renovatebot.com/configuration-options/#dependencydashboard) are not restricted by a configured schedule.

<!-- prettier-ignore -->
!!! tip
    To validate your `later` schedule before updating your `renovate.json`, you can use [this CodePen](https://codepen.io/rationaltiger24/full/ZExQEgK).

## semanticCommitScope

By default you will see Angular-style commit prefixes like `"chore(deps):"`.
If you wish to change it to something else like `"package"` then it will look like `"chore(package):"`.
You can also use `parentDir` or `baseDir` to namespace your commits for monorepos e.g. `"{{parentDir}}"`.

## semanticCommitType

By default you will see Angular-style commit prefixes like `"chore(deps):"`.
If you wish to change it to something else like "ci" then it will look like `"ci(deps):"`.

## semanticCommits

If you are using a semantic prefix for your commits, then you will want to enable this setting.
Although it's configurable to a package-level, it makes most sense to configure it at a repository level.
If configured to `enabled`, then the `semanticCommitScope` and `semanticCommitType` fields will be used for each commit message and PR title.

Renovate autodetects if your repository is already using semantic commits or not and follows suit, so you only need to configure this if you wish to _override_ Renovate's autodetected setting.

## separateMajorMinor

Renovate's default behavior is to create a separate branch/PR if both minor and major version updates exist (note that your choice of `rangeStrategy` value can influence which updates exist in the first place however).
For example, if you were using Webpack 2.0.0 and versions 2.1.0 and 3.0.0 were both available, then Renovate would create two PRs so that you have the choice whether to apply the minor update to 2.x or the major update of 3.x.
If you were to apply the minor update then Renovate would keep updating the 3.x branch for you as well, e.g. if Webpack 3.0.1 or 3.1.0 were released.
If instead you applied the 3.0.0 update then Renovate would clean up the unneeded 2.x branch for you on the next run.

It is recommended that you leave this option to `true`, because of the polite way that Renovate handles this.
For example, let's say in the above example that you decided you wouldn't update to Webpack 3 for a long time and don't want to build/test every time a new 3.x version arrives.
In that case, simply close the "Update Webpack to version 3.x" PR and it _won't_ be recreated again even if subsequent Webpack 3.x versions are released.
You can continue with Webpack 2.x for as long as you want and get any updates/patches that are made for it.
Then eventually when you do want to update to Webpack 3.x you can make that update to `package.json` yourself and commit it to the base branch once it's tested.
After that, Renovate will resume providing you updates to 3.x again!
i.e. if you close a major upgrade PR then it won't come back again, but once you make the major upgrade yourself then Renovate will resume providing you with minor or patch updates.

This option also has priority over package groups configured by `packageRule`.
So Renovate will propose separate PRs for major and minor updates of packages even if they are grouped.
If you want to enforce grouped package updates, you need to set this option to `false` within the `packageRule`.

## separateMinorPatch

By default, Renovate won't distinguish between "patch" (e.g. 1.0.x) and "minor" (e.g. 1.x.0) releases - it groups them together.
E.g., if you are running version 1.0.0 of a package and both versions 1.0.1 and 1.1.0 are available then Renovate will raise a single PR for version 1.1.0.
If you wish to distinguish between patch and minor upgrades, for example if you wish to automerge patch but not minor, then you can configured this option to `true`.

## separateMultipleMajor

Configure this to `true` if you wish to get one PR for every separate major version upgrade of a dependency.
e.g. if you are on webpack@v1 currently then default behavior is a PR for upgrading to webpack@v3 and not for webpack@v2.
If this setting is true then you would get one PR for webpack@v2 and one for webpack@v3.

## stabilityDays

If this is set to a non-zero value, _and_ an update has a release timestamp header, then Renovate will check if the "stability days" have passed.

Note: Renovate will wait for the set number of `stabilityDays` to pass for each **separate** version.
Renovate does not wait until the package has seen no releases for x `stabilityDays`.
`stabilityDays` is not intended to help with slowing down fast releasing project updates.
If you want to slow down PRs for a specific package, setup a custom schedule for that package.
Read [our selective-scheduling help](https://docs.renovatebot.com/noise-reduction/#selective-scheduling) to learn how to set the schedule.

If the number of days since the release is less than the set `stabilityDays` a "pending" status check is added to the branch.
If enough days have passed then the "pending" status is removed, and a "passing" status check is added.

Some datasources do not provide a release timestamp (in which case this feature is not compatible), and other datasources may provide a release timestamp but it's not supported by Renovate (in which case a feature request needs to be implemented).

Maven users: you cannot use `stabilityDays` if a Maven source returns unreliable `last-modified` headers.

There are a couple of uses for `stabilityDays`:

<!-- markdownlint-disable MD001 -->

#### Suppress branch/PR creation for X days

If you combine `stabilityDays=3` and `internalChecksFilter="strict"` then Renovate will hold back from creating branches until 3 or more days have elapsed since the version was released.
It's recommended that you enable `dependencyDashboard=true` so you don't lose visibility of these pending PRs.

#### Prevent holding broken npm packages

npm packages less than 72 hours (3 days) old can be unpublished, which could result in a service impact if you have already updated to it.
Set `stabilityDays` to 3 for npm packages to prevent relying on a package that can be removed from the registry:

```json
{
  "packageRules": [
    {
      "matchDatasources": ["npm"],
      "stabilityDays": 3
    }
  ]
}
```

#### Await X days before Automerging

If you have both `automerge` as well as `stabilityDays` enabled, it means that PRs will be created immediately but automerging will be delayed until X days have passed.
This works because Renovate will add a "renovate/stability-days" pending status check to each branch/PR and that pending check will prevent the branch going green to automerge.

<!-- markdownlint-enable MD001 -->

## stopUpdatingLabel

This feature only works on supported platforms, check the table above.

If you want Renovate to stop updating a PR, you can apply a label to the PR.
By default, Renovate listens to the label: `"stop-updating"`.

You can set your own label name with the `"stopUpdatingLabel"` field:

```json
{
  "stopUpdatingLabel": "take-a-break-renovate"
}
```

## suppressNotifications

Use this field to suppress various types of warnings and other notifications from Renovate.
Example:

```json
{
  "suppressNotifications": ["prIgnoreNotification"]
}
```

The above config will suppress the comment which is added to a PR whenever you close a PR unmerged.

## timezone

It is only recommended to configure this field if you wish to use the `schedules` feature and want to write them in your local timezone.
Please see the above link for valid timezone names.

## transitiveRemediation

When enabled, Renovate tries to remediate vulnerabilities even if they exist only in transitive dependencies.

Applicable only for GitHub platform (with vulnerability alerts enabled) and `npm` manager.
When the `lockfileVersion` is higher than `1` in `package-lock.json`, remediations are only possible when changes are made to `package.json`.

This is considered a feature flag with the aim to remove it and default to this behavior once it has been more widely tested.

## updateInternalDeps

Renovate defaults to skipping any internal package dependencies within monorepos.
In such case dependency versions won't be updated by Renovate.

To opt in to letting Renovate update internal package versions normally, set this configuration option to true.

## updateLockFiles

## updateNotScheduled

When schedules are in use, it generally means "no updates".
However there are cases where updates might be desirable - e.g. if you have configured `prCreation=not-pending`, or you have `rebaseWhen=behind-base-branch` and the base branch is updated so you want Renovate PRs to be rebased.

This defaults to `true`, meaning that Renovate will perform certain "desirable" updates to _existing_ PRs even when outside of schedule.
If you wish to disable all updates outside of scheduled hours then configure this field to `false`.

## updatePinnedDependencies

By default, Renovate will try to update all detected dependencies, regardless of whether they are defined using pinned single versions (e.g. `1.2.3`) or constraints/ranges (e.g. (`^1.2.3`).
You can set this option to `false` if you wish to disable updating for pinned (single version) dependencies specifically.

## useBaseBranchConfig

By default, Renovate will read config file from the default branch only and will ignore any config files in base branches.
You can configure `useBaseBranchConfig=merge` to instruct Renovate to merge the config from each base branch over the top of the config in the default branch.

The config file name in the base branch must be the same as in the default branch and cannot be `package.json`.
This scenario may be useful for testing the config changes in base branches instantly.

## userStrings

When a PR is closed, Renovate posts a comment to let users know that future updates will be ignored.
If you want, you can change the text in the comment with the `userStrings` config option.

You can edit these user-facing strings:

- `ignoreDigest`: Text of the PR comment for digest upgrades.
- `ignoreMajor`: Text of the PR comment for major upgrades.
- `ignoreOther`: Text of the PR comment for other (neither digest nor major) upgrades.
- `ignoreTopic`: Topic of the PR comment.

Example:

```json
{
  "userStrings": {
    "ignoreTopic": "Custom topic for PR comment",
    "ignoreMajor": "Custom text for major upgrades.",
    "ignoreDigest": "Custom text for digest upgrades.",
    "ignoreOther": "Custom text for other upgrades."
  }
}
```

## versioning

Usually, each language or package manager has a specific type of "versioning":
JavaScript uses npm's SemVer implementation, Python uses pep440, etc.

Renovate also uses custom versioning, like `"docker"` to address the most common way people tag versions using Docker, and `"loose"` as a fallback that tries SemVer first but otherwise just does its best to sort and compare.

By exposing `versioning` to config, you can override the default versioning for a package manager if needed.
We do not recommend overriding the default versioning, but there are some cases such as Docker or Gradle where versioning is not strictly defined and you may need to specify the versioning type per-package.

Renovate supports 4-part versions (1.2.3.4) in full for the NuGet package manager.
Other managers can use the `"loose"` versioning fallback: the first 3 parts are used as the version, all trailing parts are used for alphanumeric sorting.

## vulnerabilityAlerts

Renovate can read GitHub's Vulnerability Alerts to customize its Pull Requests.
For this to work, you must enable the [Dependency graph](https://docs.github.com/en/code-security/supply-chain-security/understanding-your-software-supply-chain/about-the-dependency-graph#enabling-the-dependency-graph), and [Dependabot alerts](https://docs.github.com/en/repositories/managing-your-repositorys-settings-and-features/enabling-features-for-your-repository/managing-security-and-analysis-settings-for-your-repository).
Follow these steps:

1. While logged in to GitHub, navigate to your repository
1. Click on the "Settings" tab
1. Click on "Code security and analysis" in the sidebar
1. Enable the "Dependency graph"
1. Enable "Dependabot alerts"
1. If you're running Renovate in app mode: make sure the app has `read` permissions for "Vulnerability alerts".
   If you're the account administrator, browse to the app (for example [https://github.com/apps/renovate](https://github.com/apps/renovate)), select "Configure", and then scroll down to the "Permissions" section and make sure that `read` access to "vulnerability alerts" is mentioned

Once the above conditions are met, and you got one or more vulnerability alerts from GitHub for this repository, then Renovate tries to raise fix PRs.

You may use the `vulnerabilityAlerts` configuration object to customize vulnerability-fix PRs.
For example, to set custom labels and assignees:

```json
{
  "vulnerabilityAlerts": {
    "labels": ["security"],
    "automerge": true,
    "assignees": ["@rarkins"]
  }
}
```

<!-- prettier-ignore -->
!!! warning
    There's a small chance that an incorrect vulnerability alert could result in flapping/looping vulnerability fixes, so observe carefully if enabling `automerge`.

To disable the vulnerability alerts feature, set `enabled=false` in a `vulnerabilityAlerts` config object, like this:

```json
{
  "vulnerabilityAlerts": {
    "enabled": false
  }
}
```<|MERGE_RESOLUTION|>--- conflicted
+++ resolved
@@ -1206,7 +1206,6 @@
 Otherwise, it will be matched by checking if the URL's hostname matches the `matchHost` directly or ends with it.
 When checking the end of the hostname, a single dot is prefixed to the value of `matchHost`, if one is not already present, to ensure it can only match against whole domain segments.
 
-<<<<<<< HEAD
 The `matchHost` URL must be the same as the `registryUrl` set in `.npmrc`, or you'll get authentication issues when the artifacts are updated when yarn or npm runs.
 
 ```json
@@ -1225,11 +1224,10 @@
 ```
 registry=https://gitlab.myorg.com/api/v4/packages/npm/
 ```
-=======
+
 <!-- prettier-ignore -->
 !!! note
     Values containing a URL path but missing a scheme will be prepended with 'https://' (e.g. `domain.com/path` -> `https://domain.com/path`)
->>>>>>> ce93e602
 
 ### timeout
 
