--- conflicted
+++ resolved
@@ -3178,7 +3178,6 @@
 Renovate will only create that many PRs within each hourly period (`:00` through `:59`).
 You still get all the PRs in a reasonable time, perhaps over a day or so.
 Now you can merge the PRs at a do-able rate, once the tests pass.
-<<<<<<< HEAD
 
 <!-- prettier-ignore -->
 !!! tip
@@ -3265,254 +3264,6 @@
 - `replace` = Replace the range with a newer one if the new version falls outside it, and update nothing otherwise
 - `widen` = Widen the range with newer one, e.g. `^1.0.0` -> `^1.0.0 || ^2.0.0`
 - `update-lockfile` = Update the lock file when in-range updates are available, otherwise `replace` for updates out of range. Works for `bundler`, `cargo`, `composer`, `npm`, `yarn`, `terraform` and `poetry` so far
-- `in-range-only` = Update the lock file when in-range updates are available, ignore package file updates
-
-Renovate's `"auto"` strategy works like this for npm:
-
-1. Widen `peerDependencies`
-1. If an existing range already ends with an "or" operator like `"^1.0.0 || ^2.0.0"`, then Renovate widens it into `"^1.0.0 || ^2.0.0 || ^3.0.0"`
-1. Otherwise, if the update is outside the existing range, Renovate replaces the range. So `"^2.0.0"` is replaced by `"^3.0.0"`
-1. Finally, if the update is in-range, Renovate will update the lockfile with the new exact version.
-
-By default, Renovate assumes that if you are using ranges then it's because you want them to be wide/open.
-Renovate won't deliberately "narrow" any range by increasing the semver value inside.
-
-For example, if your `package.json` specifies a value for `left-pad` of `^1.0.0` and the latest version on npmjs is `1.2.0`, then Renovate won't change anything because `1.2.0` satisfies the range.
-If instead you'd prefer to be updated to `^1.2.0` in cases like this, then configure `rangeStrategy` to `bump` in your Renovate config.
-
-This feature supports caret (`^`) and tilde (`~`) ranges only, like `^1.0.0` and `~1.0.0`.
-
-The `in-range-only` strategy may be useful if you want to leave the package file unchanged and only do `update-lockfile` within the existing range.
-The `in-range-only` strategy behaves like `update-lockfile`, but discards any updates where the new version of the dependency is not equal to the current version.
-We recommend you avoid using the `in-range-only` strategy unless you strictly need it.
-Using the `in-range-only` strategy may result in you being multiple releases behind without knowing it.
-
-## rebaseLabel
-
-On supported platforms it is possible to add a label to a PR to manually request Renovate to recreate/rebase it.
-By default this label is `"rebase"` but you can configure it to anything you want by changing this `rebaseLabel` field.
-
-## rebaseWhen
-
-Possible values and meanings:
-
-- `auto`: Renovate will autodetect the best setting. It will use `behind-base-branch` if configured to automerge or repository has been set to require PRs to be up to date. Otherwise, `conflicted` will be used instead
-- `never`: Renovate will never rebase the branch or update it unless manually requested
-- `conflicted`: Renovate will rebase only if the branch is conflicted
-- `behind-base-branch`: Renovate will rebase whenever the branch falls 1 or more commit behind its base branch
-
-`rebaseWhen=conflicted` is not recommended if you have enabled Renovate automerge, because:
-
-- It could result in a broken base branch if two updates are merged one after another without testing the new versions together
-- If you have enforced that PRs must be up-to-date before merging (e.g. using branch protection on GitHub), then automerge won't be possible as soon as a PR gets out-of-date but remains non-conflicted
-
-It is also recommended to avoid `rebaseWhen=never` as it can result in conflicted branches with outdated PR descriptions and/or status checks.
-
-Avoid setting `rebaseWhen=never` and then also setting `prCreation=not-pending` as this can prevent creation of PRs.
-
-## recreateWhen
-
-This feature used to be called `recreateClosed`.
-
-By default, Renovate detects if it proposed an update to a project before, and will not propose the same update again.
-For example the Webpack 3.x case described in the [`separateMajorMinor`](#separatemajorminor) documentation.
-You can use `recreateWhen` to customize this behavior down to a per-package level.
-For example we override it to `always` in the following cases where branch names and PR titles must be reused:
-
-- Package groups
-- When pinning versions
-- Lock file maintenance
-
-You can select which behavior you want from Renovate:
-
-- `always`: Recreates all closed or blocking PRs
-- `auto`: The default option. Recreates only immortal PRs (default)
-- `never`: No PR is recreated, doesn't matter if it is immortal or not
-
-We recommend that you stick with the default setting for this option.
-Only change this setting if you really need to.
-
-## regexManagers
-
-Use `regexManagers` entries to configure the `regex` manager in Renovate.
-
-You can define custom managers to handle:
-
-- Proprietary file formats or conventions
-- Popular file formats not yet supported as a manager by Renovate
-
-The custom manager concept is based on using Regular Expression named capture groups.
-
-You must have a named capture group matching (e.g. `(?<depName>.*)`) _or_ configure its corresponding template (e.g. `depNameTemplate`) for these fields:
-
-- `datasource`
-- `depName`
-- `currentValue`
-
-Use named capture group matching _or_ set a corresponding template.
-We recommend you use only one of these methods, or you'll get confused.
-
-We recommend that you also tell Renovate what `versioning` to use.
-If the `versioning` field is missing, then Renovate defaults to using `semver` versioning.
-
-For more details and examples, see our [documentation for the `regex` manager](/modules/manager/regex/index.md).
-For template fields, use the triple brace `{{{ }}}` notation to avoid Handlebars escaping any special characters.
-
-<!-- prettier-ignore -->
-!!! tip
-    Look at our [Regex Manager Presets](https://docs.renovatebot.com/presets-regexManagers/), they may have what you need.
-
-### customType
-
-Example:
-
-```json
-{
-  "regexManagers": [
-    {
-      "customType": "regex",
-      "matchStrings": [
-        "ENV .*?_VERSION=(?<currentValue>.*) # (?<datasource>.*?)/(?<depName>.*?)\\s"
-      ]
-    }
-  ]
-}
-```
-
-### matchStrings
-
-`matchStrings` should each be a valid regular expression, optionally with named capture groups.
-
-Example:
-
-```json
-{
-  "matchStrings": [
-    "ENV .*?_VERSION=(?<currentValue>.*) # (?<datasource>.*?)/(?<depName>.*?)\\s"
-  ]
-}
-```
-
-### matchStringsStrategy
-
-`matchStringsStrategy` controls behavior when multiple `matchStrings` values are provided.
-Three options are available:
-
-- `any` (default)
-- `recursive`
-- `combination`
-
-#### any
-
-Each provided `matchString` will be matched individually to the content of the `packageFile`.
-If a `matchString` has multiple matches in a file each will be interpreted as an independent dependency.
-
-As example the following configuration will update all 3 lines in the Dockerfile.
-renovate.json:
-
-```json
-{
-  "regexManagers": [
-    {
-      "fileMatch": ["^Dockerfile$"],
-      "matchStringsStrategy": "any",
-      "matchStrings": [
-        "ENV [A-Z]+_VERSION=(?<currentValue>.*) # (?<datasource>.*?)/(?<depName>.*?)(\\&versioning=(?<versioning>.*?))?\\s",
-        "FROM (?<depName>\\S*):(?<currentValue>\\S*)"
-      ],
-      "datasourceTemplate": "docker"
-    }
-  ]
-}
-```
-=======
->>>>>>> 5503c930
-
-<!-- prettier-ignore -->
-!!! tip
-    The `prHourlyLimit` setting does _not_ limit the number of _concurrently open PRs_, only the _rate_ at which PRs are created.
-    The `prHourlyLimit` setting is enforced on a per-repository basis.
-
-## prNotPendingHours
-
-If you configure `prCreation=not-pending`, then Renovate will wait until tests are non-pending (all pass or at least one fails) before creating PRs.
-However there are cases where PRs may remain in pending state forever, e.g. absence of tests or status checks that are configure to pending indefinitely.
-This is why we configured an upper limit for how long we wait until creating a PR.
-
-<!-- prettier-ignore -->
-!!! note
-    If the option `minimumReleaseAge` is non-zero then Renovate disables the `prNotPendingHours` functionality.
-
-## prPriority
-
-Sometimes Renovate needs to rate limit its creation of PRs, e.g. hourly or concurrent PR limits.
-By default, Renovate sorts/prioritizes based on the update type, going from smallest update to biggest update.
-Renovate creates update PRs in this order:
-
-1. `pinDigest`
-1. `pin`
-1. `digest`
-1. `patch`
-1. `minor`
-1. `major`
-
-If you have dependencies that are more or less important than others then you can use the `prPriority` field for PR sorting.
-The default value is 0, so setting a negative value will make dependencies sort last, while higher values sort first.
-
-Here's an example of how you would define PR priority so that `devDependencies` are raised last and `react` is raised first:
-
-```json
-{
-  "packageRules": [
-    {
-      "matchDepTypes": ["devDependencies"],
-      "prPriority": -1
-    },
-    {
-      "matchPackageNames": ["react"],
-      "prPriority": 5
-    }
-  ]
-}
-```
-
-## prTitle
-
-The PR title is important for some of Renovate's matching algorithms (e.g. determining whether to recreate a PR or not) so ideally don't modify it much.
-
-## prTitleStrict
-
-There are certain scenarios where the default behavior appends extra context to the PR title.
-
-These scenarios include if a `baseBranch` or if there is a grouped update and either `separateMajorMinor` or `separateMinorPatch` is true.
-
-Using this option allows you to skip these default behaviors and use other templating methods to control the format of the PR title.
-
-## printConfig
-
-This option is useful for troubleshooting, particularly if using presets.
-e.g. run `renovate foo/bar --print-config > config.log` and the fully-resolved config will be included in the log file.
-
-## pruneBranchAfterAutomerge
-
-By default Renovate deletes, or "prunes", the branch after automerging.
-Set `pruneBranchAfterAutomerge` to `false` to keep the branch after automerging.
-
-## pruneStaleBranches
-
-Configure to `false` to disable deleting orphan branches and autoclosing PRs.
-Defaults to `true`.
-
-## rangeStrategy
-
-Behavior:
-
-- `auto` = Renovate decides (this will be done on a manager-by-manager basis)
-- `pin` = convert ranges to exact versions, e.g. `^1.0.0` -> `1.1.0`
-- `bump` = e.g. bump the range even if the new version satisfies the existing range, e.g. `^1.0.0` -> `^1.1.0`
-- `replace` = Replace the range with a newer one if the new version falls outside it, and update nothing otherwise
-- `widen` = Widen the range with newer one, e.g. `^1.0.0` -> `^1.0.0 || ^2.0.0`
-- `update-lockfile` = Update the lock file when in-range updates are available, otherwise `replace` for updates out of range. Works for `bundler`, `composer`, `npm`, `yarn`, `terraform` and `poetry` so far
 - `in-range-only` = Update the lock file when in-range updates are available, ignore package file updates
 
 Renovate's `"auto"` strategy works like this for npm:
