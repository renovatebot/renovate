---
title: Configuration Options
description: Configuration Options usable in renovate.json or package.json
---

# Configuration Options

This document describes all the configuration options you may use in a Renovate configuration file.
Any config you define applies to the whole repository (e.g. if you have a monorepo).

You can store your Renovate configuration file in one of these locations:

1. `renovate.json`
1. `renovate.json5`
1. `.github/renovate.json`
1. `.github/renovate.json5`
1. `.gitlab/renovate.json`
1. `.gitlab/renovate.json5`
1. `.renovaterc`
1. `.renovaterc.json`
1. `.renovaterc.json5`
1. `package.json` _(within a `"renovate"` section)_

<!-- prettier-ignore -->
!!! warning
    Storing the Renovate configuration in a `package.json` file is deprecated and support may be removed in the future.

When renovating a repository, Renovate tries to detect the configuration files in the order listed above, and stops after the first one is found.

Renovate always uses the config from the repository's default branch, even if that configuration specifies multiple `baseBranches`.
Renovate does not read/override the config from within each base branch if present.

Also, be sure to check out Renovate's [shareable config presets](./config-presets.md) to save yourself from reinventing any wheels.
Shareable config presets only work with the JSON format.

If you have any questions about the config options, or want to get help/feedback about a config, go to the [discussions tab in the Renovate repository](https://github.com/renovatebot/renovate/discussions) and start a new "config help" discussion.
We will do our best to answer your question(s).

A `subtype` in the configuration table specifies what type you're allowed to use within the main element.

If a config option has a `parent` defined, it means it's only allowed to configure it within an object with the parent name, such as `packageRules` or `hostRules`.

When an array or object configuration option is `mergeable`, it means that values inside it will be added to any existing object or array that existed with the same name.

<!-- prettier-ignore -->
!!! note
    Config options with `type=string` are always non-mergeable, so `mergeable=false`.

---

## addLabels

The `labels` field is non-mergeable, meaning that any config setting a list of PR labels will replace any existing list.
If you want to append labels for matched rules, then define an `addLabels` array with one (or more) label strings.
All matched `addLabels` strings will be attached to the PR.

Consider this example:

```json
{
  "labels": ["dependencies"],
  "packageRules": [
    {
      "matchPackagePatterns": ["eslint"],
      "labels": ["linting"]
    },
    {
      "matchDepTypes": ["optionalDependencies"],
      "addLabels": ["optional"]
    }
  ]
}
```

With the above config:

- Optional dependencies will have the labels `dependencies` and `optional`
- ESLint dependencies will have the label `linting`
- All other dependencies will have the label `dependencies`

## additionalBranchPrefix

By default, the value for this config option is an empty string.
Normally you don't need to set this config option.

Here's an example where `additionalBranchPrefix` can help you.
Say you're using a monorepo and want to split pull requests based on the location of the package definition, so that individual teams can manage their own Renovate pull requests.
This can be done with this configuration:

```json
{
  "additionalBranchPrefix": "{{parentDir}}-"
}
```

## additionalReviewers

This option _adds_ to the existing reviewer list, rather than _replacing_ it like `reviewers`.

Use `additionalReviewers` when you want to add to a preset or base list, without replacing the original.
For example, when adding focused reviewers for a specific package group.

## assignAutomerge

By default, Renovate will not assign reviewers and assignees to an automerge-enabled PR unless it fails status checks.
By configuring this setting to `true`, Renovate will instead always assign reviewers and assignees for automerging PRs at time of creation.

## assignees

Must be valid usernames on the platform in use.

## assigneesFromCodeOwners

If enabled Renovate tries to determine PR assignees by matching rules defined in a CODEOWNERS file against the changes in the PR.

See [GitHub](https://docs.github.com/en/repositories/managing-your-repositorys-settings-and-features/customizing-your-repository/about-code-owners) or [GitLab](https://docs.gitlab.com/ee/user/project/code_owners.html) documentation for details on syntax and possible file locations.

## assigneesSampleSize

If configured, Renovate will take a random sample of given size from assignees and assign them only, instead of assigning the entire list of `assignees` you have configured.

## autoApprove

Setting this to `true` will automatically approve the PRs.

You can also configure this using `packageRules` if you want to use it selectively (e.g. per-package).

## autoReplaceGlobalMatch

Setting this to `false` will replace only the first match during replacements updates.

Disabling this is useful for situations where values are repeated within the dependency string, such as when the `currentVersion` is also featured somewhere within the `currentDigest`, but you only want to replace the first instance.

Consider this example:

```dockerfile
FROM java:8@sha256:0e8b2a860
```

```json
{
  "packageRules": [
    {
      "matchPackageNames": ["java"],
      "replacementName": "eclipse-temurin",
      "replacementVersion": "11"
    }
  ]
}
```

With the above replacement scenario, the current dependency has a version of `8`, which also features several times within the digest section.

When using the default `autoReplaceGlobalMatch` configuration, Renovate will attempt to replace all instances of `8` within the dependency string with the `replacementVersion` value of `11`.
This will replace more than is intended and will be caught during replacement validation steps, resulting in the replacement PR to not be created.

When setting `autoReplaceGlobalMatch` configuration to `false`, Renovate will only replace the first occurrence of `8` and will successfully create a replacement PR.

## automerge

By default, Renovate raises PRs but leaves them to someone or something else to merge them.
By configuring this setting, you allow Renovate to automerge PRs or even branches.
Using automerge reduces the amount of human intervention required.

Usually you won't want to automerge _all_ PRs, for example most people would want to leave major dependency updates to a human to review first.
You could configure Renovate to automerge all but major this way:

```json
{
  "packageRules": [
    {
      "matchUpdateTypes": ["minor", "patch", "pin", "digest"],
      "automerge": true
    }
  ]
}
```

Also note that this option can be combined with other nested settings, such as dependency type.
So for example you could choose to automerge all (passing) `devDependencies` only this way:

```json
{
  "packageRules": [
    {
      "matchDepTypes": ["devDependencies"],
      "automerge": true
    }
  ]
}
```

<!-- prettier-ignore -->
!!! warning "Negative reviews on GitHub block Renovate automerge"
    Renovate won't automerge on GitHub if a PR has a negative review.

<!-- prettier-ignore -->
!!! note
    On Azure there can be a delay between a PR being set as completed by Renovate, and Azure merging the PR / finishing its tasks.
    Renovate tries to delay until Azure is in the expected state, but it will continue if it takes too long.
    In some cases this can result in a dependency not being merged, and a fresh PR being created for the dependency.

## automergeComment

Use this only if you configure `automergeType="pr-comment"`.

Example use:

```json
{
  "automerge": true,
  "automergeType": "pr-comment",
  "automergeComment": "bors: r+"
}
```

## automergeSchedule

Use the `automergeSchedule` option to define times of week or month during which Renovate may automerge its PRs.
The default value for `automergeSchedule` is "at any time", which functions the same as setting a `null` schedule.
To configure this option refer to [`schedule`](#schedule) as the syntax is the same.

## automergeStrategy

The automerge strategy defaults to `auto`, so Renovate decides how to merge pull requests as best it can.
If possible, Renovate follows the merge strategy set on the platform itself for the repository.

If you've set `automerge=true` and `automergeType=pr` for any of your dependencies, then you may choose what automerge strategy Renovate uses by setting the `automergeStrategy` config option.
If you're happy with the default behavior, you don't need to do anything.

You may choose from these values:

- `auto`, Renovate decides how to merge
- `fast-forward`, "fast-forwarding" the main branch reference, no new commits in the resultant tree
- `merge-commit`, create a new merge commit
- `rebase`, rewrite history as part of the merge, but usually keep the individual commits
- `squash`, flatten the commits that are being merged into a single new commit

Platforms may only support _some_ of these merge strategies.

If the chosen automerge strategy is not supported on your platform then Renovate stops automerging.
In that case you'll have to set a supported automerge strategy.

## automergeType

This setting is only applicable if you opt in to configure `automerge` to `true` for any of your dependencies.

Automerging defaults to using Pull Requests (`automergeType="pr"`).
In that case Renovate first creates a branch and associated Pull Request, and then automerges the PR on a subsequent run once it detects the PR's status checks are "green".
If by the next run the PR is already behind the base branch it will be automatically rebased, because Renovate only automerges branches which are up-to-date and green.
If Renovate is scheduled for hourly runs on the repository but commits are made every 15 minutes to the main branch, then an automerge like this will keep getting deferred with every rebase.

<!-- prettier-ignore -->
!!! tip
    If you have no tests but still want Renovate to automerge, you need to add `"ignoreTests": true` to your configuration.

If you prefer that Renovate more silently automerge _without_ Pull Requests at all, you can configure `"automergeType": "branch"`. In this case Renovate will:

- Create the branch, wait for test results
- Rebase it any time it gets out of date with the base branch
- Automerge the branch commit if it's: (a) up-to-date with the base branch, and (b) passing all tests
- As a backup, raise a PR only if either: (a) tests fail, or (b) tests remain pending for too long (default: 24 hours)

The final value for `automergeType` is `"pr-comment"`, intended only for users who already have a "merge bot" such as [bors-ng](https://github.com/bors-ng/bors-ng) and want Renovate to _not_ actually automerge by itself and instead tell `bors-ng` to merge for it, by using a comment in the PR.
If you're not already using `bors-ng` or similar, don't worry about this option.

## azureWorkItemId

When creating a PR in Azure DevOps, some branches can be protected with branch policies to [check for linked work items](https://docs.microsoft.com/en-us/azure/devops/repos/git/branch-policies?view=azure-devops#check-for-linked-work-items).
Creating a work item in Azure DevOps is beyond the scope of Renovate, but Renovate can link an already existing work item when creating PRs.

## baseBranches

By default, Renovate will detect and process only the repository's default branch.
For most projects, this is the expected approach.
Renovate also allows users to explicitly configure `baseBranches`, e.g. for use cases such as:

- You wish Renovate to process only a non-default branch, e.g. `dev`: `"baseBranches": ["dev"]`
- You have multiple release streams you need Renovate to keep up to date, e.g. in branches `main` and `next`: `"baseBranches": ["main", "next"]`
- You want to update your main branch and consistently named release branches, e.g. `main` and `release/<version>`: `"baseBranches": ["main", "/^release\\/.*/"]`

It's possible to add this setting into the `renovate.json` file as part of the "Configure Renovate" onboarding PR.
If so then Renovate will reflect this setting in its description and use package file contents from the custom base branch(es) instead of default.

`baseBranches` supports Regular Expressions that must begin and end with `/`, e.g.:

```json
{
  "baseBranches": ["main", "/^release\\/.*/"]
}
```

You can negate the regex by prefixing it with `!`.
Only use a single negation and do not mix it with other branch names, since all branches are combined with `or`.
With a negation, all branches except those matching the regex will be added to the result:

```json
{
  "baseBranches": ["!/^pre-release\\/.*/"]
}
```

<!-- prettier-ignore -->
!!! note
    Do _not_ use the `baseBranches` config option when you've set a `forkToken`.
    You may need a `forkToken` when you're using the Forking Renovate app.

## bbUseDefaultReviewers

Configuring this to `true` means that Renovate will detect and apply the default reviewers rules to PRs (Bitbucket only).

## branchConcurrentLimit

By default, Renovate won't enforce any concurrent branch limits.
The `config:base` preset that many extend from limits the number of concurrent branches to 10, but in many cases a limit as low as 3 or 5 can be most efficient for a repository.

If you want the same limit for both concurrent branches and concurrent PRs, then set a value for `prConcurrentLimit` and it will be re-used for branch calculations too.
But if you want to allow more concurrent branches than concurrent PRs, you can configure both values (e.g. `branchConcurrentLimit=5` and `prConcurrentLimit=3`).

This limit is enforced on a per-repository basis.

Example config:

```json
{
  "branchConcurrentLimit": 3
}
```

<!-- prettier-ignore -->
!!! warning
    Leaving PRs/branches as unlimited or as a high number increases the time it takes for Renovate to process a repository.
    If you find that Renovate is too slow when rebasing out-of-date branches, decrease the `branchConcurrentLimit`.

If you have too many concurrent branches which rebase themselves each run, Renovate can take a lot of time to rebase.
Solutions:

- Decrease the concurrent branch limit (note: this won't go and delete any existing, so won't have an effect until you either merge or close existing ones manually)
- Remove automerge and/or automatic rebasing (set `rebaseWhen` to `conflicted`). However if you have branch protection saying PRs must be up to date then it's not ideal to remove automatic rebasing

## branchName

<!-- prettier-ignore -->
!!! warning
    We strongly recommended that you avoid configuring this field directly.
    Use at your own risk.

If you truly need to configure this then it probably means either:

- You are hopefully mistaken, and there's a better approach you should use, so open a new "config help" discussion at the [Renovate discussions tab](https://github.com/renovatebot/renovate/discussions) or
- You have a use case we didn't expect, please open a discussion to see if we want to get a feature request from you

## branchNameStrict

If `true`, Renovate removes special characters when slugifying the branch name:

- all special characters are removed
- only alphabetic characters are allowed
- hyphens `-` are used to separate sections

The default `false` behavior will mean that special characters like `.` may end up in the branch name.

## branchPrefix

You can modify this field if you want to change the prefix used.
For example if you want branches to be like `deps/eslint-4.x` instead of `renovate/eslint-4.x` then you configure `branchPrefix` = `deps/`.
Or if you wish to avoid forward slashes in branch names then you could use `renovate_` instead, for example.

`branchPrefix` must be configured at the root of the configuration (e.g. not within any package rule) and is not allowed to use template values.
e.g. instead of `renovate/{{parentDir}}-`, configure the template part in `additionalBranchPrefix`, like `"additionalBranchPrefix": "{{parentDir}}-"`.

<!-- prettier-ignore -->
!!! note
    This setting does not change the default _onboarding_ branch name, i.e. `renovate/configure`.
    If you wish to change that too, you need to also configure the field `onboardingBranch` in your global bot config.

## branchPrefixOld

Renovate uses branch names as part of its checks to see if an update PR was created previously, and already merged or ignored.
If you change `branchPrefix`, then no previously closed PRs will match, which could lead to Renovate recreating PRs in such cases.
Instead, set the old `branchPrefix` value as `branchPrefixOld` to allow Renovate to look for those branches too, and avoid this happening.

## branchTopic

This field is combined with `branchPrefix` and `additionalBranchPrefix` to form the full `branchName`. `branchName` uniqueness is important for dependency update grouping or non-grouping so be cautious about ever editing this field manually.
This is an advance field and it's recommend you seek a config review before applying it.

## bumpVersion

Currently this setting supports `helmv3`, `npm`, `nuget`, `maven` and `sbt` only, so raise a feature request if you have a use for it with other package managers.
Its purpose is if you want Renovate to update the `version` field within your package file any time it updates dependencies within.
Usually this is for automatic release purposes, so that you don't need to add another step after Renovate before you can release a new version.

Configure this value to `"prerelease"`, `"patch"`, `"minor"` or `"major"` to have Renovate update the version in your edited package file.
e.g. if you wish Renovate to always increase the target `package.json` version with a patch update, configure this to `"patch"`.

For `npm` only you can also configure this field to `"mirror:x"` where `x` is the name of a package in the `package.json`.
Doing so means that the `package.json` `version` field will mirror whatever the version is that `x` depended on.
Make sure that version is a pinned version of course, as otherwise it won't be valid.

For `sbt` note that Renovate will update the version string only for packages that have the version string in their project's `built.sbt` file.

## cloneSubmodules

Enabling this option will mean that any detected Git submodules will be cloned at time of repository clone.

Important: private submodules aren't supported by Renovate, unless the underlying `ssh` layer already has the correct permissions.

## commitBody

Configure this if you wish Renovate to add a commit body, otherwise Renovate uses a regular single-line commit.

For example, To add `[skip ci]` to every commit you could configure:

```json
{
  "commitBody": "[skip ci]"
}
```

Another example would be if you want to configure a DCO signoff to each commit.

If you want Renovate to signoff its commits, add the [`:gitSignOff` preset](https://docs.renovatebot.com/presets-default/#gitsignoff) to your `extends` array:

```json
{
  "extends": [":gitSignOff"]
}
```

## commitBodyTable

## commitMessage

<!-- prettier-ignore -->
!!! warning
    We deprecated editing the `commitMessage` directly, and we recommend you stop using this config option.
    Instead use config options like `commitMessageAction`, `commitMessageExtra`, and so on, to create the commit message you want.

## commitMessageAction

This is used to alter `commitMessage` and `prTitle` without needing to copy/paste the whole string.
Actions may be like `Update`, `Pin`, `Roll back`, `Refresh`, etc.
Check out the default value for `commitMessage` to understand how this field is used.

## commitMessageExtra

This is used to alter `commitMessage` and `prTitle` without needing to copy/paste the whole string.
The "extra" is usually an identifier of the new version, e.g. "to v1.3.2" or "to tag 9.2".

## commitMessageLowerCase

With `semanticCommits` pr- and commit-titles will by default (`"auto"`) be converted to all-lowercase.
Set this to `"never"` to leave the titles untouched, allowing uppercase characters in semantic commit titles.

## commitMessagePrefix

This is used to alter `commitMessage` and `prTitle` without needing to copy/paste the whole string.
The "prefix" is usually an automatically applied semantic commit prefix, but it can also be statically configured.

## commitMessageSuffix

This is used to add a suffix to commit messages.
Usually left empty except for internal use (multiple base branches, and vulnerability alerts).

## commitMessageTopic

You can use `commitMessageTopic` to change the `commitMessage` and `prTitle` without copy/pasting the whole string.
The "topic" usually refers to the dependency being updated, for example: `"dependency react"`.

We recommend you use `matchManagers` and `commitMessageTopic` in a `packageRules` array to set the commit message topic, like this:

```json
{
  "packageRules": [
    {
      "matchManagers": ["github-actions"],
      "commitMessageTopic": "{{depName}}"
    }
  ]
}
```

## composerIgnorePlatformReqs

By default, Renovate will ignore Composer platform requirements as the PHP platform used by Renovate most probably won't match the required PHP environment of your project as configured in your `composer.json` file.

Composer `2.2` and up will be run with `--ignore-platform-req='ext-*' --ignore-platform-req='lib-*'`, which ignores extension and library platform requirements but not the PHP version itself and should work in most cases.

Older Composer versions will be run with `--ignore-platform-reqs`, which means that all platform constraints (including the PHP version) will be ignored by default.
This can result in updated dependencies that are not compatible with your platform.

To customize this behaviour, you can explicitly ignore platform requirements (for example `ext-zip`) by setting them separately in this array.
Each item will be added to the Composer command with `--ignore-platform-req`, resulting in it being ignored during its invocation.
Note that this requires your project to use Composer V2, as V1 doesn't support excluding single platform requirements.
The used PHP version will be guessed automatically from your `composer.json` definition, so `php` should not be added as explicit dependency.

If an empty array is configured, Renovate uses its default behaviour.

Set to `null` (not recommended) to fully omit `--ignore-platform-reqs/--ignore-platform-req` during Composer invocation.
This requires the Renovate image to be fully compatible with your Composer platform requirements in order for the Composer invocation to succeed, otherwise Renovate will fail to create the updated lock file.
The Composer output should inform you about the reasons the update failed.

## confidential

If enabled, all issues created by Renovate are set as confidential, even in a public repository.

<!-- prettier-ignore -->
!!! note
    The Dependency Dashboard issue will also be confidential.
    By default issues created by Renovate are visible to all users.

<!-- prettier-ignore -->
!!! note
    This option is applicable to GitLab only.

## configMigration

If enabled, Renovate raises a pull request when it needs to migrate the Renovate config file.
Renovate only performs `configMigration` on `.json` and `.json5` files.

We're adding new features to Renovate bot often.
Often you can keep using your Renovate config and benefit from the new features right away.
But sometimes you need to update your Renovate configuration.
To help you with this, Renovate will create config migration pull requests, when you enable `configMigration`.

Example:

After we changed the [`baseBranches`](#basebranches) feature, the Renovate configuration migration pull request would make this change:

```diff
{
- "baseBranch": "main"
+ "baseBranches": ["main"]
}
```

<!-- prettier-ignore -->
!!! warning
    The `configMigration` feature writes plain JSON for `.json` files, and JSON5 for `.json5` files.
    Renovate may downgrade JSON5 content to plain JSON.
    When downgrading JSON5 to JSON Renovate may also remove the JSON5 comments.
    This can happen because Renovate wrongly converts JSON5 to JSON, thus removing the comments.

<!-- prettier-ignore -->
!!! note
    When you close a config migration PR, Renovate ignores it forever.
    This also means that Renovate won't create a config migration PR in future.
    If you closed the PR by accident, find the closed PR and re-name the PR title to get a new PR.

## configWarningReuseIssue

Renovate's default behavior is to reuse/reopen a single Config Warning issue in each repository so as to keep the "noise" down.
However for some people this has the downside that the config warning won't be sorted near the top if you view issues by creation date.
Configure this option to `false` if you prefer Renovate to open a new issue whenever there is a config warning.

## constraints

Constraints are used in package managers which use third-party tools to update "artifacts" like lock files or checksum files.
Typically, the constraint is detected automatically by Renovate from files within the repository and there is no need to manually configure it.

Constraints are also used to manually restrict which _datasource_ versions are possible to upgrade to based on their language support.
For now this datasource constraint feature only supports `python`, other compatibility restrictions will be added in the future.

```json
{
  "constraints": {
    "python": "2.7"
  }
}
```

If you need to _override_ constraints that Renovate detects from the repository, wrap it in the `force` object like so:

```json
{
  "force": {
    "constraints": {
      "node": "< 15.0.0"
    }
  }
}
```

<!-- prettier-ignore -->
!!! note
    Make sure not to mix this up with the term `compatibility`, which Renovate uses in the context of version releases, e.g. if a Docker image is `node:12.16.0-alpine` then the `-alpine` suffix represents `compatibility`.

## constraintsFiltering

This option controls whether Renovate filters new releases based on configured or detected `constraints`.
Renovate supports two options:

- `none`: No release filtering (all releases allowed)
- `strict`: If the release's constraints match the package file constraints, then it's included

We are working on adding more advanced filtering options.

Note: There must be a `constraints` object in your Renovate config for this to work.
This feature is limited to `packagist`, `npm`, and `pypi` datasources.

## defaultRegistryUrls

Override a datasource's default registries with this config option.
The datasources's `customRegistrySupport` value must be `true` for the config option to work.

Default registries are only used when both:

- The manager did not extract any `registryUrls` values, and
- No `registryUrls` values have been applied via config, such as `packageRules`

Think of `defaultRegistryUrls` as a way to specify the "fallback" registries for a datasource, for use when no `registryUrls` are extracted or configured.
Compare that to `registryUrls`, which are a way to _override_ registries.

## dependencyDashboard

Starting from version `v26.0.0` the "Dependency Dashboard" is enabled by default as part of the commonly-used `config:base` preset.

To disable the Dependency Dashboard, add the preset `:disableDependencyDashboard` or set `dependencyDashboard` to `false`.

```json
{
  "extends": ["config:base", ":disableDependencyDashboard"]
}
```

Configuring `dependencyDashboard` to `true` will lead to the creation of a "Dependency Dashboard" issue within the repository.
This issue has a list of all PRs pending, open, closed (unmerged) or in error.
The goal of this issue is to give visibility into all updates that Renovate is managing.

Examples of what having a Dependency Dashboard will allow you to do:

- View all PRs in one place, rather than having to filter PRs by author
- Rebase/retry multiple PRs without having to open each individually
- Override any rate limiting (e.g. concurrent PRs) or scheduling to force Renovate to create a PR that would otherwise be suppressed
- Recreate an unmerged PR (e.g. for a major update that you postponed by closing the original PR)

<!-- prettier-ignore -->
!!! tip
    Enabling the Dependency Dashboard by itself does _not_ change the "control flow" of Renovate.
    Renovate still creates and manages PRs, and still follows your schedules and rate limits.
    The Dependency Dashboard gives you extra visibility and control over your updates.

## dependencyDashboardApproval

This feature allows you to use Renovate's Dependency Dashboard to force approval of updates before they are created.

By setting `dependencyDashboardApproval` to `true` in config (including within `packageRules`), you can tell Renovate to wait for your approval from the Dependency Dashboard before creating a branch/PR.
You can approve a pending PR by selecting the checkbox in the Dependency Dashboard issue.

<!-- prettier-ignore -->
!!! tip
    When you set `dependencyDashboardApproval` to `true` the Dependency Dashboard issue will be created automatically, you do not need to turn on `dependencyDashboard` explicitly.

You can configure Renovate to wait for approval for:

- all package upgrades
- major, minor, patch level upgrades
- specific package upgrades
- upgrades coming from specific package managers

If you want to approve _all_ upgrades, set `dependencyDashboardApproval` to `true`:

```json
{
  "dependencyDashboardApproval": true
}
```

If you want to require approval for _major_ updates, set `dependencyDashboardApproval` to `true` within a `major` object:

```json
{
  "major": {
    "dependencyDashboardApproval": true
  }
}
```

If you want to approve _specific_ packages, set `dependencyDashboardApproval` to `true` within a `packageRules` entry where you have defined a specific package or pattern.

```json
{
  "packageRules": [
    {
      "matchPackagePatterns": ["^@package-name"],
      "dependencyDashboardApproval": true
    }
  ]
}
```

## dependencyDashboardAutoclose

You can configure this to `true` if you prefer Renovate to close an existing Dependency Dashboard whenever there are no outstanding PRs left.

## dependencyDashboardFooter

## dependencyDashboardHeader

## dependencyDashboardLabels

The labels only get updated when the Dependency Dashboard issue updates its content and/or title.
It is pointless to edit the labels, as Renovate bot restores the labels on each run.

## dependencyDashboardOSVVulnerabilitySummary

Use this option to control if the Dependency Dashboard lists the OSV-sourced CVEs for your repository.
You can choose from:

- `none` (default) do not list any CVEs
- `unresolved` list CVEs that have no fixes
- `all` list all CVEs

This feature is independent of the `osvVulnerabilityAlerts` option.

The source of these CVEs is [OSV.dev](https://osv.dev/).

## dependencyDashboardTitle

Configure this option if you prefer a different title for the Dependency Dashboard.

## description

The description field can be used inside any configuration object to add a human-readable description of the object's config purpose.
Descriptions fields embedded within presets are also collated as part of the onboarding description.

## digest

Add to this object if you wish to define rules that apply only to PRs that update digests.

## docker

Add config here if you wish it to apply to Docker package managers Dockerfile and Docker Compose.
If instead you mean to apply settings to any package manager that updates using the Docker _datasource_, use a package rule instead, e.g.

```json
{
  "packageRules": [
    {
      "matchDatasources": ["docker"],
      "labels": ["docker-update"]
    }
  ]
}
```

## dotnet

## draftPR

If you want the PRs created by Renovate to be considered as drafts rather than normal PRs, you could add this property to your `renovate.json`:

```json
{
  "draftPR": true
}
```

This option is evaluated at PR/MR creation time.

<!-- prettier-ignore -->
!!! note
    Forgejo, Gitea and GitLab implement draft status by checking if the PR's title starts with certain strings.
    This means that `draftPR` on Forgejo, Gitea and GitLab are incompatible with the legacy method of triggering Renovate to rebase a PR by renaming the PR to start with `rebase!`.

## enabled

The most common use of `enabled` is if you want to turn Renovate's functionality off, for some reason.

For example, if you wanted to disable Renovate completely on a repository, you could make this your `renovate.json`:

```json
{
  "enabled": false
}
```

To disable Renovate for all `eslint` packages, you can configure a package rule like:

```json
{
  "packageRules": [
    {
      "matchPackagePatterns": ["^eslint"],
      "enabled": false
    }
  ]
}
```

To disable Renovate for npm `devDependencies` but keep it for `dependencies` you could configure:

```json
{
  "packageRules": [
    {
      "matchManagers": ["npm"],
      "matchDepTypes": ["devDependencies"],
      "enabled": false
    }
  ]
}
```

## enabledManagers

This is a way to allow only certain package managers and implicitly disable all others.

Example:

```json
{
  "enabledManagers": ["dockerfile", "npm"]
}
```

For the full list of available managers, see the [Supported Managers](https://docs.renovatebot.com/modules/manager/#supported-managers) documentation.

## encrypted

Before you put any secrets in your repository configuration, encrypt the secrets.
You can encrypt secrets using either a HTML page, or the CLI.

To encrypt secrets for the hosted Mend Renovate app for github.com with a HTML page, go to [app.renovatebot.com/encrypt](https://app.renovatebot.com/encrypt) and complete the form.
If you're self-hosting Renovate, you may download and edit the form, to use your own PGP public key.

You can also encrypt secrets from the CLI, using the `curl`, `echo`, `jq`, `gpg`, `grep` and `tr` CLI programs.
Here is an example:

```
curl https://app.renovatebot.com/renovate.pgp --output renovate.pgp
echo -n '{"o":"your-organization", "r":"your-repository (optional)", "v":"your-secret-value"}' | jq . -c | gpg --encrypt -a --recipient-file renovate.pgp | grep -v '^----' | tr -d '\n'
```

The above script uses:

- `curl` to download the Mend Renovate hosted app's public key
- `echo` to echo a JSON object into `jq`
- `jq` to validate the JSON and then compact it
- `gpg` to encrypt the contents
- `grep` and `tr` to extract the encrypted payload which we will use

The `jq` step is optional, you can leave it out if you wish.
Its primary value is validating that the string you echo to `gpg` is valid JSON, and compact.

<!-- prettier-ignore -->
!!! note
    Encrypted secrets must have at least an org/group scope, and optionally a repository scope.
    This means that Renovate will check if a secret's scope matches the current repository before applying it, and warn/discard if there is a mismatch.

Encrypted secrets usually have a single organization.
But you may encrypt a secret with more than one organization, for example: `org1,org2`.
This way the secret can be used in both the `org1` and `org2` organizations.

For more information on how to use secrets for private packages, read [Private package support](./getting-started/private-packages.md).

## excludeCommitPaths

Be careful you know what you're doing with this option.
The initial intended use is to allow the user to exclude certain dependencies from being added/removed/modified when "vendoring" dependencies.
Example:

```json
{
  "excludeCommitPaths": ["vendor/golang.org/x/text/**"]
}
```

The above would mean Renovate would not include files matching the above glob pattern in the commit, even if it thinks they should be updated.

## extends

See [shareable config presets](./config-presets.md) for details.
Learn how to use presets by reading the [Key concepts, Presets](./key-concepts/presets.md/#how-to-use-presets) page.

## extractVersion

Only use this config option when the raw version strings from the datasource do not match the expected format that you need in your package file.
You must define a "named capture group" called `version` like in the examples below.

For example, to extract only the major.minor precision from a GitHub release, the following would work:

```json
{
  "packageRules": [
    {
      "matchPackageNames": ["foo"],
      "extractVersion": "^(?<version>v\\d+\\.\\d+)"
    }
  ]
}
```

The above will change a raw version of `v1.31.5` to `v1.31`, for example.

Alternatively, to strip a `release-` prefix:

```json
{
  "packageRules": [
    {
      "matchPackageNames": ["bar"],
      "extractVersion": "^release-(?<version>.*)$"
    }
  ]
}
```

The above will change a raw version of `release-2.0.0` to `2.0.0`, for example.
A similar one could strip leading `v` prefixes:

```json
{
  "packageRules": [
    {
      "matchPackageNames": ["baz"],
      "extractVersion": "^v(?<version>.*)$"
    }
  ]
}
```

## fetchReleaseNotes

Set this to `false` if you want to disable release notes fetching.

Renovate can fetch release notes when they are hosted on one of these platforms:

- GitHub (.com and Enterprise Server)
- GitLab (.com and CE/EE)

If you are running on any platform except github.com, you need to [configure a Personal Access Token](./getting-started/running.md#githubcom-token-for-release-notes) to allow Renovate to fetch release notes from github.com.

<!-- prettier-ignore -->
!!! note
    Renovate can only show release notes from some platforms and some package managers.
    We're planning improvements so that Renovate can show more release notes.
    Read [issue 14138 on GitHub](https://github.com/renovatebot/renovate/issues/14138) to get an overview of the planned work.

## fileMatch

`fileMatch` is used by Renovate to know which files in a repository to parse and extract.
`fileMatch` patterns in the user config are added to the default values and do not replace them.
The default `fileMatch` patterns cannot be removed, so if you need to include or exclude specific paths then use the `ignorePaths` or `includePaths` configuration options.

Some `fileMatch` patterns are short, like Renovate's default Go Modules `fileMatch` for example.
Here Renovate looks for _any_ `go.mod` file.
In this case you can probably keep using that default `fileMatch`.

At other times, the possible files is too vague for Renovate to have any default.
For default, Kubernetes manifests can exist in any `*.yaml` file and we don't want Renovate to parse every single YAML file in every repository just in case some of them have a Kubernetes manifest, so Renovate's default `fileMatch` for manager `kubernetes` is actually empty (`[]`) and needs the user to tell Renovate what directories/files to look in.

Finally, there are cases where Renovate's default `fileMatch` is good, but you may be using file patterns that a bot couldn't possibly guess about.
For example, Renovate's default `fileMatch` for `Dockerfile` is `['(^|/|\\.)([Dd]ocker|[Cc]ontainer)file$', '(^|/)([Dd]ocker|[Cc]ontainer)file[^/]*$']`.
This will catch files like `backend/Dockerfile`, `prefix.Dockerfile` or `Dockerfile-suffix`, but it will miss files like `ACTUALLY_A_DOCKERFILE.template`.
Because `fileMatch` is mergeable, you don't need to duplicate the defaults and could add the missing file like this:

```json
{
  "dockerfile": {
    "fileMatch": ["^ACTUALLY_A_DOCKERFILE\\.template$"]
  }
}
```

If you configure `fileMatch` then it must be within a manager object (e.g. `dockerfile` in the above example).
The full list of supported managers can be found [here](https://docs.renovatebot.com/modules/manager/).

## filterUnavailableUsers

When this option is enabled PRs are not assigned to users that are unavailable.
This option only works on platforms that support the concept of user availability.
For now, you can only use this option on the GitLab platform.

## followTag

For `followTag` to work, the datasource must support distribution streams or tags, like for example npm does.

The main usecase is to follow a pre-release tag of a dependency, say TypeScripts's `"insiders"` build:

```json
{
  "packageRules": [
    {
      "matchPackageNames": ["typescript"],
      "followTag": "insiders"
    }
  ]
}
```

If you've set a `followTag` then Renovate skips its normal major/minor/patch upgrade logic and stable/unstable consistency logic, and instead keeps your dependency version synced _strictly_ to the version in the tag.

Renovate follows tags _strictly_, this can cause problems when a tagged stream is no longer maintained.
For example: you're following the `next` tag, but later the stream you actually want is called `stable` instead.
If `next` is no longer getting updates, you must switch your `followTag` to `stable` to get updates again.

## forkModeDisallowMaintainerEdits

Use `forkModeDisallowMaintainerEdits` to disallow maintainers from editing Renovate's pull requests when in fork mode.

If GitHub pull requests are created from a [fork repository](https://docs.github.com/en/get-started/quickstart/fork-a-repo), the PR author can decide to allow upstream repository to modify the PR directly.

Allowing maintainers to edit pull requests directly is helpful when Renovate pull requests require additional changes.
The reviewer can simply push to the pull request without having to create a new PR. [More details here](https://docs.github.com/en/pull-requests/collaborating-with-pull-requests/working-with-forks/allowing-changes-to-a-pull-request-branch-created-from-a-fork).

You may decide to disallow edits to Renovate pull requests in order to workaround issues in Renovate where modified fork branches are not deleted properly: [See this issue](https://github.com/renovatebot/renovate/issues/16657).
If this option is enabled, reviewers will need to create a new PR if additional changes are needed.

<!-- prettier-ignore -->
!!! note
    This option is only relevant if you set `forkToken`.

## forkProcessing

By default, Renovate skips any forked repositories when in `autodiscover` mode.
It even skips a forked repository that has a Renovate configuration file, because Renovate doesn't know if that file was added by the forked repository.

**Process a fork in `autodiscover` mode`**

If you want Renovate to run on a forked repository when in `autodiscover` mode then:

- Ensure a `renovate.json` config exists with `"forkProcessing": "enabled"` in your repository,
- Or run the CLI command with `--fork-processing=enabled`

**Process a fork in other modes**

If you're running Renovate in some other mode, for example when giving a list of repositories to Renovate, but want to skip forked repositories: set `"forkProcessing": "disabled"` in your _global_ config.

**When using the hosted GitHub Mend Renovate app**

The behavior of `forkProcessing` depends on how you allow Renovate to run on your account.

**Renovate runs on all repositories**

If you allow Renovate to run on all your repositories, `forkProcessing` will be `"disabled"`.
To run Renovate on a fork: add `"forkProcessing": "enabled"` to the forked repository's `renovate.json` file.

**Renovate runs on selected repositories**

If you allow Renovate to run on "Selected" repositories, `forkProcessing` will be `"enabled"` for each "Selected" repository.

**Allowed filenames**

Only the `onboardingConfigFileName` (which defaults to `renovate.json`) is supported for `forkProcessing`.
You can't use other filenames because Renovate only checks the default filename when using the Git-hosting platform's API.

## gitAuthor

You can customize the Git author that's used whenever Renovate creates a commit.
The `gitAuthor` option accepts a RFC5322-compliant string.

<!-- prettier-ignore -->
!!! danger
    We strongly recommend that the Git author email you use is unique to Renovate.
    Otherwise, if another bot or human shares the same email and pushes to one of Renovate's branches then Renovate will mistake the branch as unmodified and potentially force push over the changes.

## gitIgnoredAuthors

Specify commit authors ignored by Renovate.

By default, Renovate will treat any PR as modified if another Git author has added to the branch.
When a PR is considered modified, Renovate won't perform any further commits such as if it's conflicted or needs a version update.
If you have other bots which commit on top of Renovate PRs, and don't want Renovate to treat these PRs as modified, then add the other Git author(s) to `gitIgnoredAuthors`.

Example:

```json
{
  "gitIgnoredAuthors": ["some-bot@example.org"]
}
```

## gitLabIgnoreApprovals

Ignore the default project level approval(s), so that Renovate bot can automerge its merge requests, without needing approval(s).
Under the hood, it creates a MR-level approval rule where `approvals_required` is set to `0`.
This option works only when `automerge=true`, `automergeType=pr` or `automergeType=branch`, and `platformAutomerge=true`.
Also, approval rules overriding should not be [prevented in GitLab settings](https://docs.gitlab.com/ee/user/project/merge_requests/approvals/settings.html#prevent-editing-approval-rules-in-merge-requests).

## goGetDirs

By default, Renovate will run `go get -d -t ./...` to update the `go.sum`.
If you need to modify this path, for example in order to ignore directories, you can override the default `./...` value using this option:

```json
{
  "goGetDirs": ["./some-project/", "./tools/..."]
}
```

## golang

Configuration added here applies for all Go-related updates.
The only supported package manager for Go is the native Go Modules (the `gomod` manager).

For self-hosted users, `GOPROXY`, `GONOPROXY`, `GOPRIVATE` and `GOINSECURE` environment variables are supported ([reference](https://go.dev/ref/mod#module-proxy)).

Usage of `direct` will fallback to the Renovate-native release fetching mechanism.
Also we support the `off` keyword which will stop any fetching immediately.

## group

The default configuration for groups are essentially internal to Renovate and you normally shouldn't need to modify them.
But you may _add_ settings to any group by defining your own `group` configuration object.

## groupName

There are multiple cases where it can be useful to group multiple upgrades together.
Internally Renovate uses this for branches such as "Pin Dependencies", "Lock File Maintenance", etc.
Another example used previously is to group together all related `eslint` packages, or perhaps `angular` or `babel`.
To enable grouping, you configure the `groupName` field to something non-null.

The `groupName` field allows free text and does not have any semantic interpretation by Renovate.
All updates sharing the same `groupName` will be placed into the same branch/PR.
For example, to group all non-major devDependencies updates together into a single PR:

```json
{
  "packageRules": [
    {
      "matchDepTypes": ["devDependencies"],
      "matchUpdateTypes": ["patch", "minor"],
      "groupName": "devDependencies (non-major)"
    }
  ]
}
```

## groupSlug

By default, Renovate will "slugify" the groupName to determine the branch name.
For example if you named your group "devDependencies (non-major)" then the branchName would be `renovate/devdependencies-non-major`.
If you wished to override this then you could configure like this:

```json
{
  "packageRules": [
    {
      "matchDepTypes": ["devDependencies"],
      "matchUpdateTypes": ["patch", "minor"],
      "groupName": "devDependencies (non-major)",
      "groupSlug": "dev-dependencies"
    }
  ]
}
```

As a result of the above, the branchName would be `renovate/dev-dependencies` instead.

<!-- prettier-ignore -->
!!! note
    You shouldn't usually need to configure this unless you really care about your branch names.

## hashedBranchLength

Some code hosting systems have restrictions on the branch name lengths, this option lets you get around these restrictions.
You can set the `hashedBranchLength` option to a number of characters that works for your system and then Renovate will generate branch names with the correct length by hashing `additionalBranchPrefix` and `branchTopic`, and then truncating the hash so that the full branch name (including `branchPrefix`) has the right number of characters.

Example: If you have set `branchPrefix: "deps-"` and `hashedBranchLength: 12` it will result in a branch name like `deps-5bf36ec` instead of the traditional pretty branch name like `deps-react-17.x`.

## hostRules

The primary purpose of `hostRules` is to configure credentials for host authentication.
You tell Renovate how to match against the host you need authenticated, and then you also tell it which credentials to use.

The lookup keys for `hostRules` are: `hostType` and `matchHost`, both of which are optional.

Supported credential fields are `token`, `username`, `password`, `timeout`, `enabled` and `insecureRegistry`.

Example for configuring `docker` auth:

```json
{
  "hostRules": [
    {
      "matchHost": "docker.io",
      "username": "<some-username>",
      "password": "<some-password>"
    }
  ]
}
```

If multiple `hostRules` match a request, then they will be applied in the following order/priority:

1. rules with only `hostType` specified
1. rules with only `matchHost` specified (sorted by `matchHost` length if multiple match)
1. rules with both `matchHost` and `hostType` specified (sorted by `matchHost` length if multiple match)

To disable requests to a particular host, you can configure a rule like:

```json
{
  "hostRules": [
    {
      "matchHost": "registry.npmjs.org",
      "enabled": false
    }
  ]
}
```

A preset alternative to the above is:

```json
{
  "extends": [":disableHost(registry.npmjs.org)"]
}
```

To match specific ports you have to add a protocol to `matchHost`:

```json
{
  "hostRules": [
    {
      "matchHost": "https://domain.com:9118",
      "enabled": false
    }
  ]
}
```

<!-- prettier-ignore -->
!!! warning
    Using `matchHost` without a protocol behaves the same as if you had set no `matchHost` configuration.

<!-- prettier-ignore -->
!!! note
    Disabling a host is only 100% effective if added to self-hosted config.
    Renovate currently still checks its _cache_ for results first before trying to connect, so if a public host is blocked in your repository config (e.g. `renovate.json`) then it's possible you may get cached _results_ from that host if another repository using the same bot has successfully queried for the same dependency recently.

### abortIgnoreStatusCodes

This field can be used to configure status codes that Renovate ignores and passes through when `abortOnError` is set to `true`.
For example to also skip 404 responses then configure the following:

```json
{
  "hostRules": [
    {
      "abortOnError": true,
      "abortIgnoreStatusCodes": [404]
    }
  ]
}
```

<!-- prettier-ignore -->
!!! tip
    This field is _not_ mergeable, so the last-applied host rule takes precedence.

### abortOnError

Use this field to configure Renovate to abort runs for custom hosts.
By default, Renovate will only abort for known public hosts, which has the downside that transient errors for other hosts can cause autoclosing of PRs.

To abort Renovate runs for http failures from _any_ host:

```json
{
  "hostRules": [
    {
      "abortOnError": true
    }
  ]
}
```

To abort Renovate runs for any `docker` datasource failures:

```json
{
  "hostRules": [
    {
      "hostType": "docker",
      "abortOnError": true
    }
  ]
}
```

To abort Renovate for errors for a specific `docker` host:

```json
{
  "hostRules": [
    {
      "matchHost": "docker.company.com",
      "abortOnError": true
    }
  ]
}
```

When this field is enabled, Renovate will abort its run if it encounters either (a) any low-level http error (e.g. `ETIMEDOUT`) or (b) gets a response _not_ matching any of the configured `abortIgnoreStatusCodes` (e.g. `500 Internal Error`);

### authType

You may use the `authType` option to create a custom HTTP `authorization` header.
For `authType` to work, you must also set your own `token`.

Do not set `authType=Bearer`: it's the default setting for Renovate anyway.
Do not set a username or password when you're using `authType`, as `authType` doesn't use usernames or passwords.

An example for npm basic auth with token:

```json
{
  "hostRules": [
    {
      "matchHost": "npm.custom.org",
      "token": "<some-token>",
      "authType": "Basic"
    }
  ]
}
```

This will generate the following header: `authorization: Basic <some-token>`.

To use a bare token in the authorization header (required by e.g. Hex) - use the `authType` "Token-Only":

```json
{
  "hostRules": [
    {
      "matchHost": "https://hex.pm/api/repos/private_repo/",
      "token": "<some-token>",
      "authType": "Token-Only"
    }
  ]
}
```

This will generate the header `authorization: <some-token>`.

### concurrentRequestLimit

Usually the default setting is fine, but you can use `concurrentRequestLimit` to limit the number of concurrent outstanding requests.
You only need to adjust this setting if a datasource is rate limiting Renovate or has problems with the load.
The limit will be set for any host it applies to.

Example config:

```json
{
  "hostRules": [
    {
      "matchHost": "api.github.com",
      "concurrentRequestLimit": 2
    }
  ]
}
```

Use an exact host for `matchHost` and not a domain (e.g. `api.github.com` as shown above and not `github.com`).
Do not combine with `hostType` in the same rule or it won't work.

### maxRequestsPerSecond

In addition to `concurrentRequestLimit`, you can limit the maximum number of requests that can be made per one second.
It can be used to set minimal delay between two requests to the same host.
Fractional values are allowed, e.g. `0.25` means 1 request per 4 seconds.
Default value `0` means no limit.

Example config:

```json
{
  "hostRules": [
    {
      "matchHost": "api.github.com",
      "maxRequestsPerSecond": 2
    }
  ]
}
```

### dnsCache

Enable got [dnsCache](https://github.com/sindresorhus/got/blob/v11.5.2/readme.md#dnsCache) support.
It uses `QuickLRU` with a `maxSize` of `1000`.

### enableHttp2

Enable got [http2](https://github.com/sindresorhus/got/blob/v11.5.2/readme.md#http2) support.

### hostType

`hostType` is another way to filter rules and can be either a platform such as `github` and `bitbucket-server`, or it can be a datasource such as `docker` and `rubygems`.
You usually don't need to configure it in a host rule if you have already configured `matchHost` and only one host type is in use for those, as is usually the case.
`hostType` can help for cases like an enterprise registry that serves multiple package types and has different authentication for each, although it's often the case that multiple `matchHost` rules could achieve the same thing.

### insecureRegistry

Enable this option to allow Renovate to connect to an [insecure Docker registry](https://docs.docker.com/registry/insecure/) that is http only.
This is insecure and is not recommended.

Example:

```json
{
  "hostRules": [
    {
      "matchHost": "reg.insecure.com",
      "insecureRegistry": true
    }
  ]
}
```

### keepalive

If enabled, this allows a single TCP connection to remain open for multiple HTTP(S) requests/responses.

### artifactAuth

You may use this field whenever it is needed to only enable authentication for a specific set of managers.

For example, using this option could be used whenever authentication using Git for private composer packages is already being handled through the use of SSH keys, which results in no need for also setting up authentication using tokens.

```json
{
  "hostRules": [
    {
      "hostType": "gitlab",
      "matchHost": "gitlab.myorg.com",
      "token": "abc123",
      "artifactAuth": ["composer"]
    }
  ]
}
```

Supported artifactAuth and hostType combinations:

| artifactAuth | hostTypes                                   |
| ------------ | ------------------------------------------- |
| `composer`   | `gitlab`, `packagist`, `github`, `git-tags` |

### matchHost

This can be a base URL (e.g. `https://api.github.com`) or a hostname like `github.com` or `api.github.com`.
If the value starts with `http(s)` then it will only match against URLs which start with the full base URL.
Otherwise, it will be matched by checking if the URL's hostname matches the `matchHost` directly or ends with it.
When checking the end of the hostname, a single dot is prefixed to the value of `matchHost`, if one is not already present, to ensure it can only match against whole domain segments.

The `matchHost` URL must be the same as the `registryUrl` set in `.npmrc`, or you'll get authentication issues when the artifacts are updated when yarn or npm runs.

```json
{
  "hostRules": [
    {
      "matchHost": "https://gitlab.myorg.com/api/v4/packages/npm/",
      "token": "abc123"
    }
  ]
}
```

The above corresponds with an `.npmrc` like the following:

```
registry=https://gitlab.myorg.com/api/v4/packages/npm/
```

<!-- prettier-ignore -->
!!! note
    Values containing a URL path but missing a scheme will be prepended with 'https://' (e.g. `domain.com/path` -> `https://domain.com/path`)

### timeout

Use this figure to adjust the timeout for queries.
The default is 60s, which is quite high.
To adjust it down to 10s for all queries, do this:

```json
{
  "hostRules": [
    {
      "timeout": 10000
    }
  ]
}
```

## ignoreDeprecated

By default, Renovate won't update a dependency version to a deprecated release unless the current version was _itself_ deprecated.
The goal of this is to make sure you don't upgrade from a non-deprecated version to a deprecated one, only because it's higher than the current version.

If for some reason you wish to _force_ deprecated updates with Renovate, you can configure `ignoreDeprecated` to `false`, which we do not recommend for most situations.

## ignoreDeps

The `ignoreDeps` configuration field allows you to define a list of dependency names to be ignored by Renovate.
Currently it supports only "exact match" dependency names and not any patterns. e.g. to ignore both `eslint` and `eslint-config-base` you would add this to your config:

```json
{
  "ignoreDeps": ["eslint", "eslint-config-base"]
}
```

The above is the same as if you wrote this package rule:

```json
{
  "packageRules": [
    {
      "matchPackageNames": ["eslint", "eslint-config-base"],
      "enabled": false
    }
  ]
}
```

## ignorePaths

Renovate will extract dependencies from every file it finds in a repository, unless that file is explicitly ignored.
With this setting you can selectively ignore package files that would normally be "autodiscovered" and updated by Renovate.

For instance if you have a project with an `"examples/"` directory you wish to ignore:

```json
{
  "ignorePaths": ["**/examples/**"]
}
```

Renovate's default ignore is `node_modules` and `bower_components` only.
If you are extending from the popular `config:base` preset then it adds ignore patterns for `vendor`, `examples`, `test(s)` and `fixtures` directories too.

## ignorePlugins

Set this to `true` if running plugins causes problems.
Applicable for Composer only for now.

## ignorePrAuthor

This is usually needed if someone needs to migrate bot accounts, including from hosted app to self-hosted.
If `ignorePrAuthor` is configured to true, it means Renovate will fetch the entire list of repository PRs instead of optimizing to fetch only those PRs which it created itself.
You should only want to enable this if you are changing the bot account (e.g. from `@old-bot` to `@new-bot`) and want `@new-bot` to find and update any existing PRs created by `@old-bot`.
It's recommended to revert this setting once that transition period is over and all old PRs are resolved.

## ignorePresets

Use this if you are extending a complex preset but don't want to use every "sub preset" that it includes.
For example, consider this config:

```json
{
  "extends": ["config:base"],
  "ignorePresets": [":prHourlyLimit2"]
}
```

It would take the entire `"config:base"` preset - which has a lot of sub-presets - but ignore the `":prHourlyLimit2"` rule.

## ignoreReviewers

By default, Renovate does not add assignees or reviewers to PRs which are configured for automerge.
If tests have failed, Renovate then does add them, but only if the assignees and reviewers list is empty.
In the case that a user is automatically added as reviewer (such as Renovate Approve bot) and you want to ignore it for the purpose of this decision, add it to the `ignoreReviewers` list.

```json
{
  "reviewers": ["foo"],
  "ignoreReviewers": ["renovate-approve"]
}
```

## ignoreScripts

Applicable for npm and Composer only for now. Set this to `true` if running scripts causes problems.

## ignoreTests

Currently Renovate's default behavior is to only automerge if every status check has succeeded.

Setting this option to `true` means that Renovate will ignore _all_ status checks.
You can set this if you don't have any status checks but still want Renovate to automerge PRs.
Beware: configuring Renovate to automerge without any tests can lead to broken builds on your base branch, please think again before enabling this!

## ignoreUnstable

By default, Renovate won't update any package versions to unstable versions (e.g. `4.0.0-rc3`) unless the current version has the same `major.minor.patch` and was _already_ unstable (e.g. it was already on `4.0.0-rc2`).
Renovate will also not "jump" unstable versions automatically, e.g. if you are on `4.0.0-rc2` and newer versions `4.0.0` and `4.1.0-alpha.1` exist then Renovate will update you to `4.0.0` only.
If you need to force permanent unstable updates for a package, you can add a package rule setting `ignoreUnstable` to `false`.

Also check out the `followTag` configuration option above if you wish Renovate to keep you pinned to a particular release tag.

## includePaths

If you wish for Renovate to process only select paths in the repository, use `includePaths`.

Alternatively, if you need to _exclude_ certain paths in the repository then consider `ignorePaths` instead.
If you are more interested in including only certain package managers (e.g. `npm`), then consider `enabledManagers` instead.

## internalChecksAsSuccess

By default, internal Renovate checks such as `renovate/stability-days` are not counted towards a branch being "green" or not.
This is primarily to prevent automerge when the only check is a passing Renovate check.

Internal checks will always be counted/considered if they are in pending or failed states.
If there are multiple passing checks for a branch, including non-Renovate ones, then this setting won't make any difference.

Change this setting to `true` if you want to use internal Renovate checks towards a passing branch result.

## internalChecksFilter

This setting determines whether Renovate controls when and how filtering of internal checks are performed, particularly when multiple versions of the same update type are available.
Currently this applies to the `minimumReleaseAge` check only.

- `none`: No filtering will be performed, and the highest release will be used regardless of whether it's pending or not
- `strict`: All pending releases will be filtered. PRs will be skipped unless a non-pending version is available
- `flexible`: Similar to strict, but in the case where all versions are pending then a PR will be created with the highest pending version

The `flexible` mode can result in "flapping" of Pull Requests, for example: a pending PR with version `1.0.3` is first released but then downgraded to `1.0.2` once it passes `minimumReleaseAge`.
We recommend that you use the `strict` mode, and enable the `dependencyDashboard` so that you can see suppressed PRs.

## java

Use this configuration option for shared config across all Java projects (Gradle and Maven).

## js

Use this configuration option for shared config across npm/Yarn/pnpm and meteor package managers.

## labels

By default, Renovate won't add any labels to PRs.
If you want Renovate to add labels to PRs it creates then define a `labels` array of one or more label strings.
If you want the same label(s) for every PR then you can configure it at the top level of config.
However you can also fully override them on a per-package basis.

Consider this example:

```json
{
  "labels": ["dependencies"],
  "packageRules": [
    {
      "matchPackagePatterns": ["eslint"],
      "labels": ["linting"]
    }
  ]
}
```

With the above config, every PR raised by Renovate will have the label `dependencies` while PRs containing `eslint`-related packages will instead have the label `linting`.

Renovate only adds labels when it creates the PR, which means:

- If you remove labels which Renovate added, it won't re-apply them
- If you change your config, the new/changed labels are not applied to any open PRs

The `labels` array is non-mergeable, meaning if multiple `packageRules` match then Renovate uses the last value for `labels`.
If you want to add/combine labels, use the `addLabels` config option, which is mergeable.

## lockFileMaintenance

You can use `lockFileMaintenance` to refresh lock files to keep them up-to-date.

When Renovate performs `lockFileMaintenance` it deletes the lock file and runs the relevant package manager.
That package manager creates a new lock file, where all dependency versions are updated to the latest version.
Renovate then commits that lock file to the update branch and creates the lock file update PR.

Supported lock files:

- `.terraform.lock.hcl`
- `Cargo.lock`
- `Chart.lock`
- `composer.lock`
- `flake.lock`
- `Gemfile.lock`
- `gradle.lockfile`
- `jsonnetfile.lock.json`
- `package-lock.json`
- `packages.lock.json`
- `pdm.lock`
- `Pipfile.lock`
- `pnpm-lock.yaml`
- `poetry.lock`
- `pubspec.lock`
- `pyproject.toml`
- `requirements.txt`
- `yarn.lock`

Support for new lock files may be added via feature request.

By default, `lockFileMaintenance` is disabled.
To enable `lockFileMaintenance` add this to your configuration:

```json
{
  "lockFileMaintenance": { "enabled": true }
}
```

To reduce "noise" in the repository, Renovate performs `lockFileMaintenance` `"before 4am on monday"`, i.e. to achieve once-per-week semantics.
Depending on its running schedule, Renovate may run a few times within that time window - even possibly updating the lock file more than once - but it hopefully leaves enough time for tests to run and automerge to apply, if configured.

## major

Add to this object if you wish to define rules that apply only to major updates.

## minimumReleaseAge

This feature used to be called `stabilityDays`.

If this is set _and_ an update has a release timestamp header, then Renovate will check if the set duration has passed.

Note: Renovate will wait for the set duration to pass for each **separate** version.
Renovate does not wait until the package has seen no releases for x time-duration(`minimumReleaseAge`).
`minimumReleaseAge` is not intended to help with slowing down fast releasing project updates.
If you want to slow down PRs for a specific package, setup a custom schedule for that package.
Read [our selective-scheduling help](./noise-reduction.md#selective-scheduling) to learn how to set the schedule.

If the time since the release is less than the set `minimumReleaseAge` a "pending" status check is added to the branch.
If enough days have passed then the "pending" status is removed, and a "passing" status check is added.

Some datasources don't have a release timestamp, in which case this feature is not compatible.
Other datasources may have a release timestamp, but Renovate does not support it yet, in which case a feature request needs to be implemented.

Maven users: you cannot use `minimumReleaseAge` if a Maven source returns unreliable `last-modified` headers.

<!-- prettier-ignore -->
!!! note
    Configuring this option will add a `renovate/stability-days` option to the status checks.

There are a couple of uses for `minimumReleaseAge`:

<!-- markdownlint-disable MD001 -->

#### Suppress branch/PR creation for X days

If you combine `minimumReleaseAge=3 days` and `internalChecksFilter="strict"` then Renovate will hold back from creating branches until 3 or more days have elapsed since the version was released.
We recommend that you set `dependencyDashboard=true` so you can see these pending PRs.

#### Prevent holding broken npm packages

npm packages less than 72 hours (3 days) old can be unpublished, which could result in a service impact if you have already updated to it.
Set `minimumReleaseAge` to `3 days` for npm packages to prevent relying on a package that can be removed from the registry:

```json
{
  "packageRules": [
    {
      "matchDatasources": ["npm"],
      "minimumReleaseAge": "3 days"
    }
  ]
}
```

#### Await X time duration before Automerging

If you enabled `automerge` _and_ `minimumReleaseAge`, it means that PRs will be created immediately but automerging will be delayed until the time-duration has passed.
This works because Renovate will add a "renovate/stability-days" pending status check to each branch/PR and that pending check will prevent the branch going green to automerge.

<!-- markdownlint-enable MD001 -->

## minor

Add to this object if you wish to define rules that apply only to minor updates.

## node

Using this configuration option allows you to apply common configuration and policies across all Node.js version updates even if managed by different package managers (`npm`, `yarn`, etc.).

Check out our [Node.js documentation](https://docs.renovatebot.com/node) for a comprehensive explanation of how the `node` option can be used.

## npmToken

See [Private npm module support](./getting-started/private-packages.md) for details on how this is used.
Typically you would encrypt it and put it inside the `encrypted` object.

## npmrc

See [Private npm module support](./getting-started/private-packages.md) for details on how this is used.

## npmrcMerge

This option exists to provide flexibility about whether `npmrc` strings in config should override `.npmrc` files in the repo, or be merged with them.
In some situations you need the ability to force override `.npmrc` contents in a repo (`npmrcMerge=false`) while in others you might want to simply supplement the settings already in the `.npmrc` (`npmrcMerge=true`).
A use case for the latter is if you are a Renovate bot admin and wish to provide a default token for `npmjs.org` without removing any other `.npmrc` settings which individual repositories have configured (such as scopes/registries).

If `false` (default), it means that defining `config.npmrc` will result in any `.npmrc` file in the repo being overridden and its values ignored.
If configured to `true`, it means that any `.npmrc` file in the repo will have `config.npmrc` prepended to it before running `npm`.

## osvVulnerabilityAlerts

Renovate integrates with [OSV](https://osv.dev/), an open-source vulnerability database, to check if extracted dependencies have known vulnerabilities.
Set `osvVulnerabilityAlerts` to `true` to get pull requests with vulnerability fixes (once they are available).

You will only get OSV-based vulnerability alerts for _direct_ dependencies.
Renovate only queries the OSV database for dependencies that use one of these datasources:

- [`crate`](https://docs.renovatebot.com/modules/datasource/crate/)
- [`go`](https://docs.renovatebot.com/modules/datasource/go/)
- [`hex`](https://docs.renovatebot.com/modules/datasource/hex/)
- [`maven`](https://docs.renovatebot.com/modules/datasource/maven/)
- [`npm`](https://docs.renovatebot.com/modules/datasource/npm/)
- [`nuget`](https://docs.renovatebot.com/modules/datasource/nuget/)
- [`packagist`](https://docs.renovatebot.com/modules/datasource/packagist/)
- [`pypi`](https://docs.renovatebot.com/modules/datasource/pypi/)
- [`rubygems`](https://docs.renovatebot.com/modules/datasource/rubygems/)

## packageRules

`packageRules` is a powerful feature that lets you apply rules to individual packages or to groups of packages using regex pattern matching.

Here is an example if you want to group together all packages starting with `eslint` into a single branch/PR:

```json
{
  "packageRules": [
    {
      "matchPackagePatterns": ["^eslint"],
      "groupName": "eslint packages"
    }
  ]
}
```

Note how the above uses `matchPackagePatterns` with a regex value.

Here's an example config to limit the "noisy" `aws-sdk` package to weekly updates:

```json
{
  "packageRules": [
    {
      "matchPackageNames": ["aws-sdk"],
      "schedule": ["after 9pm on sunday"]
    }
  ]
}
```

For Maven dependencies, the package name is `<groupId:artefactId>`, e.g. `"matchPackageNames": ["com.thoughtworks.xstream:xstream"]`

Note how the above uses `matchPackageNames` instead of `matchPackagePatterns` because it is an exact match package name.
This is the equivalent of defining `"matchPackagePatterns": ["^aws\-sdk$"]`.
However you can mix together both `matchPackageNames` and `matchPackagePatterns` in the same package rule and the rule will be applied if _either_ match.
Example:

```json
{
  "packageRules": [
    {
      "matchPackageNames": ["neutrino"],
      "matchPackagePatterns": ["^@neutrino/"],
      "groupName": "neutrino monorepo"
    }
  ]
}
```

The above rule will group together the `neutrino` package and any package matching `@neutrino/*`.

File name matches are convenient to use if you wish to apply configuration rules to certain package or lock files using patterns.
For example, if you have an `examples` directory and you want all updates to those examples to use the `chore` prefix instead of `fix`, then you could add this configuration:

```json
{
  "packageRules": [
    {
      "matchFileNames": ["examples/**"],
      "extends": [":semanticCommitTypeAll(chore)"]
    }
  ]
}
```

If you wish to limit Renovate to apply configuration rules to certain files in the root repository directory, you have to use `matchFileNames` with a `minimatch` pattern (which can include an exact file name match).
For example you have multiple `package.json` and want to use `dependencyDashboardApproval` only on the root `package.json`:

```json
{
  "packageRules": [
    {
      "matchFileNames": ["package.json"],
      "dependencyDashboardApproval": true
    }
  ]
}
```

<!-- prettier-ignore -->
!!! tip
    Renovate evaluates all `packageRules` and does not stop after the first match.
    Order your `packageRules` so the least important rules are at the _top_, and the most important rules at the _bottom_.
    This way important rules override settings from earlier rules if needed.

<!-- prettier-ignore -->
!!! warning
    Avoid nesting any `object`-type configuration in a `packageRules` array, such as a `major` or `minor` block.

### allowedVersions

Use this - usually within a packageRule - to limit how far to upgrade a dependency.
For example, if you wish to upgrade to Angular v1.5 but not to `angular` v1.6 or higher, you could define this to be `<= 1.5` or `< 1.6.0`:

```json
{
  "packageRules": [
    {
      "matchPackageNames": ["angular"],
      "allowedVersions": "<=1.5"
    }
  ]
}
```

The valid syntax for this will be calculated at runtime because it depends on the versioning scheme, which is itself dynamic.

This field also supports Regular Expressions if they begin and end with `/`.
For example, the following will enforce that only 3 or 4-part versions are supported, without any prefixes:

```json
{
  "packageRules": [
    {
      "matchPackageNames": ["com.thoughtworks.xstream:xstream"],
      "allowedVersions": "/^[0-9]+\\.[0-9]+\\.[0-9]+(\\.[0-9]+)?$/"
    }
  ]
}
```

This field also supports a special negated regex syntax for ignoring certain versions.
Use the syntax `!/ /` like the following:

```json
{
  "packageRules": [
    {
      "matchPackageNames": ["chalk"],
      "allowedVersions": "!/java$/"
    }
  ]
}
```

### matchDepTypes

Use this field if you want to limit a `packageRule` to certain `depType` values.
Invalid if used outside of a `packageRule`.

### excludeDepNames

### excludeDepPatterns

### excludePackageNames

**Important**: Do not mix this up with the option `ignoreDeps`.
Use `ignoreDeps` instead if all you want to do is have a list of package names for Renovate to ignore.

Use `excludePackageNames` if you want to have one or more exact name matches excluded in your package rule.
See also `matchPackageNames`.

```json
{
  "packageRules": [
    {
      "matchPackagePatterns": ["^eslint"],
      "excludePackageNames": ["eslint-foo"]
    }
  ]
}
```

The above will match all package names starting with `eslint` but exclude the specific package `eslint-foo`.

### excludePackagePatterns

Use this field if you want to have one or more package name patterns excluded in your package rule.
See also `matchPackagePatterns`.

```json
{
  "packageRules": [
    {
      "matchPackagePatterns": ["^eslint"],
      "excludePackagePatterns": ["^eslint-foo"]
    }
  ]
}
```

The above will match all package names starting with `eslint` but exclude ones starting with `eslint-foo`.

### excludePackagePrefixes

Use this field if you want to have one or more package name prefixes excluded in your package rule, without needing to write a regex.
See also `matchPackagePrefixes`.

```json
{
  "packageRules": [
    {
      "matchPackagePrefixes": ["eslint"],
      "excludePackagePrefixes": ["eslint-foo"]
    }
  ]
}
```

The above will match all package names starting with `eslint` but exclude ones starting with `eslint-foo`.

### matchLanguages

Use this field to restrict rules to a particular language. e.g.

```json
{
  "packageRules": [
    {
      "matchPackageNames": ["request"],
      "matchLanguages": ["python"],
      "enabled": false
    }
  ]
}
```

### matchBaseBranches

Use this field to restrict rules to a particular branch. e.g.

```json
{
  "packageRules": [
    {
      "matchBaseBranches": ["main"],
      "excludePackagePatterns": ["^eslint"],
      "enabled": false
    }
  ]
}
```

This field also supports Regular Expressions if they begin and end with `/`. e.g.

```json
{
  "packageRules": [
    {
      "matchBaseBranches": ["/^release/.*/"],
      "excludePackagePatterns": ["^eslint"],
      "enabled": false
    }
  ]
}
```

### matchManagers

Use this field to restrict rules to a particular package manager. e.g.

```json
{
  "packageRules": [
    {
      "matchPackageNames": ["node"],
      "matchManagers": ["dockerfile"],
      "enabled": false
    }
  ]
}
```

For the full list of available managers, see the [Supported Managers](https://docs.renovatebot.com/modules/manager/#supported-managers) documentation.

### matchDatasources

Use this field to restrict rules to a particular datasource. e.g.

```json
{
  "packageRules": [
    {
      "matchDatasources": ["orb"],
      "labels": ["circleci-orb!!"]
    }
  ]
}
```

### matchCurrentValue

This option is matched against the `currentValue` field of a dependency.

`matchCurrentValue` supports Regular Expressions which must begin and end with `/`.
For example, the following enforces that only `1.*` versions will be used:

```json
{
  "packageRules": [
    {
      "matchPackagePatterns": ["io.github.resilience4j"],
      "matchCurrentValue": "/^1\\./"
    }
  ]
}
```

This field also supports a special negated regex syntax to ignore certain versions.
Use the syntax `!/ /` like this:

```json
{
  "packageRules": [
    {
      "matchPackagePatterns": ["io.github.resilience4j"],
      "matchCurrentValue": "!/^0\\./"
    }
  ]
}
```

### matchCurrentVersion

The `currentVersion` field will be one of the following (in order of preference):

- locked version if a lock file exists
- resolved version
- current value

Consider using instead `matchCurrentValue` if you wish to match against the raw string value of a dependency.

`matchCurrentVersion` can be an exact version or a version range:

```json
{
  "packageRules": [
    {
      "matchCurrentVersion": ">=1.0.0",
      "matchPackageNames": ["angular"]
    }
  ]
}
```

The syntax of the version range must follow the [versioning scheme](https://docs.renovatebot.com/modules/versioning/#supported-versioning) used by the matched package(s).
This is usually defined by the [manager](https://docs.renovatebot.com/modules/manager/#supported-managers) which discovered them or by the default versioning for the package's [datasource](https://docs.renovatebot.com/modules/datasource/).
For example, a Gradle package would typically need Gradle constraint syntax (e.g. `[,7.0)`) and not SemVer syntax (e.g. `<7.0`).

This field also supports Regular Expressions which must begin and end with `/`.
For example, the following enforces that only `1.*` versions will be used:

```json
{
  "packageRules": [
    {
      "matchPackagePatterns": ["io.github.resilience4j"],
      "matchCurrentVersion": "/^1\\./"
    }
  ]
}
```

This field also supports a special negated regex syntax to ignore certain versions.
Use the syntax `!/ /` like this:

```json
{
  "packageRules": [
    {
      "matchPackagePatterns": ["io.github.resilience4j"],
      "matchCurrentVersion": "!/^0\\./"
    }
  ]
}
```

### matchFileNames

Renovate will compare `matchFileNames` glob matching against the dependency's package file or lock file.

The following example matches `package.json` but _not_ `package/frontend/package.json`:

```json
{
  "packageRules": [
    {
      "matchFileNames": ["package.json"],
      "labels": ["npm"]
    }
  ]
}
```

The following example matches any `package.json`, including files like `backend/package.json`:

```json
{
  "packageRules": [
    {
      "description": "Group dependencies from package.json files",
      "matchFileNames": ["**/package.json"],
      "groupName": "All package.json changes"
    }
  ]
}
```

The following example matches any file in directories starting with `app/`:

```json
{
  "packageRules": [
    {
      "description": "Group all dependencies from the app directory",
      "matchFileNames": ["app/**"],
      "groupName": "App dependencies"
    }
  ]
}
```

### matchDepNames

### matchDepPatterns

### matchPackageNames

Use this field if you want to have one or more exact name matches in your package rule.
See also `excludePackageNames`.

```json
{
  "packageRules": [
    {
      "matchPackageNames": ["angular"],
      "rangeStrategy": "pin"
    }
  ]
}
```

The above will configure `rangeStrategy` to `pin` only for the package `angular`.

### matchPackagePatterns

Use this field if you want to have one or more package names patterns in your package rule.
See also `excludePackagePatterns`.

```json
{
  "packageRules": [
    {
      "matchPackagePatterns": ["^angular"],
      "rangeStrategy": "replace"
    }
  ]
}
```

The above will configure `rangeStrategy` to `replace` for any package starting with `angular`.

### matchPackagePrefixes

Use this field to match a package prefix without needing to write a regex expression.
See also `excludePackagePrefixes`.

```json
{
  "packageRules": [
    {
      "matchPackagePrefixes": ["angular"],
      "rangeStrategy": "replace"
    }
  ]
}
```

Like the earlier `matchPackagePatterns` example, the above will configure `rangeStrategy` to `replace` for any package starting with `angular`.

### matchSourceUrlPrefixes

Here's an example of where you use this to group together all packages from the `renovatebot` GitHub org:

```json
{
  "packageRules": [
    {
      "matchSourceUrlPrefixes": ["https://github.com/renovatebot/"],
      "groupName": "All renovate packages"
    }
  ]
}
```

### matchSourceUrls

Here's an example of where you use this to group together all packages from the Vue monorepo:

```json
{
  "packageRules": [
    {
      "matchSourceUrls": ["https://github.com/vuejs/vue"],
      "groupName": "Vue monorepo packages"
    }
  ]
}
```

### matchUpdateTypes

Use `matchUpdateTypes` to match rules against types of updates.
For example to apply a special label to `major` updates:

```json
{
  "packageRules": [
    {
      "matchUpdateTypes": ["major"],
      "labels": ["UPDATE-MAJOR"]
    }
  ]
}
```

<!-- prettier-ignore -->
!!! warning
    Packages that follow SemVer are allowed to make breaking changes in _any_ `0.x` version, even `patch` and `minor`.
    Check if you're using any `0.x` package, and see if you need custom `packageRules` for it.
    When setting up automerge for dependencies, make sure to stop accidental automerges of `0.x` versions.
    Read the [automerge non-major updates](./key-concepts/automerge.md#automerge-non-major-updates) docs for a config example that blocks `0.x` updates.

### matchConfidence

<!-- prettier-ignore -->
!!! warning
    This configuration option needs a Mend API key, and is in private beta testing only.
    API keys are not available for free or via the `renovatebot/renovate` repository.

For example to group high merge confidence updates:

```json
{
  "packageRules": [
    {
      "matchConfidence": ["high", "very high"],
      "groupName": "high merge confidence"
    }
  ]
}
```

Tokens can be configured via `hostRules` using the `"merge-confidence"` `hostType`:

```json
{
  "hostRules": [
    {
      "hostType": "merge-confidence",
      "token": "********"
    }
  ]
}
```

### customChangelogUrl

Use this field to set the source URL for a package, including overriding an existing one.
Source URLs are necessary in order to look up release notes.

Using this field we can specify the exact URL to fetch release notes from.

Example setting source URL for package "dummy":

```json
{
  "packageRules": [
    {
      "matchPackageNames": ["dummy"],
      "customChangelogUrl": "https://github.com/org/dummy"
    }
  ]
}
```

<!-- prettier-ignore -->
!!! note
    Renovate can fetch changelogs from GitHub and GitLab platforms only, and setting the URL to an unsupported host/platform type won't change that.

### replacementName

This config option only works with some managers.
We're working to support more managers, subscribe to issue [renovatebot/renovate#14149](https://github.com/renovatebot/renovate/issues/14149) to follow our progress.

Managers which do not support replacement:

- `bazel`
- `git-submodules`
- `gomod`
- `gradle`
- `hermit`
- `homebrew`
- `maven`
- `regex`

Use the `replacementName` config option to set the name of a replacement package.

Can be used in combination with `replacementVersion`.

You can suggest a new community package rule by editing [the `replacements.ts` file on the Renovate repository](https://github.com/renovatebot/renovate/blob/main/lib/config/presets/internal/replacements.ts) and opening a pull request.

### replacementNameTemplate

<!-- prettier-ignore -->
!!! note
    `replacementName` will take precedence if used within the same package rule.

Use the `replacementNameTemplate` config option to control the replacement name.

Use the triple brace `{{{ }}}` notation to avoid Handlebars escaping any special characters.

For example, the following package rule can be used to replace the registry for `docker` images:

```json
{
  "packageRules": [
    {
      "matchDatasources": ["docker"],
      "matchPackagePatterns": ["^docker\\.io/.+"],
      "replacementNameTemplate": "{{{replace 'docker\\.io/' 'ghcr.io/' packageName}}}"
    }
  ]
}
```

Or, to add a registry prefix to any `docker` images that do not contain an explicit registry:

```json
{
  "packageRules": [
    {
      "description": "official images",
      "matchDatasources": ["docker"],
      "matchPackagePatterns": ["^[a-z-]+$"],
      "replacementNameTemplate": "some.registry.org/library/{{{packageName}}}"
    },
    {
      "description": "non-official images",
      "matchDatasources": ["docker"],
      "matchPackagePatterns": ["^[a-z-]+/[a-z-]+$"],
      "replacementNameTemplate": "some.registry.org/{{{packageName}}}"
    }
  ]
}
```

### replacementVersion

This config option only works with some managers.
We're working to support more managers, subscribe to issue [renovatebot/renovate#14149](https://github.com/renovatebot/renovate/issues/14149) to follow our progress.
For a list of managers which do not support replacement read the `replacementName` config option docs.

Use the `replacementVersion` config option to set the version of a replacement package.
Must be used with `replacementName`.
For example to replace the npm package `jade` with version `2.0.0` of the package `pug`:

```json
{
  "packageRules": [
    {
      "matchDatasources": ["npm"],
      "matchPackageNames": ["jade"],
      "replacementName": "pug",
      "replacementVersion": "2.0.0"
    }
  ]
}
```

## patch

Add to this object if you wish to define rules that apply only to patch updates.

## php

## pin

Add to this object if you wish to define rules that apply only to PRs that pin dependencies.

## pinDigest

Add to this object if you wish to define rules that apply only to PRs that pin digests.

## pinDigests

If enabled Renovate will pin Docker images or GitHub Actions by means of their SHA256 digest and not only by tag so that they are immutable.

## platformAutomerge

<!-- prettier-ignore -->
!!! note
    If you use the default `platformAutomerge=true` then you should enable your Git hosting platform's capabilities to enforce test passing before PR merge.
    If you don't do this, the platform might merge Renovate PRs even if the repository's tests haven't started, are in still in progress, or possibly even when they have failed.
    On GitHub this is called "Require status checks before merging", which you can find in the "Branch protection rules" section of the settings for your repository.
    [GitHub docs, about protected branches](https://docs.github.com/en/repositories/configuring-branches-and-merges-in-your-repository/defining-the-mergeability-of-pull-requests/about-protected-branches)
    [GitHub docs, require status checks before merging](https://docs.github.com/en/repositories/configuring-branches-and-merges-in-your-repository/defining-the-mergeability-of-pull-requests/about-protected-branches#require-status-checks-before-merging)
    If you're using another platform, search their documentation for a similar feature.

If you have enabled `automerge` and set `automergeType=pr` in the Renovate config, then leaving `platformAutomerge` as `true` speeds up merging via the platform's native automerge functionality.

Renovate tries platform-native automerge only when it initially creates the PR.
Any PR that is being updated will be automerged with the Renovate-based automerge.

`platformAutomerge` will configure PRs to be merged after all (if any) branch policies have been met.
This option is available for Azure, Gitea, GitHub and GitLab.
It falls back to Renovate-based automerge if the platform-native automerge is not available.

You can also fine-tune the behavior by setting `packageRules` if you want to use it selectively (e.g. per-package).

Note that the outcome of `rebaseWhen=auto` can differ when `platformAutomerge=true`.
Normally when you set `rebaseWhen=auto` Renovate rebases any branch that's behind the base branch automatically, and some people rely on that.
This behavior is no longer guaranteed when `platformAutomerge` is `true` because the platform might automerge a branch which is not up-to-date.
For example, GitHub might automerge a Renovate branch even if it's behind the base branch at the time.

Please check platform specific docs for version requirements.

To learn how to use GitHub's Merge Queue feature with Renovate, read our [Key Concepts, Automerge, GitHub Merge Queue](./key-concepts/automerge.md#github-merge-queue) docs.

## platformCommit

Only use this option if you run Renovate as a [GitHub App](https://docs.github.com/en/developers/apps/getting-started-with-apps/about-apps).
It does not apply when you use a Personal Access Token as credential.

When `platformCommit` is enabled, Renovate will create commits with GitHub's API instead of using `git` directly.
This way Renovate can use GitHub's [Commit signing support for bots and other GitHub Apps](https://github.blog/2019-08-15-commit-signing-support-for-bots-and-other-github-apps/) feature.

## postUpdateOptions

Table with options:

| Name                     | Description                                                                                                                                                |
| ------------------------ | ---------------------------------------------------------------------------------------------------------------------------------------------------------- |
| `bundlerConservative`    | Enable conservative mode for `bundler` (Ruby dependencies). This will only update the immediate dependency in the lockfile instead of all subdependencies. |
| `gomodMassage`           | Enable massaging `replace` directives before calling `go` commands.                                                                                        |
| `gomodTidy`              | Run `go mod tidy` after Go module updates. This is implicitly enabled for major module updates when `gomodUpdateImportPaths` is enabled.                   |
| `gomodTidy1.17`          | Run `go mod tidy -compat=1.17` after Go module updates.                                                                                                    |
| `gomodTidyE`             | Run `go mod tidy -e` after Go module updates.                                                                                                              |
| `gomodUpdateImportPaths` | Update source import paths on major module updates, using [mod](https://github.com/marwan-at-work/mod).                                                    |
| `npmDedupe`              | Run `npm dedupe` after `package-lock.json` updates.                                                                                                        |
| `pnpmDedupe`             | Run `pnpm dedupe` after `pnpm-lock.yaml` updates.                                                                                                          |
| `yarnDedupeFewer`        | Run `yarn-deduplicate --strategy fewer` after `yarn.lock` updates.                                                                                         |
| `yarnDedupeHighest`      | Run `yarn-deduplicate --strategy highest` (`yarn dedupe --strategy highest` for Yarn >=2.2.0) after `yarn.lock` updates.                                   |

## postUpgradeTasks

<!-- prettier-ignore -->
!!! note
    Post-upgrade tasks can only be used on self-hosted Renovate instances.

Post-upgrade tasks are commands that are executed by Renovate after a dependency has been updated but before the commit is created.
The intention is to run any additional command line tools that would modify existing files or generate new files when a dependency changes.

Each command must match at least one of the patterns defined in `allowedPostUpgradeCommands` (a global-only configuration option) in order to be executed.
If the list of allowed tasks is empty then no tasks will be executed.

e.g.

```json
{
  "postUpgradeTasks": {
    "commands": ["tslint --fix"],
    "fileFilters": ["yarn.lock", "**/*.js"],
    "executionMode": "update"
  }
}
```

The `postUpgradeTasks` configuration consists of three fields:

### commands

A list of commands that are executed after Renovate has updated a dependency but before the commit is made.

<<<<<<< HEAD
You can use variable templating in your commands if [`allowPostUpgradeCommandTemplating`](./self-hosted-configuration.md#allowpostupgradecommandtemplating) is enabled.
=======
You can use variable templating in your commands as long as [`allowPostUpgradeCommandTemplating`](https://docs.renovatebot.com/self-hosted-configuration/#allowpostupgradecommandtemplating) is enabled.
>>>>>>> d9f69678

<!-- prettier-ignore -->
!!! note
    Do not use `git add` in your commands to add new files to be tracked, add them by including them in your [`fileFilters`](#filefilters) instead.

### fileFilters

A list of glob-style matchers that determine which files will be included in the final commit made by Renovate.
Dotfiles are included.

### executionMode

Defaults to `update`, but can also be set to `branch`.
This sets the level the postUpgradeTask runs on, if set to `update` the postUpgradeTask will be executed for every dependency on the branch.
If set to `branch` the postUpgradeTask is executed for the whole branch.

## prBodyColumns

Use this array to provide a list of column names you wish to include in the PR tables.

For example, if you wish to add the package file name to the table, you would add this to your config:

```json
{
  "prBodyColumns": [
    "Package",
    "Update",
    "Type",
    "New value",
    "Package file",
    "References"
  ]
}
```

<!-- prettier-ignore -->
!!! note
    "Package file" is predefined in the default `prBodyDefinitions` object so does not require a definition before it can be used.

## prBodyDefinitions

You can configure this object to either (a) modify the template for an existing table column in PR bodies, or (b) you wish to _add_ a definition for a new/additional column.

Here is an example of modifying the default value for the `"Package"` column to put it inside a `<code></code>` block:

```json
{
  "prBodyDefinitions": {
    "Package": "`{{{depName}}}`"
  }
}
```

Here is an example of adding a custom `"Sourcegraph"` column definition:

```json
{
  "prBodyDefinitions": {
    "Sourcegraph": "[![code search for \"{{{depName}}}\"](https://sourcegraph.com/search/badge?q=repo:%5Egithub%5C.com/{{{repository}}}%24+case:yes+-file:package%28-lock%29%3F%5C.json+{{{depName}}}&label=matches)](https://sourcegraph.com/search?q=repo:%5Egithub%5C.com/{{{repository}}}%24+case:yes+-file:package%28-lock%29%3F%5C.json+{{{depName}}})"
  },
  "prBodyColumns": [
    "Package",
    "Update",
    "New value",
    "References",
    "Sourcegraph"
  ]
}
```

<!-- prettier-ignore -->
!!! tip
    Columns must also be included in the `prBodyColumns` array in order to be used, so that's why it's included above in the example.

## prBodyNotes

Use this field to add custom content inside PR bodies, including conditionally.

e.g. if you wish to add an extra Warning to major updates:

```json
{
  "prBodyNotes": ["{{#if isMajor}}:warning: MAJOR MAJOR MAJOR :warning:{{/if}}"]
}
```

## prBodyTemplate

The available sections are:

- `header`
- `table`
- `warnings`
- `notes`
- `changelogs`
- `configDescription`
- `controls`
- `footer`

## prConcurrentLimit

This setting - if enabled - limits Renovate to a maximum of `x` concurrent PRs open at any time.

This limit is enforced on a per-repository basis.

<!-- prettier-ignore -->
!!! note
    Renovate always creates security PRs, even if the concurrent PR limit is already reached.
    Security PRs have `[SECURITY]` in their PR title.

## prCreation

This setting tells Renovate when you would like it to raise PRs:

- `immediate` (default): Renovate will create PRs immediately after creating the corresponding branch
- `not-pending`: Renovate will wait until status checks have completed (passed or failed) before raising the PR
- `status-success`: Renovate won't raise PRs unless tests pass

Renovate defaults to `immediate` but you might want to change this to `not-pending` instead.

With prCreation set to `immediate`, you'll get a Pull Request and possible associated notification right away when a new update is available.
You'll have to wait until the checks have been performed, before you can decide if you want to merge the PR or not.

With prCreation set to `not-pending`, Renovate creates the PR only once all tests have passed or failed.
When you get the PR notification, you can take action immediately, as you have the full test results.
If there are no checks associated, Renovate will create the PR once 24 hrs have elapsed since creation of the commit.

With prCreation set to `status-success`, Renovate creates the PR only if/ once all tests have passed.

For all cases of non-immediate PR creation, Renovate doesn't run instantly once tests complete.
Instead, Renovate can create the PR on its next run after relevant tests have completed, so there will be some delay.

## prFooter

## prHeader

## prHourlyLimit

This config option slows down the _rate_ at which Renovate creates PRs.

Slowing Renovate down can be handy when you're onboarding a repository with a lot of dependencies.
What may happen if you don't set a `prHourlyLimit`:

1. Renovate creates an Onboarding PR
1. You merge the onboarding PR to activate Renovate
1. Renovate creates a "Pin Dependencies" PR (if needed)
1. You merge the "Pin Dependencies" PR
1. Renovate creates every single upgrade PR needed, which can be a lot

The above may cause:

- Renovate bot's PRs to overwhelm your CI systems
- a lot of test runs, because branches are rebased each time you merge a PR

To prevent these problems you can set `prHourlyLimit` to a value like `1` or `2`.
Renovate will only create that many PRs within each hourly period (`:00` through `:59`).
You still get all the PRs in a reasonable time, perhaps over a day or so.
Now you can merge the PRs at a do-able rate, once the tests pass.

<!-- prettier-ignore -->
!!! tip
    The `prHourlyLimit` setting does _not_ limit the number of _concurrently open PRs_, only the _rate_ at which PRs are created.
    The `prHourlyLimit` setting is enforced on a per-repository basis.

## prNotPendingHours

If you configure `prCreation=not-pending`, then Renovate will wait until tests are non-pending (all pass or at least one fails) before creating PRs.
However there are cases where PRs may remain in pending state forever, e.g. absence of tests or status checks that are configure to pending indefinitely.
This is why we configured an upper limit for how long we wait until creating a PR.

<!-- prettier-ignore -->
!!! note
    If the option `minimumReleaseAge` is non-zero then Renovate disables the `prNotPendingHours` functionality.

## prPriority

Sometimes Renovate needs to rate limit its creation of PRs, e.g. hourly or concurrent PR limits.
By default, Renovate sorts/prioritizes based on the update type, going from smallest update to biggest update.
Renovate creates update PRs in this order:

1. `pinDigest`
1. `pin`
1. `digest`
1. `patch`
1. `minor`
1. `major`

If you have dependencies that are more or less important than others then you can use the `prPriority` field for PR sorting.
The default value is 0, so setting a negative value will make dependencies sort last, while higher values sort first.

Here's an example of how you would define PR priority so that `devDependencies` are raised last and `react` is raised first:

```json
{
  "packageRules": [
    {
      "matchDepTypes": ["devDependencies"],
      "prPriority": -1
    },
    {
      "matchPackageNames": ["react"],
      "prPriority": 5
    }
  ]
}
```

## prTitle

The PR title is important for some of Renovate's matching algorithms (e.g. determining whether to recreate a PR or not) so ideally don't modify it much.

## prTitleStrict

There are certain scenarios where the default behavior appends extra context to the PR title.

These scenarios include if a `baseBranch` or if there is a grouped update and either `separateMajorMinor` or `separateMinorPatch` is true.

Using this option allows you to skip these default behaviors and use other templating methods to control the format of the PR title.

## printConfig

This option is useful for troubleshooting, particularly if using presets.
e.g. run `renovate foo/bar --print-config > config.log` and the fully-resolved config will be included in the log file.

## pruneBranchAfterAutomerge

By default Renovate deletes, or "prunes", the branch after automerging.
Set `pruneBranchAfterAutomerge` to `false` to keep the branch after automerging.

## pruneStaleBranches

Configure to `false` to disable deleting orphan branches and autoclosing PRs.
Defaults to `true`.

## python

Currently the only Python package manager is `pip` - specifically for `requirements.txt` and `requirements.pip` files - so adding any config to this `python` object is essentially the same as adding it to the `pip_requirements` object instead.

## rangeStrategy

Behavior:

- `auto` = Renovate decides (this will be done on a manager-by-manager basis)
- `pin` = convert ranges to exact versions, e.g. `^1.0.0` -> `1.1.0`
- `bump` = e.g. bump the range even if the new version satisfies the existing range, e.g. `^1.0.0` -> `^1.1.0`
- `replace` = Replace the range with a newer one if the new version falls outside it, and update nothing otherwise
- `widen` = Widen the range with newer one, e.g. `^1.0.0` -> `^1.0.0 || ^2.0.0`
- `update-lockfile` = Update the lock file when in-range updates are available, otherwise `replace` for updates out of range. Works for `bundler`, `composer`, `npm`, `yarn`, `terraform` and `poetry` so far
- `in-range-only` = Update the lock file when in-range updates are available, ignore package file updates

Renovate's `"auto"` strategy works like this for npm:

1. Widen `peerDependencies`
1. If an existing range already ends with an "or" operator like `"^1.0.0 || ^2.0.0"`, then Renovate widens it into `"^1.0.0 || ^2.0.0 || ^3.0.0"`
1. Otherwise, if the update is outside the existing range, Renovate replaces the range. So `"^2.0.0"` is replaced by `"^3.0.0"`
1. Finally, if the update is in-range, Renovate will update the lockfile with the new exact version.

By default, Renovate assumes that if you are using ranges then it's because you want them to be wide/open.
Renovate won't deliberately "narrow" any range by increasing the semver value inside.

For example, if your `package.json` specifies a value for `left-pad` of `^1.0.0` and the latest version on npmjs is `1.2.0`, then Renovate won't change anything because `1.2.0` satisfies the range.
If instead you'd prefer to be updated to `^1.2.0` in cases like this, then configure `rangeStrategy` to `bump` in your Renovate config.

This feature supports caret (`^`) and tilde (`~`) ranges only, like `^1.0.0` and `~1.0.0`.

The `in-range-only` strategy may be useful if you want to leave the package file unchanged and only do `update-lockfile` within the existing range.
The `in-range-only` strategy behaves like `update-lockfile`, but discards any updates where the new version of the dependency is not equal to the current version.
We recommend you avoid using the `in-range-only` strategy unless you strictly need it.
Using the `in-range-only` strategy may result in you being multiple releases behind without knowing it.

## rebaseLabel

On supported platforms it is possible to add a label to a PR to manually request Renovate to recreate/rebase it.
By default this label is `"rebase"` but you can configure it to anything you want by changing this `rebaseLabel` field.

## rebaseWhen

Possible values and meanings:

- `auto`: Renovate will autodetect the best setting. It will use `behind-base-branch` if configured to automerge or repository has been set to require PRs to be up to date. Otherwise, `conflicted` will be used instead
- `never`: Renovate will never rebase the branch or update it unless manually requested
- `conflicted`: Renovate will rebase only if the branch is conflicted
- `behind-base-branch`: Renovate will rebase whenever the branch falls 1 or more commit behind its base branch

`rebaseWhen=conflicted` is not recommended if you have enabled Renovate automerge, because:

- It could result in a broken base branch if two updates are merged one after another without testing the new versions together
- If you have enforced that PRs must be up-to-date before merging (e.g. using branch protection on GitHub), then automerge won't be possible as soon as a PR gets out-of-date but remains non-conflicted

It is also recommended to avoid `rebaseWhen=never` as it can result in conflicted branches with outdated PR descriptions and/or status checks.

Avoid setting `rebaseWhen=never` and then also setting `prCreation=not-pending` as this can prevent creation of PRs.

## recreateClosed

By default, Renovate will detect if it has proposed an update to a project before and not propose the same one again.
For example the Webpack 3.x case described above.
This field lets you customize this behavior down to a per-package level.
For example we override it to `true` in the following cases where branch names and PR titles need to be reused:

- Package groups
- When pinning versions
- Lock file maintenance

Typically you shouldn't need to modify this setting.

## regexManagers

Use `regexManagers` entries to configure the `regex` manager in Renovate.

You can define custom managers to handle:

- Proprietary file formats or conventions
- Popular file formats not yet supported as a manager by Renovate

The custom manager concept is based on using Regular Expression named capture groups.

You must have a named capture group matching (e.g. `(?<depName>.*)`) _or_ configure its corresponding template (e.g. `depNameTemplate`) for these fields:

- `datasource`
- `depName`
- `currentValue`

Use named capture group matching _or_ set a corresponding template.
We recommend you use only one of these methods, or you'll get confused.

We recommend that you also tell Renovate what `versioning` to use.
If the `versioning` field is missing, then Renovate defaults to using `semver` versioning.

For more details and examples, see our [documentation for the `regex` manager](/modules/manager/regex/).
For template fields, use the triple brace `{{{ }}}` notation to avoid Handlebars escaping any special characters.

<!-- prettier-ignore -->
!!! tip
    Look at our [Regex Manager Presets](https://docs.renovatebot.com/presets-regexManagers/), they may have what you need.

### matchStrings

`matchStrings` should each be a valid regular expression, optionally with named capture groups.

Example:

```json
{
  "matchStrings": [
    "ENV .*?_VERSION=(?<currentValue>.*) # (?<datasource>.*?)/(?<depName>.*?)\\s"
  ]
}
```

### matchStringsStrategy

`matchStringsStrategy` controls behavior when multiple `matchStrings` values are provided.
Three options are available:

- `any` (default)
- `recursive`
- `combination`

#### any

Each provided `matchString` will be matched individually to the content of the `packageFile`.
If a `matchString` has multiple matches in a file each will be interpreted as an independent dependency.

As example the following configuration will update all 3 lines in the Dockerfile.
renovate.json:

```json
{
  "regexManagers": [
    {
      "fileMatch": ["^Dockerfile$"],
      "matchStringsStrategy": "any",
      "matchStrings": [
        "ENV [A-Z]+_VERSION=(?<currentValue>.*) # (?<datasource>.*?)/(?<depName>.*?)(\\&versioning=(?<versioning>.*?))?\\s",
        "FROM (?<depName>\\S*):(?<currentValue>\\S*)"
      ],
      "datasourceTemplate": "docker"
    }
  ]
}
```

a Dockerfile:

```dockerfile
FROM amd64/ubuntu:18.04
ENV GRADLE_VERSION=6.2 # gradle-version/gradle&versioning=maven
ENV NODE_VERSION=10.19.0 # github-tags/nodejs/node&versioning=node
```

#### recursive

If using `recursive` the `matchStrings` will be looped through and the full match of the last will define the range of the next one.
This can be used to narrow down the search area to prevent multiple matches.
But the `recursive` strategy still allows the matching of multiple dependencies as described below.
All matches of the first `matchStrings` pattern are detected, then each of these matches will used as basis be used as the input for the next `matchStrings` pattern, and so on.
If the next `matchStrings` pattern has multiple matches then it will split again.
This process will be followed as long there is a match plus a next `matchingStrings` pattern is available.

Matched groups will be available in subsequent matching layers.

This is an example how this can work.
The first regex manager will only upgrade `grafana/loki` as looks for the `backup` key then looks for the `test` key and then uses this result for extraction of necessary attributes.
But the second regex manager will upgrade both definitions as its first `matchStrings` matches both `test` keys.

renovate.json:

```json
{
  "regexManagers": [
    {
      "fileMatch": ["^example.json$"],
      "matchStringsStrategy": "recursive",
      "matchStrings": [
        "\"backup\":\\s*{[^}]*}",
        "\"test\":\\s*\\{[^}]*}",
        "\"name\":\\s*\"(?<depName>.*)\"[^\"]*\"type\":\\s*\"(?<datasource>.*)\"[^\"]*\"value\":\\s*\"(?<currentValue>.*)\""
      ],
      "datasourceTemplate": "docker"
    },
    {
      "fileMatch": ["^example.json$"],
      "matchStringsStrategy": "recursive",
      "matchStrings": [
        "\"test\":\\s*\\{[^}]*}",
        "\"name\":\\s*\"(?<depName>.*)\"[^\"]*\"type\":\\s*\"(?<datasource>.*)\"[^\"]*\"value\":\\s*\"(?<currentValue>.*)\""
      ],
      "datasourceTemplate": "docker"
    }
  ]
}
```

example.json:

```json
{
  "backup": {
    "test": {
      "name": "grafana/loki",
      "type": "docker",
      "value": "1.6.1"
    }
  },
  "setup": {
    "test": {
      "name": "python",
      "type": "docker",
      "value": "3.9.0"
    }
  }
}
```

#### combination

This option allows the possibility to combine the values of multiple lines inside a file.
While using multiple lines is also possible using both other `matchStringStrategy` values, the `combination` approach is less susceptible to white space or line breaks stopping a match.

`combination` will only match at most one dependency per file, so if you want to update multiple dependencies using `combination` you have to define multiple regex managers.

Matched group values will be merged to form a single dependency.

renovate.json:

```json
{
  "regexManagers": [
    {
      "fileMatch": ["^main.yml$"],
      "matchStringsStrategy": "combination",
      "matchStrings": [
        "prometheus_image:\\s*\"(?<depName>.*)\"\\s*//",
        "prometheus_version:\\s*\"(?<currentValue>.*)\"\\s*//"
      ],
      "datasourceTemplate": "docker"
    },
    {
      "fileMatch": ["^main.yml$"],
      "matchStringsStrategy": "combination",
      "matchStrings": [
        "thanos_image:\\s*\"(?<depName>.*)\"\\s*//",
        "thanos_version:\\s*\"(?<currentValue>.*)\"\\s*//"
      ],
      "datasourceTemplate": "docker"
    }
  ]
}
```

Ansible variable file ( yaml ):

```yaml
prometheus_image: "prom/prometheus"  // a comment
prometheus_version: "v2.21.0" // a comment
------
thanos_image: "prom/prometheus"  // a comment
thanos_version: "0.15.0" // a comment
```

In the above example, each regex manager will match a single dependency each.

### depNameTemplate

If `depName` cannot be captured with a named capture group in `matchString` then it can be defined manually using this field.
It will be compiled using Handlebars and the regex `groups` result.

### extractVersionTemplate

If `extractVersion` cannot be captured with a named capture group in `matchString` then it can be defined manually using this field.
It will be compiled using Handlebars and the regex `groups` result.

### packageNameTemplate

`packageName` is used for looking up dependency versions.
It will be compiled using Handlebars and the regex `groups` result.
It will default to the value of `depName` if left unconfigured/undefined.

### currentValueTemplate

If the `currentValue` for a dependency is not captured with a named group then it can be defined in config using this field.
It will be compiled using Handlebars and the regex `groups` result.

### datasourceTemplate

If the `datasource` for a dependency is not captured with a named group then it can be defined in config using this field.
It will be compiled using Handlebars and the regex `groups` result.

### depTypeTemplate

If `depType` cannot be captured with a named capture group in `matchString` then it can be defined manually using this field.
It will be compiled using Handlebars and the regex `groups` result.

### versioningTemplate

If the `versioning` for a dependency is not captured with a named group then it can be defined in config using this field.
It will be compiled using Handlebars and the regex `groups` result.

### registryUrlTemplate

If the `registryUrls` for a dependency is not captured with a named group then it can be defined in config using this field.
It will be compiled using Handlebars and the regex `groups` result.

### autoReplaceStringTemplate

Allows overwriting how the matched string is replaced.
This allows for some migration strategies.
E.g. moving from one Docker image repository to another one.

helm-values.yaml:

```yaml
# The image of the service <registry>/<repo>/<image>:<tag>
image: my.old.registry/aRepository/andImage:1.18-alpine
```

regex definition:

```json
{
  "regexManagers": [
    {
      "fileMatch": ["values.yaml$"],
      "matchStrings": [
        "image:\\s+(?<depName>my\\.old\\.registry/aRepository/andImage):(?<currentValue>[^\\s]+)"
      ],
      "depNameTemplate": "my.new.registry/aRepository/andImage",
      "autoReplaceStringTemplate": "image: {{{depName}}}:{{{newValue}}}",
      "datasourceTemplate": "docker"
    }
  ]
}
```

This will lead to following update where `1.21-alpine` is the newest version of `my.new.registry/aRepository/andImage`:

```yaml
# The image of the service <registry>/<repo>/<image>:<tag>
image: my.new.registry/aRepository/andImage:1.21-alpine
```

## registryAliases

You can use the `registryAliases` object to set registry aliases.

This feature works with the following managers:

- [`helm-requirements`](/modules/manager/helm-requirements/)
- [`helmv3`](/modules/manager/helmv3/)
- [`helmfile`](/modules/manager/helmfile/)
- [`gitlabci`](/modules/manager/gitlabci/)
- [`dockerfile`](/modules/manager/dockerfile)
- [`docker-compose`](/modules/manager/docker-compose)
- [`kubernetes`](/modules/manager/kubernetes)
- [`ansible`](/modules/manager/ansible)
- [`droneci`](/modules/manager/droneci)
- [`terraform`](/modules/manager/terraform)

## registryUrls

Usually Renovate is able to either (a) use the default registries for a datasource, or (b) automatically detect during the manager extract phase which custom registries are in use.
In case there is a need to configure them manually, it can be done using this `registryUrls` field, typically using `packageRules` like so:

```json
{
  "packageRules": [
    {
      "matchDatasources": ["docker"],
      "registryUrls": ["https://docker.mycompany.domain"]
    }
  ]
}
```

The field supports multiple URLs but it is datasource-dependent on whether only the first is used or multiple.

## replacement

Add to this object if you wish to define rules that apply only to PRs that replace dependencies.

## respectLatest

Similar to `ignoreUnstable`, this option controls whether to update to versions that are greater than the version tagged as `latest` in the repository.
By default, `renovate` will update to a version greater than `latest` only if the current version is itself past latest.

## reviewers

Must be valid usernames.

**Required reviewers on GitHub**

If you're assigning a team to review on GitHub, you must use the prefix `team:` and add the _last part_ of the team name.
Say the full team name on GitHub is `@organization/foo`, then you'd set the config option like this:

```json
{
  "reviewers": ["team:foo"]
}
```

**Required reviewers on Azure DevOps**

To mark a reviewer as required on Azure DevOps, you must use the prefix `required:`.

For example: if the username or team name is `bar` then you would set the config option like this:

```json
{
  "reviewers": ["required:bar"]
}
```

## reviewersFromCodeOwners

If enabled Renovate tries to determine PR reviewers by matching rules defined in a CODEOWNERS file against the changes in the PR.

See [GitHub](https://help.github.com/en/github/creating-cloning-and-archiving-repositories/about-code-owners) or [GitLab](https://docs.gitlab.com/ee/user/project/code_owners.html) documentation for details on syntax and possible file locations.

## reviewersSampleSize

## rollback

Add to this object if you wish to define rules that apply only to PRs that roll back versions.

## rollbackPrs

There are times when a dependency version in use by a project gets removed from the registry.
For some registries, existing releases or even whole packages can be removed or "yanked" at any time, while for some registries only very new or unused releases can be removed.
Renovate's "rollback" feature exists to propose a downgrade to the next-highest release if the current release is no longer found in the registry.

Renovate does not create these rollback PRs by default, so this functionality needs to be opted-into.
We recommend you do this selectively with `packageRules` and not globally.

## ruby

## rust

## schedule

The `schedule` option allows you to define times of week or month for Renovate updates.
Running Renovate around the clock can be too "noisy" for some projects.
To reduce the noise you can use the `schedule` config option to limit the time frame in which Renovate will perform actions on your repository.
You can use the standard [Cron syntax](https://crontab.guru/crontab.5.html) and [Later syntax](https://github.com/breejs/later) to define your schedule.

The default value for `schedule` is "at any time", which is functionally the same as declaring a `null` schedule.
i.e. Renovate will run on the repository around the clock.

The easiest way to define a schedule is to use a preset if one of them fits your requirements.
See [Schedule presets](https://docs.renovatebot.com/presets-schedule/) for details and feel free to request a new one in the source repository if you think others would benefit from it too.

Otherwise, here are some text schedules that are known to work:

```
every weekend
before 5:00am
after 10pm and before 5:00am
after 10pm and before 5am every weekday
on friday and saturday
every 3 months on the first day of the month
* 0 2 * *
```

<!-- prettier-ignore -->
!!! warning
    For Cron schedules, you _must_ use the `*` wildcard for the minutes value, as Renovate doesn't support minute granularity.

One example might be that you don't want Renovate to run during your typical business hours, so that your build machines don't get clogged up testing `package.json` updates.
You could then configure a schedule like this at the repository level:

```json
{
  "schedule": ["after 10pm and before 5am every weekday", "every weekend"]
}
```

This would mean that Renovate can run for 7 hours each night plus all the time on weekends.

This scheduling feature can also be particularly useful for "noisy" packages that are updated frequently, such as `aws-sdk`.

To restrict `aws-sdk` to only monthly updates, you could add this package rule:

```json
{
  "packageRules": [
    {
      "matchPackageNames": ["aws-sdk"],
      "extends": ["schedule:monthly"]
    }
  ]
}
```

Technical details: We mostly rely on the text parsing of the library [@breejs/later](https://github.com/breejs/later) but only its concepts of "days", "time_before", and "time_after".
Read the parser documentation at [breejs.github.io/later/parsers.html#text](https://breejs.github.io/later/parsers.html#text).
To parse Cron syntax, Renovate uses [@cheap-glitch/mi-cron](https://github.com/cheap-glitch/mi-cron).
Renovate does not support scheduled minutes or "at an exact time" granularity.

<!-- prettier-ignore -->
!!! tip
    If you want to _disable_ Renovate, then avoid setting `schedule` to `"never"`.
    Instead, use the `enabled` config option to disable Renovate.
    Read the [`enabled` config option docs](#enabled) to learn more.

<!-- prettier-ignore -->
!!! note
    Actions triggered via the [Dependency Dashboard](#dependencydashboard) are not restricted by a configured schedule.

<!-- prettier-ignore -->
!!! tip
    To validate your `later` schedule before updating your `renovate.json`, you can use [this CodePen](https://codepen.io/rationaltiger24/full/ZExQEgK).

## semanticCommitScope

By default you will see Angular-style commit prefixes like `"chore(deps):"`.
If you wish to change it to something else like `"package"` then it will look like `"chore(package):"`.
You can also use `parentDir` or `baseDir` to namespace your commits for monorepos e.g. `"{{parentDir}}"`.

## semanticCommitType

By default you will see Angular-style commit prefixes like `"chore(deps):"`.
If you wish to change it to something else like "ci" then it will look like `"ci(deps):"`.

## semanticCommits

If you are using a semantic prefix for your commits, then you will want to enable this setting.
Although it's configurable to a package-level, it makes most sense to configure it at a repository level.
If configured to `enabled`, then the `semanticCommitScope` and `semanticCommitType` fields will be used for each commit message and PR title.

Renovate autodetects if your repository is already using semantic commits or not and follows suit, so you only need to configure this if you wish to _override_ Renovate's autodetected setting.

## separateMajorMinor

Renovate's default behavior is to create a separate branch/PR if both minor and major version updates exist (note that your choice of `rangeStrategy` value can influence which updates exist in the first place however).
For example, if you were using Webpack 2.0.0 and versions 2.1.0 and 3.0.0 were both available, then Renovate would create two PRs so that you have the choice whether to apply the minor update to 2.x or the major update of 3.x.
If you were to apply the minor update then Renovate would keep updating the 3.x branch for you as well, e.g. if Webpack 3.0.1 or 3.1.0 were released.
If instead you applied the 3.0.0 update then Renovate would clean up the unneeded 2.x branch for you on the next run.

It is recommended that you leave this option to `true`, because of the polite way that Renovate handles this.
For example, let's say in the above example that you decided you wouldn't update to Webpack 3 for a long time and don't want to build/test every time a new 3.x version arrives.
In that case, simply close the "Update Webpack to version 3.x" PR and it _won't_ be recreated again even if subsequent Webpack 3.x versions are released.
You can continue with Webpack 2.x for as long as you want and get any updates/patches that are made for it.
Then eventually when you do want to update to Webpack 3.x you can make that update to `package.json` yourself and commit it to the base branch once it's tested.
After that, Renovate will resume providing you updates to 3.x again!
i.e. if you close a major upgrade PR then it won't come back again, but once you make the major upgrade yourself then Renovate will resume providing you with minor or patch updates.

This option also has priority over package groups configured by `packageRule`.
So Renovate will propose separate PRs for major and minor updates of packages even if they are grouped.
If you want to enforce grouped package updates, you need to set this option to `false` within the `packageRule`.

## separateMinorPatch

By default, Renovate won't distinguish between "patch" (e.g. 1.0.x) and "minor" (e.g. 1.x.0) releases - it groups them together.
E.g., if you are running version 1.0.0 of a package and both versions 1.0.1 and 1.1.0 are available then Renovate will raise a single PR for version 1.1.0.
If you wish to distinguish between patch and minor upgrades, for example if you wish to automerge patch but not minor, then you can configured this option to `true`.

## separateMultipleMajor

Configure this to `true` if you wish to get one PR for every separate major version upgrade of a dependency.
e.g. if you are on webpack@v1 currently then default behavior is a PR for upgrading to webpack@v3 and not for webpack@v2.
If this setting is true then you would get one PR for webpack@v2 and one for webpack@v3.

## stopUpdatingLabel

This feature only works on supported platforms, check the table above.

If you want Renovate to stop updating a PR, you can apply a label to the PR.
By default, Renovate listens to the label: `"stop-updating"`.

You can set your own label name with the `"stopUpdatingLabel"` field:

```json
{
  "stopUpdatingLabel": "take-a-break-renovate"
}
```

## suppressNotifications

Use this field to suppress various types of warnings and other notifications from Renovate.
Example:

```json
{
  "suppressNotifications": ["prIgnoreNotification"]
}
```

The above config will suppress the comment which is added to a PR whenever you close a PR unmerged.

## timezone

It is only recommended to configure this field if you wish to use the `schedules` feature and want to write them in your local timezone.
Please see the above link for valid timezone names.

## transitiveRemediation

When enabled, Renovate tries to remediate vulnerabilities even if they exist only in transitive dependencies.

Applicable only for GitHub platform (with vulnerability alerts enabled) and `npm` manager.
When the `lockfileVersion` is higher than `1` in `package-lock.json`, remediations are only possible when changes are made to `package.json`.

This is considered a feature flag with the aim to remove it and default to this behavior once it has been more widely tested.

## updateInternalDeps

Renovate defaults to skipping any internal package dependencies within monorepos.
In such case dependency versions won't be updated by Renovate.

To opt in to letting Renovate update internal package versions normally, set this configuration option to true.

## updateLockFiles

## updateNotScheduled

When schedules are in use, it generally means "no updates".
However there are cases where updates might be desirable - e.g. if you have configured `prCreation=not-pending`, or you have `rebaseWhen=behind-base-branch` and the base branch is updated so you want Renovate PRs to be rebased.

This defaults to `true`, meaning that Renovate will perform certain "desirable" updates to _existing_ PRs even when outside of schedule.
If you wish to disable all updates outside of scheduled hours then configure this field to `false`.

## updatePinnedDependencies

By default, Renovate will try to update all detected dependencies, regardless of whether they are defined using pinned single versions (e.g. `1.2.3`) or constraints/ranges (e.g. (`^1.2.3`).
You can set this option to `false` if you wish to disable updating for pinned (single version) dependencies specifically.

## useBaseBranchConfig

By default, Renovate will read config file from the default branch only and will ignore any config files in base branches.
You can configure `useBaseBranchConfig=merge` to instruct Renovate to merge the config from each base branch over the top of the config in the default branch.

The config file name in the base branch must be the same as in the default branch and cannot be `package.json`.
This scenario may be useful for testing the config changes in base branches instantly.

## userStrings

When a PR is closed, Renovate posts a comment to let users know that future updates will be ignored.
If you want, you can change the text in the comment with the `userStrings` config option.

You can edit these user-facing strings:

- `ignoreDigest`: Text of the PR comment for digest upgrades.
- `ignoreMajor`: Text of the PR comment for major upgrades.
- `ignoreOther`: Text of the PR comment for other (neither digest nor major) upgrades.
- `ignoreTopic`: Topic of the PR comment.

Example:

```json
{
  "userStrings": {
    "ignoreTopic": "Custom topic for PR comment",
    "ignoreMajor": "Custom text for major upgrades.",
    "ignoreDigest": "Custom text for digest upgrades.",
    "ignoreOther": "Custom text for other upgrades."
  }
}
```

## versioning

Usually, each language or package manager has a specific type of "versioning":
JavaScript uses npm's SemVer implementation, Python uses pep440, etc.

Renovate also uses custom versioning, like `"docker"` to address the most common way people tag versions using Docker, and `"loose"` as a fallback that tries SemVer first.
Otherwise Renovate does its best to sort and compare.

By exposing `versioning` to config, you can override the default versioning for a package manager if needed.
We do not recommend overriding the default versioning, but there are some cases such as Docker or Gradle where versioning is not strictly defined and you may need to specify the versioning type per-package.

Renovate supports 4-part versions (1.2.3.4) in full for the NuGet package manager.
Other managers can use the `"loose"` versioning fallback: the first 3 parts are used as the version, all trailing parts are used for alphanumeric sorting.

## vulnerabilityAlerts

Renovate can read GitHub's Vulnerability Alerts to customize its Pull Requests.
For this to work, you must enable the [Dependency graph](https://docs.github.com/en/code-security/supply-chain-security/understanding-your-software-supply-chain/about-the-dependency-graph#enabling-the-dependency-graph), and [Dependabot alerts](https://docs.github.com/en/repositories/managing-your-repositorys-settings-and-features/enabling-features-for-your-repository/managing-security-and-analysis-settings-for-your-repository).
Follow these steps:

1. While logged in to GitHub, navigate to your repository
1. Select the "Settings" tab
1. Select "Code security and analysis" in the sidebar
1. Enable the "Dependency graph"
1. Enable "Dependabot alerts"
1. If you're running Renovate in app mode: make sure the app has `read` permissions for "Vulnerability alerts".
   If you're the account administrator, browse to the app (for example [https://github.com/apps/renovate](https://github.com/apps/renovate)), select "Configure", and then scroll down to the "Permissions" section and make sure that `read` access to "vulnerability alerts" is mentioned

Once the above conditions are met, and you got one or more vulnerability alerts from GitHub for this repository, then Renovate tries to raise fix PRs.

You may use the `vulnerabilityAlerts` configuration object to customize vulnerability-fix PRs.
For example, to set custom labels and assignees:

```json
{
  "vulnerabilityAlerts": {
    "labels": ["security"],
    "automerge": true,
    "assignees": ["@rarkins"]
  }
}
```

<!-- prettier-ignore -->
!!! warning
    There's a small chance that an incorrect vulnerability alert could result in flapping/looping vulnerability fixes, so observe carefully if enabling `automerge`.

To disable the vulnerability alerts feature, set `enabled=false` in a `vulnerabilityAlerts` config object, like this:

```json
{
  "vulnerabilityAlerts": {
    "enabled": false
  }
}
```<|MERGE_RESOLUTION|>--- conflicted
+++ resolved
@@ -2586,11 +2586,7 @@
 
 A list of commands that are executed after Renovate has updated a dependency but before the commit is made.
 
-<<<<<<< HEAD
-You can use variable templating in your commands if [`allowPostUpgradeCommandTemplating`](./self-hosted-configuration.md#allowpostupgradecommandtemplating) is enabled.
-=======
 You can use variable templating in your commands as long as [`allowPostUpgradeCommandTemplating`](https://docs.renovatebot.com/self-hosted-configuration/#allowpostupgradecommandtemplating) is enabled.
->>>>>>> d9f69678
 
 <!-- prettier-ignore -->
 !!! note
