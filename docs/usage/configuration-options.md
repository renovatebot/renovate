---
title: Configuration Options
description: Configuration Options usable in renovate.json or package.json
---

# Configuration Options

This document describes all the configuration options you may use in a Renovate configuration file.
Any config you define applies to the whole repository (e.g. if you have a monorepo).

You can store your Renovate configuration file in one of these locations:

1. `renovate.json`
1. `renovate.json5`
1. `.github/renovate.json`
1. `.github/renovate.json5`
1. `.gitlab/renovate.json`
1. `.gitlab/renovate.json5`
1. `.renovaterc`
1. `.renovaterc.json`
1. `.renovaterc.json5`
1. `package.json` _(within a `"renovate"` section)_

<!-- prettier-ignore -->
!!! warning
    Storing the Renovate configuration in a `package.json` file is deprecated and support may be removed in the future.

When Renovate runs on a repository, it tries to find the configuration files in the order listed above.
Renovate stops the search after it finds the first match.

Renovate always uses the config from the repository's default branch, even if that configuration specifies multiple `baseBranches`.
Renovate does not read/override the config from within each base branch if present.

Also, be sure to check out Renovate's [shareable config presets](./config-presets.md) to save yourself from reinventing any wheels.
Shareable config presets only work with the JSON format.

If you have any questions about the config options, or want to get help/feedback about a config, go to the [discussions tab in the Renovate repository](https://github.com/renovatebot/renovate/discussions) and start a new "config help" discussion.
We will do our best to answer your question(s).

A `subtype` in the configuration table specifies what type you're allowed to use within the main element.

If a config option has a `parent` defined, it means it's only allowed to configure it within an object with the parent name, such as `packageRules` or `hostRules`.

When an array or object configuration option is `mergeable`, it means that values inside it will be added to any existing object or array that existed with the same name.

<!-- prettier-ignore -->
!!! note
    Config options with `type=string` are always non-mergeable, so `mergeable=false`.

---

## addLabels

The `labels` field is non-mergeable, meaning that any config setting a list of PR labels will replace any existing list.
If you want to append labels for matched rules, then define an `addLabels` array with one (or more) label strings.
All matched `addLabels` strings will be attached to the PR.

Consider this example:

```json
{
  "labels": ["dependencies"],
  "packageRules": [
    {
      "matchPackageNames": ["/eslint/"],
      "labels": ["linting"]
    },
    {
      "matchDepTypes": ["optionalDependencies"],
      "addLabels": ["optional"]
    }
  ]
}
```

With the above config:

- Optional dependencies will have the labels `dependencies` and `optional`
- ESLint dependencies will have the label `linting`
- All other dependencies will have the label `dependencies`

## additionalBranchPrefix

By default, the value for this config option is an empty string.
Normally you don't need to set this config option.

Here's an example where `additionalBranchPrefix` can help you.
Say you're using a monorepo and want to split pull requests based on the location of the package definition, so that individual teams can manage their own Renovate pull requests.
This can be done with this configuration:

```json
{
  "additionalBranchPrefix": "{{parentDir}}-"
}
```

## additionalReviewers

This option _adds_ to the existing reviewer list, rather than _replacing_ it like `reviewers`.

Use `additionalReviewers` when you want to add to a preset or base list, without replacing the original.
For example, when adding focused reviewers for a specific package group.

## assignAutomerge

By default, Renovate will not assign reviewers and assignees to an automerge-enabled PR unless it fails status checks.
By configuring this setting to `true`, Renovate will instead always assign reviewers and assignees for automerging PRs at time of creation.

## assignees

Must be valid usernames on the platform in use.

## assigneesFromCodeOwners

If enabled Renovate tries to determine PR assignees by matching rules defined in a CODEOWNERS file against the changes in the PR.

See [GitHub](https://docs.github.com/en/repositories/managing-your-repositorys-settings-and-features/customizing-your-repository/about-code-owners) or [GitLab](https://docs.gitlab.com/ee/user/project/code_owners.html) documentation for details on syntax and possible file locations.

## assigneesSampleSize

If configured, Renovate will take a random sample of given size from assignees and assign them only, instead of assigning the entire list of `assignees` you have configured.

## autoApprove

Setting this to `true` will automatically approve the PRs.

You can also configure this using `packageRules` if you want to use it selectively (e.g. per-package).

## autoReplaceGlobalMatch

Setting this to `false` will replace only the first match during replacements updates.

Disabling this is useful for situations where values are repeated within the dependency string, such as when the `currentVersion` is also featured somewhere within the `currentDigest`, but you only want to replace the first instance.

Consider this example:

```dockerfile
FROM java:8@sha256:0e8b2a860
```

```json
{
  "packageRules": [
    {
      "matchPackageNames": ["java"],
      "replacementName": "eclipse-temurin",
      "replacementVersion": "11"
    }
  ]
}
```

With the above replacement scenario, the current dependency has a version of `8`, which also features several times within the digest section.

When using the default `autoReplaceGlobalMatch` configuration, Renovate will try to replace all instances of `8` within the dependency string with the `replacementVersion` value of `11`.
This will replace more than is intended and will be caught during replacement validation steps, resulting in the replacement PR to not be created.

When setting `autoReplaceGlobalMatch` configuration to `false`, Renovate will only replace the first occurrence of `8` and will successfully create a replacement PR.

## automerge

By default, Renovate raises PRs but leaves them to someone or something else to merge them.
By configuring this setting, you allow Renovate to automerge PRs or even branches.
Using automerge reduces the amount of human intervention required.

Usually you won't want to automerge _all_ PRs, for example most people would want to leave major dependency updates to a human to review first.
You could configure Renovate to automerge all but major this way:

```json
{
  "packageRules": [
    {
      "matchUpdateTypes": ["minor", "patch", "pin", "digest"],
      "automerge": true
    }
  ]
}
```

Also note that this option can be combined with other nested settings, such as dependency type.
So for example you could choose to automerge all (passing) `devDependencies` only this way:

```json
{
  "packageRules": [
    {
      "matchDepTypes": ["devDependencies"],
      "automerge": true
    }
  ]
}
```

<!-- prettier-ignore -->
!!! note
    Branches creation follows [`schedule`](#schedule) and the automerge follows [`automergeSchedule`](#automergeschedule).

<!-- prettier-ignore -->
!!! warning "Negative reviews on GitHub block Renovate automerge"
    Renovate won't automerge on GitHub if a PR has a negative review.

<!-- prettier-ignore -->
!!! note
    On Azure there can be a delay between a PR being set as completed by Renovate, and Azure merging the PR / finishing its tasks.
    Renovate tries to delay until Azure is in the expected state, but it will continue if it takes too long.
    In some cases this can result in a dependency not being merged, and a fresh PR being created for the dependency.

**Automerge and GitHub branch protection rules**

You must select at least one status check in the _Require status checks to pass before merging_ section of your branch protection rules on GitHub, if you match all three conditions:

- `automerge=true`
- `platformAutomerge=true`, Renovate defaults to `true`
- You use GitHub's _Require status checks to pass before merging_ branch protection rule

If you don't select any status check, and you use platform automerge, then GitHub might automerge PRs with failing tests!

## automergeComment

Use this only if you configure `automergeType="pr-comment"`.

Example use:

```json
{
  "automerge": true,
  "automergeType": "pr-comment",
  "automergeComment": "bors: r+"
}
```

## automergeSchedule

Use the `automergeSchedule` option to define times of week or month during which Renovate may automerge its PRs.
The default value for `automergeSchedule` is "at any time", which functions the same as setting a `null` schedule.
To configure this option refer to [`schedule`](#schedule) as the syntax is the same.

<!-- prettier-ignore -->
!!! warning
    When `platformAutomerge` is enabled, Renovate enqueues the platform PR automerge at time of creation, so the schedule specified in `automergeSchedule` cannot be followed.
    If it's essential that automerging only happens within the specific `automergeSchedule` time window, then you need to set `platformAutomerge` to `false` and instead rely on Renovate's automerge instead of the platform one.

## automergeStrategy

The automerge strategy defaults to `auto`, so Renovate decides how to merge pull requests as best it can.
If possible, Renovate follows the merge strategy set on the platform itself for the repository.

If you've set `automerge=true` and `automergeType=pr` for any of your dependencies, then you may choose what automerge strategy Renovate uses by setting the `automergeStrategy` config option.
If you're happy with the default behavior, you don't need to do anything.

You may choose from these values:

- `auto`, Renovate decides how to merge
- `fast-forward`, "fast-forwarding" the main branch reference, no new commits in the resultant tree
- `merge-commit`, create a new merge commit
- `rebase`, rewrite history as part of the merge, but usually keep the individual commits
- `squash`, flatten the commits that are being merged into a single new commit

Platforms may only support _some_ of these merge strategies.

If the chosen automerge strategy is not supported on your platform then Renovate stops automerging.
In that case you'll have to set a supported automerge strategy.

## automergeType

This setting is only applicable if you opt in to configure `automerge` to `true` for any of your dependencies.

Automerging defaults to using Pull Requests (`automergeType="pr"`).
In that case Renovate first creates a branch and associated Pull Request, and then automerges the PR on a subsequent run once it detects the PR's status checks are "green".
If by the next run the PR is already behind the base branch it will be automatically rebased, because Renovate only automerges branches which are up-to-date and green.
If Renovate is scheduled for hourly runs on the repository but commits are made every 15 minutes to the main branch, then an automerge like this will keep getting deferred with every rebase.

<!-- prettier-ignore -->
!!! tip
    If you have no tests but still want Renovate to automerge, you need to add `"ignoreTests": true` to your configuration.

If you prefer that Renovate more silently automerge _without_ Pull Requests at all, you can configure `"automergeType": "branch"`. In this case Renovate will:

- Create the branch, wait for test results
- Rebase it any time it gets out of date with the base branch
- Automerge the branch commit if it's: (a) up-to-date with the base branch, and (b) passing all tests
- As a backup, raise a PR only if either: (a) tests fail, or (b) tests remain pending for too long (default: 24 hours)

The final value for `automergeType` is `"pr-comment"`, intended only for users who already have a "merge bot" such as [bors-ng](https://github.com/bors-ng/bors-ng) and want Renovate to _not_ actually automerge by itself and instead tell `bors-ng` to merge for it, by using a comment in the PR.
If you're not already using `bors-ng` or similar, don't worry about this option.

## azureWorkItemId

When creating a PR in Azure DevOps, some branches can be protected with branch policies to [check for linked work items](https://docs.microsoft.com/en-us/azure/devops/repos/git/branch-policies?view=azure-devops#check-for-linked-work-items).
Creating a work item in Azure DevOps is beyond the scope of Renovate, but Renovate can link an already existing work item when creating PRs.

## baseBranches

By default, Renovate will detect and process only the repository's default branch.
For most projects, this is the expected approach.
Renovate also allows users to explicitly configure `baseBranches`, e.g. for use cases such as:

- You wish Renovate to process only a non-default branch, e.g. `dev`: `"baseBranches": ["dev"]`
- You have multiple release streams you need Renovate to keep up to date, e.g. in branches `main` and `next`: `"baseBranches": ["main", "next"]`
- You want to update your main branch and consistently named release branches, e.g. `main` and `release/<version>`: `"baseBranches": ["main", "/^release\\/.*/"]`

It's possible to add this setting into the `renovate.json` file as part of the "Configure Renovate" onboarding PR.
If so then Renovate will reflect this setting in its description and use package file contents from the custom base branch(es) instead of default.

`baseBranches` supports Regular Expressions that must begin and end with `/`, e.g.:

```json
{
  "baseBranches": ["main", "/^release\\/.*/"]
}
```

You can negate the regex by prefixing it with `!`.
Only use a single negation and do not mix it with other branch names, since all branches are combined with `or`.
With a negation, all branches except those matching the regex will be added to the result:

```json
{
  "baseBranches": ["!/^pre-release\\/.*/"]
}
```

You can also use the special `"$default"` string to denote the repository's default branch, which is useful if you have it in an org preset, e.g.:

```json
{
  "baseBranches": ["$default", "/^release\\/.*/"]
}
```

<!-- prettier-ignore -->
!!! note
    Do _not_ use the `baseBranches` config option when you've set a `forkToken`.
    You may need a `forkToken` when you're using the Forking Renovate app.

## bbUseDefaultReviewers

Configuring this to `true` means that Renovate will detect and apply the default reviewers rules to PRs (Bitbucket only).

## branchConcurrentLimit

By default, Renovate won't enforce any concurrent branch limits.
The `config:recommended` preset that many extend from limits the number of concurrent branches to 10, but in many cases a limit as low as 3 or 5 can be most efficient for a repository.

If you want the same limit for both concurrent branches and concurrent PRs, then set a value for `prConcurrentLimit` and it will be re-used for branch calculations too.
But if you want to allow more concurrent branches than concurrent PRs, you can configure both values (e.g. `branchConcurrentLimit=5` and `prConcurrentLimit=3`).

This limit is enforced on a per-repository basis.

Example config:

```json
{
  "branchConcurrentLimit": 3
}
```

<!-- prettier-ignore -->
!!! warning
    Leaving PRs/branches as unlimited or as a high number increases the time it takes for Renovate to process a repository.
    If you find that Renovate is too slow when rebasing out-of-date branches, decrease the `branchConcurrentLimit`.

If you have too many concurrent branches which rebase themselves each run, Renovate can take a lot of time to rebase.
Solutions:

- Decrease the concurrent branch limit (note: this won't go and delete any existing, so won't have an effect until you either merge or close existing ones manually)
- Remove automerge and/or automatic rebasing (set `rebaseWhen` to `conflicted`). However if you have branch protection saying PRs must be up to date then it's not ideal to remove automatic rebasing

## branchName

If you truly need to configure this then it probably means either:

- You are hopefully mistaken, and there's a better approach you should use, so open a new "config help" discussion at the [Renovate discussions tab](https://github.com/renovatebot/renovate/discussions) or
- You have a use case we didn't expect, please open a discussion to see if we want to get a feature request from you

## branchNameStrict

If `true`, Renovate removes special characters when slugifying the branch name:

- all special characters are removed
- only alphabetic characters are allowed
- hyphens `-` are used to separate sections

The default `false` behavior will mean that special characters like `.` may end up in the branch name.

## branchPrefix

You can modify this field if you want to change the prefix used.
For example if you want branches to be like `deps/eslint-4.x` instead of `renovate/eslint-4.x` then you configure `branchPrefix` = `deps/`.
Or if you wish to avoid forward slashes in branch names then you could use `renovate_` instead, for example.

`branchPrefix` must be configured at the root of the configuration (e.g. not within any package rule) and is not allowed to use template values.
e.g. instead of `renovate/{{parentDir}}-`, configure the template part in `additionalBranchPrefix`, like `"additionalBranchPrefix": "{{parentDir}}-"`.

<!-- prettier-ignore -->
!!! note
    This setting does not change the default _onboarding_ branch name, i.e. `renovate/configure`.
    If you wish to change that too, you need to also configure the field `onboardingBranch` in your global bot config.

## branchPrefixOld

Renovate uses branch names as part of its checks to see if an update PR was created previously, and already merged or ignored.
If you change `branchPrefix`, then no previously closed PRs will match, which could lead to Renovate recreating PRs in such cases.
Instead, set the old `branchPrefix` value as `branchPrefixOld` to allow Renovate to look for those branches too, and avoid this happening.

## branchTopic

This field is combined with `branchPrefix` and `additionalBranchPrefix` to form the full `branchName`. `branchName` uniqueness is important for dependency update grouping or non-grouping so be cautious about ever editing this field manually.
This is an advanced field, and it's recommend you seek a config review before applying it.

## bumpVersion

Currently, this config option only works with these managers:

- `cargo`
- `helmv3`
- `npm`
- `nuget`
- `maven`
- `ocb`
- `pep621`
- `poetry`
- `sbt`

Raise a feature request if you want to use this config option with other package managers.

Use `bumpVersion` if you want Renovate to update the `version` field in your package file when it updates the dependencies in that file.
This can be handy when you have automated your package's release, as you you don't need extra steps after the Renovate upgrade, you can just release a new version.

Configure this value to `"prerelease"`, `"patch"`, `"minor"` or `"major"` to have Renovate update the version in your edited package file.
e.g. if you wish Renovate to always increase the target `package.json` version with a patch update, configure this to `"patch"`.

For `npm` only you can also configure this field to `"mirror:x"` where `x` is the name of a package in the `package.json`.
Doing so means that the `package.json` `version` field will mirror whatever the version is that `x` depended on.
Make sure that version is a pinned version of course, as otherwise it won't be valid.

For `sbt` note that Renovate will update the version string only for packages that have the version string in their project's `built.sbt` file.

## cloneSubmodules

Enabling this option will mean that any detected Git submodules will be cloned at time of repository clone.

Important: private submodules aren't supported by Renovate, unless the underlying `ssh` layer already has the correct permissions.

## commitBody

Configure this if you wish Renovate to add a commit body, otherwise Renovate uses a regular single-line commit.

For example, To add `[skip ci]` to every commit you could configure:

```json
{
  "commitBody": "[skip ci]"
}
```

Another example would be if you want to configure a DCO sign off to each commit.

If you want Renovate to sign off its commits, add the [`:gitSignOff` preset](./presets-default.md#gitsignoff) to your `extends` array:

```json
{
  "extends": [":gitSignOff"]
}
```

## commitBodyTable

## commitMessage

## commitMessageAction

This is used to alter `commitMessage` and `prTitle` without needing to copy/paste the whole string.
Actions may be like `Update`, `Pin`, `Roll back`, `Refresh`, etc.
Check out the default value for `commitMessage` to understand how this field is used.

## commitMessageExtra

This is used to alter `commitMessage` and `prTitle` without needing to copy/paste the whole string.
The "extra" is usually an identifier of the new version, e.g. "to v1.3.2" or "to tag 9.2".

## commitMessageLowerCase

With `semanticCommits` pr- and commit-titles will by default (`"auto"`) be converted to all-lowercase.
Set this to `"never"` to leave the titles untouched, allowing uppercase characters in semantic commit titles.

## commitMessagePrefix

This is used to alter `commitMessage` and `prTitle` without needing to copy/paste the whole string.
The "prefix" is usually an automatically applied semantic commit prefix, but it can also be statically configured.

## commitMessageSuffix

This is used to add a suffix to commit messages.
Usually left empty except for internal use (multiple base branches, and vulnerability alerts).

## commitMessageTopic

You can use `commitMessageTopic` to change the `commitMessage` and `prTitle` without copy/pasting the whole string.
The "topic" usually refers to the dependency being updated, for example: `"dependency react"`.

We recommend you use `matchManagers` and `commitMessageTopic` in a `packageRules` array to set the commit message topic, like this:

```json
{
  "packageRules": [
    {
      "matchManagers": ["github-actions"],
      "commitMessageTopic": "{{depName}}"
    }
  ]
}
```

## composerIgnorePlatformReqs

By default, Renovate will ignore Composer platform requirements as the PHP platform used by Renovate most probably won't match the required PHP environment of your project as configured in your `composer.json` file.

Composer `2.2` and up will be run with `--ignore-platform-req='ext-*' --ignore-platform-req='lib-*'`, which ignores extension and library platform requirements but not the PHP version itself and should work in most cases.

Older Composer versions will be run with `--ignore-platform-reqs`, which means that all platform constraints (including the PHP version) will be ignored by default.
This can result in updated dependencies that are not compatible with your platform.

To customize this behavior, you can explicitly ignore platform requirements (for example `ext-zip`) by setting them separately in this array.
Each item will be added to the Composer command with `--ignore-platform-req`, resulting in it being ignored during its invocation.
Note that this requires your project to use Composer V2, as V1 doesn't support excluding single platform requirements.
The used PHP version will be guessed automatically from your `composer.json` definition, so `php` should not be added as explicit dependency.

If an empty array is configured, Renovate uses its default behavior.

Set to `null` (not recommended) to fully omit `--ignore-platform-reqs/--ignore-platform-req` during Composer invocation.
This requires the Renovate image to be fully compatible with your Composer platform requirements in order for the Composer invocation to succeed, otherwise Renovate will fail to create the updated lock file.
The Composer output should inform you about the reasons the update failed.

## confidential

If enabled, all issues created by Renovate are set as confidential, even in a public repository.

<!-- prettier-ignore -->
!!! note
    The Dependency Dashboard issue will also be confidential.
    By default issues created by Renovate are visible to all users.

<!-- prettier-ignore -->
!!! note
    This option is applicable to GitLab only.

## configMigration

If enabled, Renovate raises a pull request when it needs to migrate the Renovate config file.
Renovate only performs `configMigration` on `.json` and `.json5` files.

We're adding new features to Renovate bot often.
Often you can keep using your Renovate config and use the new features right away.
But sometimes you need to update your Renovate configuration.
To help you with this, Renovate will create config migration pull requests, when you enable `configMigration`.

Example:

After we changed the [`baseBranches`](#basebranches) feature, the Renovate configuration migration pull request would make this change:

```diff
{
- "baseBranch": "main"
+ "baseBranches": ["main"]
}
```

<!-- prettier-ignore -->
!!! warning
    The `configMigration` feature writes plain JSON for `.json` files, and JSON5 for `.json5` files.
    Renovate may downgrade JSON5 content to plain JSON.
    When downgrading JSON5 to JSON Renovate may also remove the JSON5 comments.
    This can happen because Renovate wrongly converts JSON5 to JSON, thus removing the comments.

<!-- prettier-ignore -->
!!! note
    When you close a config migration PR, Renovate ignores it forever.
    This also means that Renovate won't create a config migration PR in future.
    If you closed the PR by accident, find the closed PR and re-name the PR title to get a new PR.

## configWarningReuseIssue

Renovate's default behavior is to reuse/reopen a single Config Warning issue in each repository so as to keep the "noise" down.
However for some people this has the downside that the config warning won't be sorted near the top if you view issues by creation date.
Configure this option to `false` if you prefer Renovate to open a new issue whenever there is a config warning.

## constraints

Constraints are used in package managers which use third-party tools to update "artifacts" like lock files or checksum files.
Typically, the constraint is detected automatically by Renovate from files within the repository and there is no need to manually configure it.

Constraints are also used to manually restrict which _datasource_ versions are possible to upgrade to based on their language support.
For now this datasource constraint feature only supports `python`, other compatibility restrictions will be added in the future.

```json
{
  "constraints": {
    "python": "2.7"
  }
}
```

If you need to _override_ constraints that Renovate detects from the repository, wrap it in the `force` object like so:

```json
{
  "force": {
    "constraints": {
      "node": "< 15.0.0"
    }
  }
}
```

<!-- prettier-ignore -->
!!! note
    Make sure not to mix this up with the term `compatibility`, which Renovate uses in the context of version releases, e.g. if a Docker image is `node:12.16.0-alpine` then the `-alpine` suffix represents `compatibility`.

## constraintsFiltering

This option controls whether Renovate filters new releases based on configured or detected `constraints`.
Renovate supports two options:

- `none`: No release filtering (all releases allowed)
- `strict`: If the release's constraints match the package file constraints, then it's included

More advanced filtering options may come in future.

There must be a `constraints` object in your Renovate config, or constraints detected from package files, for this to work.
Additionally, the "datasource" within Renovate must be capable of returning `constraints` values about each package's release.

This feature is limited to the following datasources:

- `crate`
- `jenkins-plugins`
- `npm`
- `packagist`
- `pypi`
- `rubygems`

Sometimes when using private registries they may omit constraints information, which then is another reason such filtering may not work even if the datasource and corresponding default public registry supports it.

<!-- prettier-ignore -->
!!! warning
    Enabling this feature may result in many package updates being filtered out silently.
    See below for a description of how it works.

When `constraintsFiltering=strict`, the following logic applies:

- Are there `constraints` for this repository, either detected from source or from config?
- Does this package's release declare constraints of its own (e.g. `engines` in Node.js)?
- If so, filter out this release unless the repository constraint is a _subset_ of the release constraint

Here are some examples:

| Your repo engines.node   | Dependency release engines.node | Result   |
| ------------------------ | ------------------------------- | -------- |
| `18`                     | `16 \|\| 18`                    | allowed  |
| `^18.10.0`               | `>=18`                          | allowed  |
| `^16.10.0 \|\| >=18.0.0` | `>= 16.0.0`                     | allowed  |
| `>=16`                   | `16 \|\| 18`                    | filtered |
| `16`                     | `^16.10.0`                      | filtered |

When using with `npm`, we recommend you:

- Use `constraintsFiltering` on `dependencies`, not `devDependencies` (usually you do not need to be strict about development dependencies)
- Do _not_ enable `rollbackPrs` at the same time (otherwise your _current_ version may be rolled back if it's incompatible)

## customDatasources

Use `customDatasources` to fetch releases from APIs or statically hosted sites and Renovate has no own datasource.
These datasources can be referred by `customManagers` or can be used to overwrite default datasources.

For more details see the [`custom` datasource documentation](modules/datasource/custom/index.md).

## customManagers

Use `customManagers`(previously `regexManagers`) entries to configure the custom managers in Renovate.

You can define custom managers to handle:

- Proprietary file formats or conventions
- Popular file formats not yet supported as a manager by Renovate

Currently we only have one custom manager.
The `regex` manager which is based on using Regular Expression named capture groups.

You must have a named capture group matching (e.g. `(?<depName>.*)`) _or_ configure its corresponding template (e.g. `depNameTemplate`) for these fields:

- `datasource`
- `depName` and / or `packageName`
- `currentValue`

Use named capture group matching _or_ set a corresponding template.
We recommend you use only _one_ of these methods, or you'll get confused.

We recommend that you also tell Renovate what `versioning` to use.
If the `versioning` field is missing, then Renovate defaults to using `semver` versioning.

For more details and examples about it, see our [documentation for the `regex` manager](modules/manager/regex/index.md).
For template fields, use the triple brace `{{{ }}}` notation to avoid Handlebars escaping any special characters.

<!-- prettier-ignore -->
!!! tip
    Look at our [Custom Manager Presets](./presets-customManagers.md), they may have what you need.

### customType

Example:

```json
{
  "customManagers": [
    {
      "customType": "regex",
      "matchStrings": [
        "ENV .*?_VERSION=(?<currentValue>.*) # (?<datasource>.*?)/(?<depName>.*?)\\s"
      ]
    }
  ]
}
```

### matchStrings

Each `matchStrings` must be a valid regular expression, optionally with named capture groups.

Example:

```json
{
  "matchStrings": [
    "ENV .*?_VERSION=(?<currentValue>.*) # (?<datasource>.*?)/(?<depName>.*?)\\s"
  ]
}
```

### matchStringsStrategy

`matchStringsStrategy` controls behavior when multiple `matchStrings` values are provided.
Three options are available:

- `any` (default)
- `recursive`
- `combination`

#### any

Each provided `matchString` will be matched individually to the content of the `packageFile`.
If a `matchString` has multiple matches in a file each will be interpreted as an independent dependency.

As example the following configuration will update all three lines in the Dockerfile.

```json title="renovate.json"
{
  "customManagers": [
    {
      "customType": "regex",
      "fileMatch": ["^Dockerfile$"],
      "matchStringsStrategy": "any",
      "matchStrings": [
        "ENV [A-Z]+_VERSION=(?<currentValue>.*) # (?<datasource>.*?)/(?<depName>.*?)(\\&versioning=(?<versioning>.*?))?\\s",
        "FROM (?<depName>\\S*):(?<currentValue>\\S*)"
      ],
      "datasourceTemplate": "docker"
    }
  ]
}
```

```dockerfile title="Dockerfile"
FROM amd64/ubuntu:24.04
ENV GRADLE_VERSION=6.2 # gradle-version/gradle&versioning=maven
ENV NODE_VERSION=10.19.0 # github-tags/nodejs/node&versioning=node
```

#### recursive

If using `recursive` the `matchStrings` will be looped through and the full match of the last will define the range of the next one.
This can be used to narrow down the search area to prevent multiple matches.
But the `recursive` strategy still allows the matching of multiple dependencies as described below.
All matches of the first `matchStrings` pattern are detected, then each of these matches will be used as basis for the input for the next `matchStrings` pattern, and so on.
If the next `matchStrings` pattern has multiple matches then it will split again.
This process will be followed as long there is a match plus a next `matchingStrings` pattern is available.

Matched groups will be available in subsequent matching layers.

This is an example how this can work.
The first custom manager will only upgrade `grafana/loki` as looks for the `backup` key then looks for the `test` key and then uses this result for extraction of necessary attributes.
But the second custom manager will upgrade both definitions as its first `matchStrings` matches both `test` keys.

```json title="renovate.json"
{
  "customManagers": [
    {
      "customType": "regex",
      "fileMatch": ["^example.json$"],
      "matchStringsStrategy": "recursive",
      "matchStrings": [
        "\"backup\":\\s*{[^}]*}",
        "\"test\":\\s*\\{[^}]*}",
        "\"name\":\\s*\"(?<depName>.*)\"[^\"]*\"type\":\\s*\"(?<datasource>.*)\"[^\"]*\"value\":\\s*\"(?<currentValue>.*)\""
      ],
      "datasourceTemplate": "docker"
    },
    {
      "fileMatch": ["^example.json$"],
      "matchStringsStrategy": "recursive",
      "matchStrings": [
        "\"test\":\\s*\\{[^}]*}",
        "\"name\":\\s*\"(?<depName>.*)\"[^\"]*\"type\":\\s*\"(?<datasource>.*)\"[^\"]*\"value\":\\s*\"(?<currentValue>.*)\""
      ],
      "datasourceTemplate": "docker"
    }
  ]
}
```

```json title="example.json"
{
  "backup": {
    "test": {
      "name": "grafana/loki",
      "type": "docker",
      "value": "1.6.1"
    }
  },
  "setup": {
    "test": {
      "name": "python",
      "type": "docker",
      "value": "3.9.0"
    }
  }
}
```

#### combination

You may use this option to combine the values of multiple lines inside a file.
You can combine multiple lines with `matchStringStrategy` values, but the `combination` approach is less susceptible to white space or line breaks stopping a match.

`combination` can only match _one_ dependency per file.
To update multiple dependencies with `combination` you must define multiple custom managers.

Matched group values will be merged to form a single dependency.

```json title="renovate.json"
{
  "customManagers": [
    {
      "customType": "regex",
      "fileMatch": ["^main.yml$"],
      "matchStringsStrategy": "combination",
      "matchStrings": [
        "prometheus_image:\\s*\"(?<depName>.*)\"\\s*//",
        "prometheus_version:\\s*\"(?<currentValue>.*)\"\\s*//"
      ],
      "datasourceTemplate": "docker"
    },
    {
      "fileMatch": ["^main.yml$"],
      "matchStringsStrategy": "combination",
      "matchStrings": [
        "thanos_image:\\s*\"(?<depName>.*)\"\\s*//",
        "thanos_version:\\s*\"(?<currentValue>.*)\"\\s*//"
      ],
      "datasourceTemplate": "docker"
    }
  ]
}
```

```yaml title="Ansible variable file (YAML)"
prometheus_image: "prom/prometheus"  // a comment
prometheus_version: "v2.21.0" // a comment
------
thanos_image: "prom/prometheus"  // a comment
thanos_version: "0.15.0" // a comment
```

In the above example, each custom manager will match a single dependency each.

### depNameTemplate

If `depName` cannot be captured with a named capture group in `matchString` then it can be defined manually using this field.
It will be compiled using Handlebars and the regex `groups` result.

### extractVersionTemplate

If `extractVersion` cannot be captured with a named capture group in `matchString` then it can be defined manually using this field.
It will be compiled using Handlebars and the regex `groups` result.

### packageNameTemplate

`packageName` is used for looking up dependency versions.
It will be compiled using Handlebars and the regex `groups` result.
It will default to the value of `depName` if left unconfigured/undefined.

### currentValueTemplate

If the `currentValue` for a dependency is not captured with a named group then it can be defined in config using this field.
It will be compiled using Handlebars and the regex `groups` result.

### datasourceTemplate

If the `datasource` for a dependency is not captured with a named group then it can be defined in config using this field.
It will be compiled using Handlebars and the regex `groups` result.

### depTypeTemplate

If `depType` cannot be captured with a named capture group in `matchString` then it can be defined manually using this field.
It will be compiled using Handlebars and the regex `groups` result.

### versioningTemplate

If the `versioning` for a dependency is not captured with a named group then it can be defined in config using this field.
It will be compiled using Handlebars and the regex `groups` result.

### registryUrlTemplate

If the `registryUrls` for a dependency is not captured with a named group then it can be defined in config using this field.
It will be compiled using Handlebars and the regex `groups` result.

### autoReplaceStringTemplate

Allows overwriting how the matched string is replaced.
This allows for some migration strategies.
E.g. moving from one Docker image repository to another one.

```yaml title="helm-values.yaml"
# The image of the service <registry>/<repo>/<image>:<tag>
image: my.old.registry/aRepository/andImage:1.18-alpine
```

```json title="The regex definition"
{
  "customManagers": [
    {
      "customType": "regex",
      "fileMatch": ["values.yaml$"],
      "matchStrings": [
        "image:\\s+(?<depName>my\\.old\\.registry/aRepository/andImage):(?<currentValue>[^\\s]+)"
      ],
      "depNameTemplate": "my.new.registry/aRepository/andImage",
      "autoReplaceStringTemplate": "image: {{{depName}}}:{{{newValue}}}",
      "datasourceTemplate": "docker"
    }
  ]
}
```

This will lead to following update where `1.21-alpine` is the newest version of `my.new.registry/aRepository/andImage`:

```yaml
# The image of the service <registry>/<repo>/<image>:<tag>
image: my.new.registry/aRepository/andImage:1.21-alpine
```

## customizeDashboard

You may use the `customizeDashboard` object to customize the Dependency Dashboard.

Supported fields:

- `repoProblemsHeader`: This field will replace the header of the Repository Problems in the Dependency Dashboard issue.

### defaultRegistryUrlTemplate

This field is used to build a `registryUrl` for the dependency.
It is not needed if either:

- The dependency can be found with the default `registryUrls` of the datasource (e.g. npmjs registry if the datasource is `npm`), or
- The matching groups you specified as part of the matching already include a `registryUrl` group
  As this is a template it can be dynamically set.
  E.g. add the `packageName` as part of the URL:

```json5
{
  customDatasources: {
    foo: {
      defaultRegistryUrlTemplate: 'https://example.foo.bar/v1/{{ packageName }}',
    },
  },
}
```

### format

Defines which format the API is returning.
Currently `json` or `plain` are supported, see the `custom` [datasource documentation](modules/datasource/custom/index.md) for more information.

### transformTemplates

`transformTemplates` is a list of [jsonata rules](https://docs.jsonata.org/simple) which get applied serially.
Use this if the API does not return a Renovate compatible schema.

## defaultRegistryUrls

Override a datasource's default registries with this config option.
The datasources's `customRegistrySupport` value must be `true` for the config option to work.

Default registries are only used when both:

- The manager did not extract any `registryUrls` values, and
- No `registryUrls` values have been applied via config, such as `packageRules`

Think of `defaultRegistryUrls` as a way to specify the "fallback" registries for a datasource, for use when no `registryUrls` are extracted or configured.
Compare that to `registryUrls`, which are a way to _override_ registries.

## dependencyDashboard

Starting from version `v26.0.0` the "Dependency Dashboard" is enabled by default as part of the commonly-used `config:recommended` preset.

To disable the Dependency Dashboard, add the preset `:disableDependencyDashboard` or set `dependencyDashboard` to `false`.

```json
{
  "extends": ["config:recommended", ":disableDependencyDashboard"]
}
```

Configuring `dependencyDashboard` to `true` will lead to the creation of a "Dependency Dashboard" issue within the repository.
This issue has a list of all PRs pending, open, closed (unmerged) or in error.
The goal of this issue is to give visibility into all updates that Renovate is managing.

Examples of what having a Dependency Dashboard will allow you to do:

- View all PRs in one place, rather than having to filter PRs by author
- Rebase/retry multiple PRs without having to open each individually
- Override any rate limiting (e.g. concurrent PRs) or scheduling to force Renovate to create a PR that would otherwise be suppressed
- Recreate an unmerged PR (e.g. for a major update that you postponed by closing the original PR)

<!-- prettier-ignore -->
!!! tip
    Enabling the Dependency Dashboard by itself does _not_ change the "control flow" of Renovate.
    Renovate still creates and manages PRs, and still follows your schedules and rate limits.
    The Dependency Dashboard gives you extra visibility and control over your updates.

## dependencyDashboardApproval

This feature allows you to use Renovate's Dependency Dashboard to force approval of updates before they are created.

By setting `dependencyDashboardApproval` to `true` in config (including within `packageRules`), you can tell Renovate to wait for your approval from the Dependency Dashboard before creating a branch/PR.
You can approve a pending PR by selecting the checkbox in the Dependency Dashboard issue.

<!-- prettier-ignore -->
!!! tip
    When you set `dependencyDashboardApproval` to `true` the Dependency Dashboard issue will be created automatically, you do not need to turn on `dependencyDashboard` explicitly.

You can configure Renovate to wait for approval for:

- all package upgrades
- major, minor, patch level upgrades
- specific package upgrades
- upgrades coming from specific package managers

If you want to approve _all_ upgrades, set `dependencyDashboardApproval` to `true`:

```json
{
  "dependencyDashboardApproval": true
}
```

If you want to require approval for _major_ updates, set `dependencyDashboardApproval` to `true` within a `major` object:

```json
{
  "major": {
    "dependencyDashboardApproval": true
  }
}
```

If you want to approve _specific_ packages, set `dependencyDashboardApproval` to `true` within a `packageRules` entry where you have defined a specific package or pattern.

```json
{
  "packageRules": [
    {
      "matchPackageNames": ["/^@package-name/"],
      "dependencyDashboardApproval": true
    }
  ]
}
```

## dependencyDashboardAutoclose

You can configure this to `true` if you prefer Renovate to close an existing Dependency Dashboard whenever there are no outstanding PRs left.

## dependencyDashboardFooter

## dependencyDashboardHeader

## dependencyDashboardLabels

The labels only get updated when the Dependency Dashboard issue updates its content and/or title.
It is pointless to edit the labels, as Renovate bot restores the labels on each run.

## dependencyDashboardOSVVulnerabilitySummary

Use this option to control if the Dependency Dashboard lists the OSV-sourced CVEs for your repository.
You can choose from:

- `none` (default) do not list any CVEs
- `unresolved` list CVEs that have no fixes
- `all` list all CVEs

This feature is independent of the `osvVulnerabilityAlerts` option.

The source of these CVEs is [OSV.dev](https://osv.dev/).

## dependencyDashboardTitle

Configure this option if you prefer a different title for the Dependency Dashboard.

## description

The description field can be used inside any configuration object to add a human-readable description of the object's config purpose.
Descriptions fields embedded within presets are also collated as part of the onboarding description.

## digest

Add to this object if you wish to define rules that apply only to PRs that update digests.

## draftPR

If you want the PRs created by Renovate to be considered as drafts rather than normal PRs, you could add this property to your `renovate.json`:

```json
{
  "draftPR": true
}
```

This option is evaluated at PR/MR creation time.

<!-- prettier-ignore -->
!!! note
    Forgejo, Gitea and GitLab implement draft status by checking if the PR's title starts with certain strings.
    This means that `draftPR` on Forgejo, Gitea and GitLab are incompatible with the legacy method of triggering Renovate to rebase a PR by renaming the PR to start with `rebase!`.

## enabled

The most common use of `enabled` is if you want to turn Renovate's functionality off, for some reason.

For example, if you wanted to disable Renovate completely on a repository, you could make this your `renovate.json`:

```json
{
  "enabled": false
}
```

To disable Renovate for all `eslint` packages, you can configure a package rule like:

```json
{
  "packageRules": [
    {
      "matchPackageNames": ["eslint**"],
      "enabled": false
    }
  ]
}
```

To disable Renovate for npm `devDependencies` but keep it for `dependencies` you could configure:

```json
{
  "packageRules": [
    {
      "matchManagers": ["npm"],
      "matchDepTypes": ["devDependencies"],
      "enabled": false
    }
  ]
}
```

## enabledManagers

This is a way to allow only certain package managers and implicitly disable all others.

Example:

```json
{
  "enabledManagers": ["dockerfile", "npm"]
}
```

To enable custom managers you will need to add `custom.` prefix before their names

Example:

```json
{
  "enabledManagers": ["custom.regex"]
}
```

For the full list of available managers, see the [Supported Managers](modules/manager/index.md#supported-managers) documentation.

## encrypted

Before you put any secrets in your repository configuration, encrypt the secrets.
You can encrypt secrets using either a HTML page, or the CLI.

To encrypt secrets for the Mend Renovate App for github.com with a HTML page, go to [app.renovatebot.com/encrypt](https://app.renovatebot.com/encrypt) and complete the form.
If you're self-hosting Renovate, you may download and edit the form, to use your own PGP public key.

You can also encrypt secrets from the CLI, using the `curl`, `echo`, `jq`, `gpg`, `grep` and `tr` CLI programs.
Here is an example:

```
curl https://app.renovatebot.com/renovate.pgp --output renovate.pgp
echo -n '{"o":"your-organization", "r":"your-repository (optional)", "v":"your-secret-value"}' | jq . -c | gpg --encrypt -a --recipient-file renovate.pgp | grep -v '^----' | tr -d '\n'
```

The above script uses:

- `curl` to download the Mend Renovate hosted app's public key
- `echo` to echo a JSON object into `jq`
- `jq` to validate the JSON and then compact it
- `gpg` to encrypt the contents
- `grep` and `tr` to extract the encrypted payload which we will use

The `jq` step is optional, you can leave it out if you wish.
Its primary value is validating that the string you echo to `gpg` is valid JSON, and compact.

<!-- prettier-ignore -->
!!! note
    Encrypted secrets must have at least an org/group scope, and optionally a repository scope.
    This means that Renovate will check if a secret's scope matches the current repository before applying it, and warn/discard if there is a mismatch.

Encrypted secrets usually have a single organization.
But you may encrypt a secret with more than one organization, for example: `org1,org2`.
This way the secret can be used in both the `org1` and `org2` organizations.

For more information on how to use secrets for private packages, read [Private package support](./getting-started/private-packages.md).

## env

This option allows users to specify explicit environment variables values.
It is valid only as a top-level configuration option and not, for example, within `packageRules`.

<!-- prettier-ignore -->
!!! warning
    The bot administrator must configure a list of allowed environment names in the [`allowedEnv`](./self-hosted-configuration.md#allowedenv) config option, before users can use those allowed names in the `env` option.

Behavior:

- This option only applies when Renovate runs package manager commands (e.g. `npm install`), within the `updateArtifacts()` function
- Values set in the `env` configuration override corresponding environment variables, including those from `customEnvVariables` and `process.env`

```json title="Example renovate.json with env configuration"
{
  "env": {
    "SOME_ENV_VARIABLE": "SOME_STRING_VALUE"
  }
}
```

## excludeCommitPaths

Be careful you know what you're doing with this option.
The initial intended use is to allow the user to exclude certain dependencies from being added/removed/modified when "vendoring" dependencies.
Example:

```json
{
  "excludeCommitPaths": ["vendor/golang.org/x/text/**"]
}
```

The above would mean Renovate would not include files matching the above glob pattern in the commit, even if it thinks they should be updated.

## expandCodeOwnersGroups

If configured, Renovate will expand any matching `CODEOWNERS` groups into a full list of group members and assign them individually instead of the group.
This is particularly useful when combined with `assigneesSampleSize` and `assigneesFromCodeOwners`, so that only a subset of the Codeowners are assigned instead of the whole group.

## extends

See [shareable config presets](./config-presets.md) for details.
Learn how to use presets by reading the [Key concepts, Presets](./key-concepts/presets.md#how-to-use-presets) page.

## extractVersion

Only use this config option when the raw version strings from the datasource do not match the expected format that you need in your package file.
You must define a "named capture group" called `version` like in the examples below.

For example, to extract only the major.minor precision from a GitHub release, the following would work:

```json
{
  "packageRules": [
    {
      "matchPackageNames": ["foo"],
      "extractVersion": "^(?<version>v\\d+\\.\\d+)"
    }
  ]
}
```

The above will change a raw version of `v1.31.5` to `v1.31`, for example.

Alternatively, to strip a `release-` prefix:

```json
{
  "packageRules": [
    {
      "matchPackageNames": ["bar"],
      "extractVersion": "^release-(?<version>.*)$"
    }
  ]
}
```

The above will change a raw version of `release-2.0.0` to `2.0.0`, for example.
A similar one could strip leading `v` prefixes:

```json
{
  "packageRules": [
    {
      "matchPackageNames": ["baz"],
      "extractVersion": "^v(?<version>.*)$"
    }
  ]
}
```

## fetchChangeLogs

Use this config option to configure changelogs/release notes fetching.
The available options are:

- `off` - disable changelogs fetching
- `branch` - fetch changelogs while creating/updating branch
- `pr`(default) - fetches changelogs while creating/updating pull-request

Avoid setting `fetchChangeLogs=branch`, because this slows down Renovate.
But if you're embedding changelogs in commit information, you may use `fetchChangeLogs=branch`.

Renovate can fetch changelogs when they are hosted on one of these platforms:

- Bitbucket Cloud
- GitHub (.com and Enterprise Server)
- GitLab (.com and CE/EE)

If you are running on any platform except `github.com`, you need to [configure a Personal Access Token](./getting-started/running.md#githubcom-token-for-changelogs) to allow Renovate to fetch changelogs notes from `github.com`.

<!-- prettier-ignore -->
!!! note
    Renovate can only show changelogs from some platforms and some package managers.
    We're planning improvements so that Renovate can show more changelogs.
    Read [issue 14138 on GitHub](https://github.com/renovatebot/renovate/issues/14138) to get an overview of the planned work.

## fileMatch

`fileMatch` is used by Renovate to know which files in a repository to parse and extract.
`fileMatch` patterns in the user config are added to the default values and do not replace them.
The default `fileMatch` patterns cannot be removed, so if you need to include or exclude specific paths then use the `ignorePaths` or `includePaths` configuration options.

Some `fileMatch` patterns are short, like Renovate's default Go Modules `fileMatch` for example.
Here Renovate looks for _any_ `go.mod` file.
In this case you can probably keep using that default `fileMatch`.

At other times, the possible files is too vague for Renovate to have any default.
For default, Kubernetes manifests can exist in any `*.yaml` file and we don't want Renovate to parse every single YAML file in every repository just in case some of them have a Kubernetes manifest, so Renovate's default `fileMatch` for manager `kubernetes` is actually empty (`[]`) and needs the user to tell Renovate what directories/files to look in.

Finally, there are cases where Renovate's default `fileMatch` is good, but you may be using file patterns that a bot couldn't possibly guess about.
For example, Renovate's default `fileMatch` for `Dockerfile` is `['(^|/|\\.)([Dd]ocker|[Cc]ontainer)file$', '(^|/)([Dd]ocker|[Cc]ontainer)file[^/]*$']`.
This will catch files like `backend/Dockerfile`, `prefix.Dockerfile` or `Dockerfile-suffix`, but it will miss files like `ACTUALLY_A_DOCKERFILE.template`.
Because `fileMatch` is mergeable, you don't need to duplicate the defaults and could add the missing file like this:

```json
{
  "dockerfile": {
    "fileMatch": ["^ACTUALLY_A_DOCKERFILE\\.template$"]
  }
}
```

If you configure `fileMatch` then it must be within a manager object (e.g. `dockerfile` in the above example).
The full list of supported managers can be found [here](modules/manager/index.md#supported-managers).

## filterUnavailableUsers

When this option is enabled PRs are not assigned to users that are unavailable.
This option only works on platforms that support the concept of user availability.
For now, you can only use this option on the GitLab platform.

## followTag

For `followTag` to work, the datasource must support distribution streams or tags, like for example npm does.

The main use case is to follow a pre-release tag of a dependency, say TypeScripts's `"insiders"` build:

```json
{
  "packageRules": [
    {
      "matchPackageNames": ["typescript"],
      "followTag": "insiders"
    }
  ]
}
```

If you've set a `followTag` then Renovate skips its normal major/minor/patch upgrade logic and stable/unstable consistency logic, and instead keeps your dependency version synced _strictly_ to the version in the tag.

Renovate follows tags _strictly_, this can cause problems when a tagged stream is no longer maintained.
For example: you're following the `next` tag, but later the stream you actually want is called `stable` instead.
If `next` is no longer getting updates, you must switch your `followTag` to `stable` to get updates again.

## forkModeDisallowMaintainerEdits

Use `forkModeDisallowMaintainerEdits` to disallow maintainers from editing Renovate's pull requests when in fork mode.

If GitHub pull requests are created from a [fork repository](https://docs.github.com/en/get-started/quickstart/fork-a-repo), the PR author can decide to allow upstream repository to modify the PR directly.

Allowing maintainers to edit pull requests directly is helpful when Renovate pull requests require more changes.
The reviewer can simply push to the pull request without having to create a new PR. [More details here](https://docs.github.com/en/pull-requests/collaborating-with-pull-requests/working-with-forks/allowing-changes-to-a-pull-request-branch-created-from-a-fork).

You may decide to disallow edits to Renovate pull requests in order to workaround issues in Renovate where modified fork branches are not deleted properly: [See this issue](https://github.com/renovatebot/renovate/issues/16657).
If this option is enabled, reviewers will need to create a new PR if more changes are needed.

<!-- prettier-ignore -->
!!! note
    This option is only relevant if you set `forkToken`.

## forkProcessing

By default, Renovate skips any forked repositories when in `autodiscover` mode.
It even skips a forked repository that has a Renovate configuration file, because Renovate doesn't know if that file was added by the forked repository.

**Process a fork in `autodiscover` mode**

If you want Renovate to run on a forked repository when in `autodiscover` mode then:

- Ensure a `renovate.json` config exists with `"forkProcessing": "enabled"` in your repository,
- Or run the CLI command with `--fork-processing=enabled`

**Process a fork in other modes**

If you're running Renovate in some other mode, for example when giving a list of repositories to Renovate, but want to skip forked repositories: set `"forkProcessing": "disabled"` in your _global_ config.

**When using the Mend Renovate App**

The behavior of `forkProcessing` depends on how you allow Renovate to run on your account.

**Renovate runs on all repositories**

If you allow Renovate to run on all your repositories, `forkProcessing` will be `"disabled"`.
To run Renovate on a fork: add `"forkProcessing": "enabled"` to the forked repository's `renovate.json` file.

**Renovate runs on selected repositories**

If you allow Renovate to run on "Selected" repositories, `forkProcessing` will be `"enabled"` for each "Selected" repository.

**Allowed filenames**

Only the `onboardingConfigFileName` (which defaults to `renovate.json`) is supported for `forkProcessing`.
You can't use other filenames because Renovate only checks the default filename when using the Git-hosting platform's API.

## gitAuthor

You can customize the Git author that's used whenever Renovate creates a commit.
The `gitAuthor` option accepts a [RFC5322](https://datatracker.ietf.org/doc/html/rfc5322)-compliant string.
It's recommended to include a name followed by an email address, e.g.

```
Development Bot <dev-bot@my-software-company.com>
```

<!-- prettier-ignore -->
!!! danger
    We strongly recommend that the Git author email you use is unique to Renovate.
    Otherwise, if another bot or human shares the same email and pushes to one of Renovate's branches then Renovate will mistake the branch as unmodified and potentially force push over the changes.

## gitIgnoredAuthors

Specify commit authors ignored by Renovate.

By default, Renovate will treat any PR as modified if another Git author has added to the branch.
When a PR is considered modified, Renovate won't perform any further commits such as if it's conflicted or needs a version update.
If you have other bots which commit on top of Renovate PRs, and don't want Renovate to treat these PRs as modified, then add the other Git author(s) to `gitIgnoredAuthors`.

Example:

```json
{
  "gitIgnoredAuthors": ["some-bot@example.org"]
}
```

## gitLabIgnoreApprovals

Ignore the default project level approval(s), so that Renovate bot can automerge its merge requests, without needing approval(s).
Under the hood, it creates a MR-level approval rule where `approvals_required` is set to `0`.
This option works only when `automerge=true`, `automergeType=pr` or `automergeType=branch`, and `platformAutomerge=true`.
Also, approval rules overriding should not be [prevented in GitLab settings](https://docs.gitlab.com/ee/user/project/merge_requests/approvals/settings.html#prevent-editing-approval-rules-in-merge-requests).

## goGetDirs

By default, Renovate will run `go get -d -t ./...` to update the `go.sum`.
If you need to modify this path, for example in order to ignore directories, you can override the default `./...` value using this option:

```json
{
  "goGetDirs": ["./some-project/", "./tools/..."]
}
```

## group

The default configuration for groups are essentially internal to Renovate and you normally shouldn't need to modify them.
But you may _add_ settings to any group by defining your own `group` configuration object.

## groupName

There are multiple cases where it can be useful to group multiple upgrades together.
Internally Renovate uses this for branches such as "Pin Dependencies", "Lock File Maintenance", etc.
Another example used previously is to group together all related `eslint` packages, or perhaps `angular` or `babel`.
To enable grouping, you configure the `groupName` field to something non-null.

The `groupName` field allows free text and does not have any semantic interpretation by Renovate.
All updates sharing the same `groupName` will be placed into the same branch/PR.
For example, to group all non-major devDependencies updates together into a single PR:

```json
{
  "packageRules": [
    {
      "matchDepTypes": ["devDependencies"],
      "matchUpdateTypes": ["patch", "minor"],
      "groupName": "devDependencies (non-major)"
    }
  ]
}
```

## groupSlug

By default, Renovate will "slugify" the groupName to determine the branch name.
For example if you named your group "devDependencies (non-major)" then the branchName would be `renovate/devdependencies-non-major`.
If you wished to override this then you could configure like this:

```json
{
  "packageRules": [
    {
      "matchDepTypes": ["devDependencies"],
      "matchUpdateTypes": ["patch", "minor"],
      "groupName": "devDependencies (non-major)",
      "groupSlug": "dev-dependencies"
    }
  ]
}
```

As a result of the above, the branchName would be `renovate/dev-dependencies` instead.

<!-- prettier-ignore -->
!!! note
    You shouldn't usually need to configure this unless you really care about your branch names.

## hashedBranchLength

Some code hosting systems have restrictions on the branch name lengths, this option lets you get around these restrictions.
You can set the `hashedBranchLength` option to a number of characters that works for your system and then Renovate will generate branch names with the correct length by hashing `additionalBranchPrefix` and `branchTopic`, and then truncating the hash so that the full branch name (including `branchPrefix`) has the right number of characters.

Example: If you have set `branchPrefix: "deps-"` and `hashedBranchLength: 12` it will result in a branch name like `deps-5bf36ec` instead of the traditional pretty branch name like `deps-react-17.x`.

## hostRules

The primary purpose of `hostRules` is to configure credentials for host authentication.
You tell Renovate how to match against the host you need authenticated, and then you also tell it which credentials to use.

The lookup keys for `hostRules` are: `hostType` and `matchHost`, both of which are optional.

Supported credential fields are `token`, `username`, `password`, `timeout`, `enabled` and `insecureRegistry`.

Example for configuring `docker` auth:

```json
{
  "hostRules": [
    {
      "matchHost": "docker.io",
      "username": "<some-username>",
      "password": "<some-password>"
    }
  ]
}
```

If multiple `hostRules` match a request, then they will be applied in the following order/priority:

1. rules with only `hostType` specified
1. rules with only `matchHost` specified (sorted by `matchHost` length if multiple match)
1. rules with both `matchHost` and `hostType` specified (sorted by `matchHost` length if multiple match)

To disable requests to a particular host, you can configure a rule like:

```json
{
  "hostRules": [
    {
      "matchHost": "registry.npmjs.org",
      "enabled": false
    }
  ]
}
```

A preset alternative to the above is:

```json
{
  "extends": [":disableHost(registry.npmjs.org)"]
}
```

To match specific ports you have to add a protocol to `matchHost`:

```json
{
  "hostRules": [
    {
      "matchHost": "https://domain.com:9118",
      "enabled": false
    }
  ]
}
```

<!-- prettier-ignore -->
!!! warning
    Using `matchHost` without a protocol behaves the same as if you had set no `matchHost` configuration.

<!-- prettier-ignore -->
!!! note
    Disabling a host is only 100% effective if added to self-hosted config.
    Renovate currently still checks its _cache_ for results first before trying to connect, so if a public host is blocked in your repository config (e.g. `renovate.json`) then it's possible you may get cached _results_ from that host if another repository using the same bot has successfully queried for the same dependency recently.

### abortIgnoreStatusCodes

This field can be used to configure status codes that Renovate ignores and passes through when `abortOnError` is set to `true`.
For example to also skip 404 responses then configure the following:

```json
{
  "hostRules": [
    {
      "abortOnError": true,
      "abortIgnoreStatusCodes": [404]
    }
  ]
}
```

<!-- prettier-ignore -->
!!! tip
    This field is _not_ mergeable, so the last-applied host rule takes precedence.

### abortOnError

Use this field to configure Renovate to abort runs for custom hosts.
By default, Renovate will only abort for known public hosts, which has the downside that transient errors for other hosts can cause autoclosing of PRs.

To abort Renovate runs for HTTP failures from _any_ host:

```json
{
  "hostRules": [
    {
      "abortOnError": true
    }
  ]
}
```

To abort Renovate runs for any `docker` datasource failures:

```json
{
  "hostRules": [
    {
      "hostType": "docker",
      "abortOnError": true
    }
  ]
}
```

To abort Renovate for errors for a specific `docker` host:

```json
{
  "hostRules": [
    {
      "matchHost": "docker.company.com",
      "abortOnError": true
    }
  ]
}
```

When this field is enabled, Renovate will abort its run if it encounters either (a) any low-level http error (e.g. `ETIMEDOUT`) or (b) gets a response _not_ matching any of the configured `abortIgnoreStatusCodes` (e.g. `500 Internal Error`);

### authType

You may use the `authType` option to create a custom HTTP `authorization` header.
For `authType` to work, you must also set your own `token`.

Do not set `authType=Bearer`: it's the default setting for Renovate anyway.
Do not set a username or password when you're using `authType`, as `authType` doesn't use usernames or passwords.

An example for npm basic auth with token:

```json
{
  "hostRules": [
    {
      "matchHost": "npm.custom.org",
      "token": "<some-token>",
      "authType": "Basic"
    }
  ]
}
```

This will generate the following header: `authorization: Basic <some-token>`.

To use a bare token in the authorization header (required by e.g. Hex) - use the `authType` "Token-Only":

```json
{
  "hostRules": [
    {
      "matchHost": "https://hex.pm/api/repos/private_repo/",
      "token": "<some-token>",
      "authType": "Token-Only"
    }
  ]
}
```

This will generate the header `authorization: <some-token>`.

### concurrentRequestLimit

Usually the default setting is fine, but you can use `concurrentRequestLimit` to limit the number of concurrent outstanding requests.
You only need to adjust this setting if a datasource is rate limiting Renovate or has problems with the load.
The limit will be set for any host it applies to.

Example config:

```json
{
  "hostRules": [
    {
      "matchHost": "api.github.com",
      "concurrentRequestLimit": 2
    }
  ]
}
```

Use an exact host for `matchHost` and not a domain (e.g. `api.github.com` as shown above and not `github.com`).
Do not combine with `hostType` in the same rule or it won't work.

### maxRequestsPerSecond

In addition to `concurrentRequestLimit`, you can limit the maximum number of requests that can be made per one second.
It can be used to set minimal delay between two requests to the same host.
Fractional values are allowed, e.g. `0.25` means 1 request per 4 seconds.
Default value `0` means no limit.

Example config:

```json
{
  "hostRules": [
    {
      "matchHost": "api.github.com",
      "maxRequestsPerSecond": 2
    }
  ]
}
```

### maxRetryAfter

A remote host may return a `4xx` response with a `Retry-After` header value, which indicates that Renovate has been rate-limited.
Renovate may try to contact the host again after waiting a certain time, that's set by the host.
By default, Renovate tries again after the `Retry-After` header value has passed, up to a maximum of 60 seconds.
If the `Retry-After` value is more than 60 seconds, Renovate will abort the request instead of waiting.

You can configure a different maximum value in seconds using `maxRetryAfter`:

```json
{
  "hostRules": [
    {
      "matchHost": "api.github.com",
      "maxRetryAfter": 25
    }
  ]
}
```

### newLogLevel

For log level remapping, `newLogLevel` will set for the particular log message:

```json
{
  "logLevelRemap": [
    {
      "matchMessage": "/Error executing maven wrapper update command/",
      "newLogLevel": "warn"
    }
  ]
}
```

### dnsCache

Enable got [dnsCache](https://github.com/sindresorhus/got/blob/v11.5.2/readme.md#dnsCache) support.
It uses [`lru-cache`](https://github.com/isaacs/node-lru-cache) with the `max` option set to `1000`.

### enableHttp2

Enable got [http2](https://github.com/sindresorhus/got/blob/v11.5.2/readme.md#http2) support.

### headers

You can provide a `headers` object that includes fields to be forwarded to the HTTP request headers.
By default, all headers starting with "X-" are allowed.

A bot administrator may configure an override for [`allowedHeaders`](./self-hosted-configuration.md#allowedheaders) to configure more permitted headers.

`headers` value(s) configured in the bot admin `hostRules` (for example in a `config.js` file) are _not_ validated, so it may contain any header regardless of `allowedHeaders`.

For example:

```json
{
  "hostRules": [
    {
      "matchHost": "https://domain.com/all-versions",
      "headers": {
        "X-custom-header": "secret"
      }
    }
  ]
}
```

### hostType

`hostType` is another way to filter rules and can be either a platform such as `github` and `bitbucket-server`, or it can be a datasource such as `docker` and `rubygems`.
You usually don't need to configure it in a host rule if you have already configured `matchHost` and only one host type is in use for those, as is usually the case.
`hostType` can help for cases like an enterprise registry that serves multiple package types and has different authentication for each, although it's often the case that multiple `matchHost` rules could achieve the same thing.

### insecureRegistry

Enable this option to allow Renovate to connect to an [insecure Docker registry](https://docs.docker.com/registry/insecure/) that is HTTP only.
This is insecure and is not recommended.

Example:

```json
{
  "hostRules": [
    {
      "matchHost": "reg.insecure.com",
      "insecureRegistry": true
    }
  ]
}
```

### keepAlive

If enabled, this allows a single TCP connection to remain open for multiple HTTP(S) requests/responses.

### artifactAuth

You may use this field whenever it is needed to only enable authentication for a specific set of managers.

For example, using this option could be used whenever authentication using Git for private composer packages is already being handled through the use of SSH keys, which results in no need for also setting up authentication using tokens.

```json
{
  "hostRules": [
    {
      "hostType": "gitlab",
      "matchHost": "gitlab.myorg.com",
      "token": "abc123",
      "artifactAuth": ["composer"]
    }
  ]
}
```

Supported artifactAuth and hostType combinations:

| artifactAuth | hostTypes                                   |
| ------------ | ------------------------------------------- |
| `composer`   | `gitlab`, `packagist`, `github`, `git-tags` |

### matchHost

This can be a base URL (e.g. `https://api.github.com`) or a hostname like `github.com` or `api.github.com`.
If the value starts with `http(s)` then it will only match against URLs which start with the full base URL.
Otherwise, it will be matched by checking if the URL's hostname matches the `matchHost` directly or ends with it.
When checking the end of the hostname, a single dot is prefixed to the value of `matchHost`, if one is not already present, to ensure it can only match against whole domain segments.

The `matchHost` URL must be the same as the `registryUrl` set in `.npmrc`, or you'll get authentication issues when the artifacts are updated when yarn or npm runs.

```json
{
  "hostRules": [
    {
      "matchHost": "https://gitlab.myorg.com/api/v4/packages/npm/",
      "token": "abc123"
    }
  ]
}
```

The above corresponds with an `.npmrc` like the following:

```
registry=https://gitlab.myorg.com/api/v4/packages/npm/
```

<!-- prettier-ignore -->
!!! note
    Values containing a URL path but missing a scheme will be prepended with 'https://' (e.g. `domain.com/path` -> `https://domain.com/path`)

### readOnly

If the `readOnly` field is being set to `true` inside the host rule, it will match only against the requests that are known to be read operations.
Examples are `GET` requests or `HEAD` requests, but also it could be certain types of GraphQL queries.

This option could be used to avoid rate limits for certain platforms like GitHub or Bitbucket, by offloading the read operations to a different user.

```json
{
  "hostRules": [
    {
      "matchHost": "api.github.com",
      "readOnly": true,
      "token": "********"
    }
  ]
}
```

If more than one token matches for a read-only request then the `readOnly` token will be given preference.

### timeout

Use this figure to adjust the timeout for queries.
The default is 60s, which is quite high.
To adjust it down to 10s for all queries, do this:

```json
{
  "hostRules": [
    {
      "timeout": 10000
    }
  ]
}
```

### httpsCertificateAuthority

By default, Renovate uses the curated list of well-known [CA](https://en.wikipedia.org/wiki/Certificate_authority)s by Mozilla.
You may use another Certificate Authority instead, by setting it in the `httpsCertificateAuthority` config option.

### httpsPrivateKey

Specifies the private key in [PEM format](https://en.wikipedia.org/wiki/Privacy-Enhanced_Mail) for mTLS authentication.

<!-- prettier-ignore -->
!!! warning
    Do _not_ put your private key into this field, to avoid losing confidentiality completely.
    You must use [secrets](./self-hosted-configuration.md#secrets) to pass it down securely instead.

### httpsCertificate

Specifies the [Certificate chains](https://en.wikipedia.org/wiki/X.509#Certificate_chains_and_cross-certification) in [PEM format](https://en.wikipedia.org/wiki/Privacy-Enhanced_Mail) for mTLS authentication.

## ignoreDeprecated

By default, Renovate won't update a dependency version to a deprecated release unless the current version was _itself_ deprecated.
The goal of this is to make sure you don't upgrade from a non-deprecated version to a deprecated one, only because it's higher than the current version.

If for some reason you wish to _force_ deprecated updates with Renovate, you can configure `ignoreDeprecated` to `false`, which we do not recommend for most situations.

## ignoreDeps

The `ignoreDeps` configuration field allows you to define a list of dependency names to be ignored by Renovate.
Currently it supports only "exact match" dependency names and not any patterns. e.g. to ignore both `eslint` and `eslint-config-base` you would add this to your config:

```json
{
  "ignoreDeps": ["eslint", "eslint-config-base"]
}
```

The above is the same as if you wrote this package rule:

```json
{
  "packageRules": [
    {
      "matchPackageNames": ["eslint", "eslint-config-base"],
      "enabled": false
    }
  ]
}
```

## ignorePaths

Renovate will extract dependencies from every file it finds in a repository, unless that file is explicitly ignored.
With this setting you can selectively ignore package files that would normally be "autodiscovered" and updated by Renovate.

For instance if you have a project with an `"examples/"` directory you wish to ignore:

```json
{
  "ignorePaths": ["**/examples/**"]
}
```

Renovate's default ignore is `node_modules` and `bower_components` only.
If you are extending from the popular `config:recommended` preset then it adds ignore patterns for `vendor`, `examples`, `test(s)` and `fixtures` directories too.

## ignorePlugins

Set this to `true` if running plugins causes problems.
Applicable for Composer only for now.

## ignorePrAuthor

This is usually needed if someone needs to migrate bot accounts, including from the Mend Renovate App to self-hosted.
An additional use case is for GitLab users of project or group access tokens who need to rotate them.

If `ignorePrAuthor` is configured to true, it means Renovate will fetch the entire list of repository PRs instead of optimizing to fetch only those PRs which it created itself.
You should only want to enable this if you are changing the bot account (e.g. from `@old-bot` to `@new-bot`) and want `@new-bot` to find and update any existing PRs created by `@old-bot`.

Setting this field to `true` in GitLab will also mean that all Issues will be fetched instead of only those by the bot itself.

## ignorePresets

Use this if you are extending a complex preset but don't want to use every "sub preset" that it includes.
For example, consider this config:

```json
{
  "extends": ["config:recommended"],
  "ignorePresets": ["group:monorepos"]
}
```

It would take the entire `"config:recommended"` preset - which has a lot of sub-presets - but ignore the `"group:monorepos"` rule.

## ignoreReviewers

By default, Renovate does not add assignees or reviewers to PRs which are configured for automerge.
If tests have failed, Renovate then does add them, but only if the assignees and reviewers list is empty.
In the case that a user is automatically added as reviewer (such as Renovate Approve bot) and you want to ignore it for the purpose of this decision, add it to the `ignoreReviewers` list.

```json
{
  "reviewers": ["foo"],
  "ignoreReviewers": ["renovate-approve"]
}
```

## ignoreScripts

Applicable for npm and Composer only for now. Set this to `true` if running scripts causes problems.

## ignoreTests

Currently Renovate's default behavior is to only automerge if every status check has succeeded.

Setting this option to `true` means that Renovate will ignore _all_ status checks.
You can set this if you don't have any status checks but still want Renovate to automerge PRs.
Beware: configuring Renovate to automerge without any tests can lead to broken builds on your base branch, please think again before enabling this!

## ignoreUnstable

By default, Renovate won't update any package versions to unstable versions (e.g. `4.0.0-rc3`) unless the current version has the same `major.minor.patch` and was _already_ unstable (e.g. it was already on `4.0.0-rc2`).
Renovate will also not "jump" unstable versions automatically, e.g. if you are on `4.0.0-rc2` and newer versions `4.0.0` and `4.1.0-alpha.1` exist then Renovate will update you to `4.0.0` only.
If you need to force permanent unstable updates for a package, you can add a package rule setting `ignoreUnstable` to `false`.

Also check out the `followTag` configuration option above if you wish Renovate to keep you pinned to a particular release tag.

## includePaths

If you wish for Renovate to process only select paths in the repository, use `includePaths`.

Alternatively, if you need to _exclude_ certain paths in the repository then consider `ignorePaths` instead.
If you are more interested in including only certain package managers (e.g. `npm`), then consider `enabledManagers` instead.

## internalChecksAsSuccess

By default, internal Renovate checks such as `renovate/stability-days` are not counted towards a branch being "green" or not.
This is primarily to prevent automerge when the only check is a passing Renovate check.

Internal checks will always be counted/considered if they are in pending or failed states.
If there are multiple passing checks for a branch, including non-Renovate ones, then this setting won't make any difference.

Change this setting to `true` if you want to use internal Renovate checks towards a passing branch result.

## internalChecksFilter

This setting determines whether Renovate controls when and how filtering of internal checks are performed, particularly when multiple versions of the same update type are available.
Currently this applies to the `minimumReleaseAge` check only.

- `none`: No filtering will be performed, and the highest release will be used regardless of whether it's pending or not
- `strict`: All pending releases will be filtered. PRs will be skipped unless a non-pending version is available
- `flexible`: Similar to strict, but in the case where all versions are pending then a PR will be created with the highest pending version

The `flexible` mode can result in "flapping" of Pull Requests, for example: a pending PR with version `1.0.3` is first released but then downgraded to `1.0.2` once it passes `minimumReleaseAge`.
We recommend that you use the `strict` mode, and enable the `dependencyDashboard` so that you can see suppressed PRs.

## keepUpdatedLabel

On supported platforms you may add a label to a PR so that Renovate recreates/rebases the PR when the branch falls behind the base branch.
Adding the `keepUpdatedLabel` label to a PR makes Renovate behave as if `rebaseWhen` were set to `behind-base-branch`, but only for the given PR.
Renovate does _not_ remove the label from the PR after it finishes rebasing.
This is different from the `rebaseLabel` option, where Renovate _removes_ the label from the PR after rebasing.

`keepUpdatedLabel` can be useful when you have approved certain PRs and want Renovate to keep the PRs up-to-date until you're ready to merge them.
The setting `keepUpdatedLabel` is best used in this scenario:

- By default, you configure `rebaseWhen` to `never` or `conflicted` to reduce rebasing
- Sometimes, you want Renovate to keep specific PRs up-to-date with their base branch (equivalent to `rebaseWhen=behind-base-branch`)

## labels

By default, Renovate won't add any labels to PRs.
If you want Renovate to add labels to PRs it creates then define a `labels` array of one or more label strings.
If you want the same label(s) for every PR then you can configure it at the top level of config.
However you can also fully override them on a per-package basis.

Consider this example:

```json
{
  "labels": ["dependencies"],
  "packageRules": [
    {
      "matchPackageNames": ["/eslint/"],
      "labels": ["linting"]
    }
  ]
}
```

With the above config, every PR raised by Renovate will have the label `dependencies` while PRs containing `eslint`-related packages will instead have the label `linting`.

Behavior details:

- On GitHub, GitLab and Gitea: Renovate will keep PR labels in sync with configured labels, provided that no other user or bot has made changes to the labels after PR creation. If labels are changed by any other account, Renovate will stop making further changes.
- For other platforms, Renovate will add labels only at time of PR creation and not update them after that.

The `labels` array is non-mergeable, meaning if multiple `packageRules` match then Renovate uses the last value for `labels`.
If you want to add/combine labels, use the `addLabels` config option, which is mergeable.

## lockFileMaintenance

You can use `lockFileMaintenance` to refresh lock files to keep them up-to-date.

When Renovate performs `lockFileMaintenance` it deletes the lock file and runs the relevant package manager.
That package manager creates a new lock file, where all dependency versions are updated to the latest version.
Renovate then commits that lock file to the update branch and creates the lock file update PR.

Supported lock files:

- `.terraform.lock.hcl`
- `Cargo.lock`
- `Chart.lock`
- `composer.lock`
- `flake.lock`
- `Gemfile.lock`
- `gradle.lockfile`
- `jsonnetfile.lock.json`
- `package-lock.json`
- `packages.lock.json`
- `pdm.lock`
- `Pipfile.lock`
- `pnpm-lock.yaml`
- `poetry.lock`
- `pubspec.lock`
- `pyproject.toml`
- `requirements.txt`
- `yarn.lock`

Support for new lock files may be added via feature request.

By default, `lockFileMaintenance` is disabled.
To enable `lockFileMaintenance` add this to your configuration:

```json
{
  "lockFileMaintenance": { "enabled": true }
}
```

To reduce "noise" in the repository, Renovate performs `lockFileMaintenance` `"before 4am on monday"`, i.e. to achieve once-per-week semantics.
Depending on its running schedule, Renovate may run a few times within that time window - even possibly updating the lock file more than once - but it hopefully leaves enough time for tests to run and automerge to apply, if configured.

## logLevelRemap

This option allows you to remap log levels for specific messages.

Be careful with remapping `warn` or `error` messages to lower log levels, as it may hide important information.

```json
{
  "logLevelRemap": [
    {
      "matchMessage": "/^pip-compile:/",
      "newLogLevel": "info"
    },
    {
      "matchMessage": "Package lookup error",
      "newLogLevel": "warn"
    }
  ]
}
```

## major

Add to this object if you wish to define rules that apply only to major updates.

## milestone

If set to the number of an existing [GitHub milestone](https://docs.github.com/en/issues/using-labels-and-milestones-to-track-work/about-milestones), Renovate will add that milestone to its PR.
Renovate will only add a milestone when it _creates_ the PR.

```json title="Example Renovate config"
{
  "milestone": 12
}
```

## minimumReleaseAge

This feature used to be called `stabilityDays`.

If this is set _and_ an update has a release timestamp header, then Renovate will check if the set duration has passed.

Note: Renovate will wait for the set duration to pass for each **separate** version.
Renovate does not wait until the package has seen no releases for x time-duration(`minimumReleaseAge`).
`minimumReleaseAge` is not intended to help with slowing down fast releasing project updates.
If you want to slow down PRs for a specific package, setup a custom schedule for that package.
Read [our selective-scheduling help](./noise-reduction.md#selective-scheduling) to learn how to set the schedule.

If the time since the release is less than the set `minimumReleaseAge` a "pending" status check is added to the branch.
If enough days have passed then the "pending" status is removed, and a "passing" status check is added.

Some datasources don't have a release timestamp, in which case this feature is not compatible.
Other datasources may have a release timestamp, but Renovate does not support it yet, in which case a feature request needs to be implemented.

Maven users: you cannot use `minimumReleaseAge` if a Maven source returns unreliable `last-modified` headers.

<!-- prettier-ignore -->
!!! note
    Configuring this option will add a `renovate/stability-days` option to the status checks.

There are a couple of uses for `minimumReleaseAge`:

<!-- markdownlint-disable MD001 -->

#### Suppress branch/PR creation for X days

If you combine `minimumReleaseAge=3 days` and `internalChecksFilter="strict"` then Renovate will hold back from creating branches until 3 or more days have elapsed since the version was released.
We recommend that you set `dependencyDashboard=true` so you can see these pending PRs.

#### Prevent holding broken npm packages

npm packages less than 72 hours (3 days) old can be unpublished, which could result in a service impact if you have already updated to it.
Set `minimumReleaseAge` to `3 days` for npm packages to prevent relying on a package that can be removed from the registry:

```json
{
  "packageRules": [
    {
      "matchDatasources": ["npm"],
      "minimumReleaseAge": "3 days"
    }
  ]
}
```

#### Await X time duration before Automerging

If you enabled `automerge` _and_ `minimumReleaseAge`, it means that PRs will be created immediately but automerging will be delayed until the time-duration has passed.
This works because Renovate will add a "renovate/stability-days" pending status check to each branch/PR and that pending check will prevent the branch going green to automerge.

<!-- markdownlint-enable MD001 -->

## minor

Add to this object if you wish to define rules that apply only to minor updates.

## mode

This configuration option was created primarily for use with Mend's hosted app, but can also be useful for some self-hosted use cases.

It enables a new `silent` mode to allow repos to be scanned for updates _and_ for users to be able to request such updates be opened in PRs _on demand_ through the Mend UI, without needing the Dependency Dashboard issue in the repo.

Although similar, the options `mode=silent` and `dryRun` can be used together.
When both are configured, `dryRun` takes precedence, so for example PRs won't be created.

Configuring `silent` mode is quite similar to `dryRun=lookup` except:

- It will bypass onboarding checks (unlike when performing a dry run on a non-onboarded repo) similar to `requireConfig=optional`
- It can create branches/PRs if `checkedBranches` is set
- It will keep any existing branches up-to-date (e.g. ones created previously using `checkedBranches`)

When in `silent` mode, Renovate does not create issues (such as Dependency Dashboard, or due to config errors) or Config Migration PRs, even if enabled.
It also does not prune/close any which already exist.

## npmToken

See [Private npm module support](./getting-started/private-packages.md) for details on how this is used.
Typically you would encrypt it and put it inside the `encrypted` object.

## npmrc

See [Private npm module support](./getting-started/private-packages.md) for details on how this is used.

## npmrcMerge

This option exists to provide flexibility about whether `npmrc` strings in config should override `.npmrc` files in the repo, or be merged with them.
In some situations you need the ability to force override `.npmrc` contents in a repo (`npmrcMerge=false`) while in others you might want to simply supplement the settings already in the `.npmrc` (`npmrcMerge=true`).
A use case for the latter is if you are a Renovate bot admin and wish to provide a default token for `npmjs.org` without removing any other `.npmrc` settings which individual repositories have configured (such as scopes/registries).

If `false` (default), it means that defining `config.npmrc` will result in any `.npmrc` file in the repo being overridden and its values ignored.
If configured to `true`, it means that any `.npmrc` file in the repo will have `config.npmrc` prepended to it before running `npm`.

## osvVulnerabilityAlerts

Renovate integrates with [OSV](https://osv.dev/), an open-source vulnerability database, to check if extracted dependencies have known vulnerabilities.
Set `osvVulnerabilityAlerts` to `true` to get pull requests with vulnerability fixes (once they are available).

You will only get OSV-based vulnerability alerts for _direct_ dependencies.
Renovate only queries the OSV database for dependencies that use one of these datasources:

- [`crate`](./modules/datasource/crate/index.md)
- [`go`](./modules/datasource/go/index.md)
- [`hex`](./modules/datasource/hex/index.md)
- [`maven`](./modules/datasource/maven/index.md)
- [`npm`](./modules/datasource/npm/index.md)
- [`nuget`](./modules/datasource/nuget/index.md)
- [`packagist`](./modules/datasource/packagist/index.md)
- [`pypi`](./modules/datasource/pypi/index.md)
- [`rubygems`](./modules/datasource/rubygems/index.md)

## packageRules

`packageRules` is a powerful feature that lets you apply rules to individual packages or to groups of packages using regex pattern matching.

`packageRules` is a collection of rules, that are **all** evaluated.
If multiple rules match a dependency, configurations from matching rules will be merged together.
The order of rules matters, because later rules may override configuration options from earlier ones, if they both specify the same option.

The matching process for a package rule:

- Each package rule can include `match...` matchers to identify dependencies and `exclude...` matchers to filter them out.
- If no match/exclude matchers are defined, everything matches.
- If an aspect is both `match`ed and `exclude`d, the exclusion wins.
- Multiple values within a single matcher will be evaluated independently (they're OR-ed together).
- Combining multiple matchers will restrict the resulting matches (they're AND-ed together):  
  `matchCurrentVersion`, `matchCurrentValue`, `matchNewValue`, `matchConfidence`, `matchCurrentAge`,
  `matchManagers`, `matchDatasources`, `matchCategories`, `matchDepTypes`, `matchUpdateTypes`,
  `matchRepositories`/`excludeRepositories`, `matchBaseBranches`, `matchFileNames`
- Two special groups of matchers provide alternatives (they're OR-ed within their respective groups, and AND-ed with others):
  - Source URL: `matchSourceUrls`, `matchSourceUrlPrefixes`
  - Package/Dep identifiers: `matchDepNames`/`excludeDepNames`, `matchDepPatterns`/`excludeDepPatterns`, `matchDepPrefixes`/`excludeDepPrefixes`, `matchPackageNames`/`excludePackageNames`, `matchPackagePatterns`/`excludePackagePatterns`, `matchPackagePrefixes`/`excludePackagePrefixes`

Here is an example if you want to group together all packages starting with `eslint` into a single branch/PR:

```json
{
  "packageRules": [
    {
      "matchPackageNames": ["eslint**"],
      "groupName": "eslint packages"
    }
  ]
}
```

Note how the above uses `matchPackageNames` with a prefix pattern.

Here's an example config to limit the "noisy" `aws-sdk` package to weekly updates:

```json
{
  "packageRules": [
    {
      "matchPackageNames": ["aws-sdk"],
      "schedule": ["after 9pm on sunday"]
    }
  ]
}
```

For Maven dependencies, the package name is `<groupId:artefactId>`, e.g. `"matchPackageNames": ["com.thoughtworks.xstream:xstream"]`

Note how the above uses an exact match string for `matchPackageNames` instead of a pattern
However you can mix together both patterns and exact matches in the same package rule and the rule will be applied if _either_ match.
Example:

```json
{
  "packageRules": [
    {
      "matchPackageNames": ["neutrino", "@neutrino/**"],
      "groupName": "neutrino monorepo"
    }
  ]
}
```

The above rule will group together the `neutrino` package and any package starting with `@neutrino/`.

File name matches are convenient to use if you wish to apply configuration rules to certain package or lock files using patterns.
For example, if you have an `examples` directory and you want all updates to those examples to use the `chore` prefix instead of `fix`, then you could add this configuration:

```json
{
  "packageRules": [
    {
      "matchFileNames": ["examples/**"],
      "extends": [":semanticCommitTypeAll(chore)"]
    }
  ]
}
```

If you wish to limit Renovate to apply configuration rules to certain files in the root repository directory, you have to use `matchFileNames` with a `minimatch` pattern (which can include an exact file name match).
For example you have multiple `package.json` and want to use `dependencyDashboardApproval` only on the root `package.json`:

```json
{
  "packageRules": [
    {
      "matchFileNames": ["package.json"],
      "dependencyDashboardApproval": true
    }
  ]
}
```

<!-- prettier-ignore -->
!!! tip
    Order your `packageRules` so the least important rules are at the _top_, and the most important rules at the _bottom_.
    This way important rules override settings from earlier rules if needed.

<!-- prettier-ignore -->
!!! warning
    Avoid nesting any `object`-type configuration in a `packageRules` array, such as a `major` or `minor` block.

### allowedVersions

You can use `allowedVersions` - usually within a `packageRules` entry - to limit how far to upgrade a dependency.

For example, if you want to upgrade to Angular v1.5 but _not_ to `angular` v1.6 or higher, you could set `allowedVersions` to `<= 1.5` or `< 1.6.0`:

```json
{
  "packageRules": [
    {
      "matchPackageNames": ["angular"],
      "allowedVersions": "<=1.5"
    }
  ]
}
```

Renovate calculates the valid syntax for this at runtime, because it depends on the dynamic versioning scheme.

#### Using regular expressions

You can use Regular Expressions in the `allowedVersion` config.
You must _begin_ and _end_ your Regular Expression with the `/` character!

For example, this config only allows 3 or 4-part versions, without any prefixes in the version:

```json
{
  "packageRules": [
    {
      "matchPackageNames": ["com.thoughtworks.xstream:xstream"],
      "allowedVersions": "/^[0-9]+\\.[0-9]+\\.[0-9]+(\\.[0-9]+)?$/"
    }
  ]
}
```

Again: note how the Regular Expression _begins_ and _ends_ with the `/` character.

#### Ignore versions with negated regex syntax

You can use a special negated regex syntax to ignore certain versions.
You must use the `!/ /` syntax, like this:

```json
{
  "packageRules": [
    {
      "matchPackageNames": ["chalk"],
      "allowedVersions": "!/java$/"
    }
  ]
}
```

### matchCurrentAge

Use this field if you want to match packages based on the age of the _current_ (existing, in-repo) version.

For example, if you want to group updates for dependencies where the existing version is more than 2 years old:

```json
{
  "packageRules": [
    {
      "matchCurrentAge": "> 2 years",
      "groupName": "old dependencies"
    }
  ]
}
```

The `matchCurrentAge` string must start with one of `>`, `>=`, `<` or `<=`.

Only _one_ date part is supported, so you _cannot_ do `> 1 year 1 month`.
Instead you should do `> 13 months`.

<!-- prettier-ignore -->
!!! note
    We recommend you only use the words hour(s), day(s), week(s), month(s) and year(s) in your time ranges.

### matchDepTypes

Use this field if you want to limit a `packageRule` to certain `depType` values.
Invalid if used outside of a `packageRule`.

### matchCategories

Use `matchCategories` to restrict rules to a particular language or group.
Matching is done using "any" logic, i.e. "match any of the following categories".
The categories can be found in the [manager documentation](modules/manager/index.md).

<!-- prettier-ignore -->
!!! note
    Rules with `matchCategories` are only applied _after_ extraction of dependencies.
    If you want to configure which managers are being extracted at all, use `enabledManagers` instead.

```json
{
  "packageRules": [
    {
      "matchCategories": ["python"],
      "addLabels": ["py"]
    }
  ]
}
```

For more details on supported syntax see Renovate's [string pattern matching documentation](./string-pattern-matching.md).

### matchRepositories

Use this field to restrict rules to a particular repository. e.g.

```json
{
  "packageRules": [
    {
      "matchRepositories": ["literal/repo", "/^some/.*$/", "**/*-archived"],
      "enabled": false
    }
  ]
}
```

For more details on supported syntax see Renovate's [string pattern matching documentation](./string-pattern-matching.md).

### matchBaseBranches

Use this field to restrict rules to a particular branch. e.g.

```json
{
  "packageRules": [
    {
      "matchBaseBranches": ["main"],
      "matchPackageNames": ["eslint**"],
      "enabled": false
    }
  ]
}
```

This field also supports Regular Expressions if they begin and end with `/`. e.g.

```json
{
  "packageRules": [
    {
      "matchBaseBranches": ["/^release/.*/"],
      "matchPackageNames": ["eslint**"],
      "enabled": false
    }
  ]
}
```

For more details on supported syntax see Renovate's [string pattern matching documentation](./string-pattern-matching.md).

### matchManagers

Use this field to restrict rules to a particular package manager. e.g.

```json
{
  "packageRules": [
    {
      "matchPackageNames": ["node"],
      "matchManagers": ["dockerfile"],
      "enabled": false
    }
  ]
}
```

For the full list of available managers, see the [Supported Managers](modules/manager/index.md#supported-managers) documentation.

For more details on supported syntax see Renovate's [string pattern matching documentation](./string-pattern-matching.md).

### matchMessage

For log level remapping, use this field to match against the particular log messages.

For more details on supported syntax see Renovate's [string pattern matching documentation](./string-pattern-matching.md).

### matchDatasources

Use this field to restrict rules to a particular datasource. e.g.

```json
{
  "packageRules": [
    {
      "matchDatasources": ["orb"],
      "labels": ["circleci-orb!!"]
    }
  ]
}
```

For more details on supported syntax see Renovate's [string pattern matching documentation](./string-pattern-matching.md).

### matchCurrentValue

This option is matched against the `currentValue` field of a dependency.

`matchCurrentValue` supports Regular Expressions and glob patterns. For example, the following enforces that updates from `1.*` versions will be merged automatically:

```json
{
  "packageRules": [
    {
<<<<<<< HEAD
=======
      "matchPackagePatterns": ["io.github.resilience4j"],
      "matchCurrentValue": "1.*",
      "automerge": true
    }
  ]
}
```

Regular Expressions must begin and end with `/`.

```json
{
  "packageRules": [
    {
>>>>>>> a0ae6179
      "matchPackageNames": ["io.github.resilience4j**"],
      "matchCurrentValue": "/^1\\./"
    }
  ]
}
```

This field also supports a special negated regex syntax to ignore certain versions.
Use the syntax `!/ /` like this:

```json
{
  "packageRules": [
    {
      "matchPackageNames": ["io.github.resilience4j**"],
      "matchCurrentValue": "!/^0\\./"
    }
  ]
}
```

### matchCurrentVersion

The `currentVersion` field will be one of the following (in order of preference):

- locked version if a lock file exists
- resolved version
- current value

Consider using instead `matchCurrentValue` if you wish to match against the raw string value of a dependency.

`matchCurrentVersion` can be an exact version or a version range:

```json
{
  "packageRules": [
    {
      "matchCurrentVersion": ">=1.0.0",
      "matchPackageNames": ["angular"]
    }
  ]
}
```

The syntax of the version range must follow the [versioning scheme](modules/versioning/index.md#supported-versioning) used by the matched package(s).
This is usually defined by the [manager](modules/manager/index.md#supported-managers) which discovered them or by the default versioning for the package's [datasource](modules/datasource/index.md).
For example, a Gradle package would typically need Gradle constraint syntax (e.g. `[,7.0)`) and not SemVer syntax (e.g. `<7.0`).

This field also supports Regular Expressions which must begin and end with `/`.
For example, the following enforces that only `1.*` versions will be used:

```json
{
  "packageRules": [
    {
      "matchPackageNames": ["io.github.resilience4j**"],
      "matchCurrentVersion": "/^1\\./"
    }
  ]
}
```

This field also supports a special negated regex syntax to ignore certain versions.
Use the syntax `!/ /` like this:

```json
{
  "packageRules": [
    {
      "matchPackageNames": ["io.github.resilience4j**"],
      "matchCurrentVersion": "!/^0\\./"
    }
  ]
}
```

### matchFileNames

Renovate will compare `matchFileNames` glob matching against the dependency's package file and also lock file if one exists.

The following example matches `package.json` but _not_ `package/frontend/package.json`:

```json
{
  "packageRules": [
    {
      "matchFileNames": ["package.json"],
      "labels": ["npm"]
    }
  ]
}
```

The following example matches any `package.json`, including files like `backend/package.json`:

```json
{
  "packageRules": [
    {
      "description": "Group dependencies from package.json files",
      "matchFileNames": ["**/package.json"],
      "groupName": "All package.json changes"
    }
  ]
}
```

The following example matches any file in directories starting with `app/`:

```json
{
  "packageRules": [
    {
      "description": "Group all dependencies from the app directory",
      "matchFileNames": ["app/**"],
      "groupName": "App dependencies"
    }
  ]
}
```

It is recommended that you avoid using "negative" globs, like `**/!(package.json)`, because such patterns might still return true if they match against the lock file name (e.g. `package-lock.json`).

For more details on supported syntax see Renovate's [string pattern matching documentation](./string-pattern-matching.md).

### matchDepNames

This field behaves the same as `matchPackageNames` except it matches against `depName` instead of `packageName`.

### matchNewValue

This option is matched against the `newValue` field of a dependency.

`matchNewValue` supports Regular Expressions and glob patterns. For example, the following enforces that updates to `1.*` versions will be merged automatically:

```json
{
  "packageRules": [
    {
<<<<<<< HEAD
      "matchPackageNames": ["io.github.resilience4j**"],
      "matchNewValue": "/^1\\./"
=======
      "matchPackagePatterns": ["io.github.resilience4j"],
      "matchNewValue": "1.*",
      "automerge": true
>>>>>>> a0ae6179
    }
  ]
}
```

Regular Expressions must begin and end with `/`.

```json
{
  "packageRules": [
    {
      "matchPackageNames": ["io.github.resilience4j**"],
<<<<<<< HEAD
      "matchNewValue": "!/^0\\./"
    }
  ]
}
```

For more details on this syntax see Renovate's [string pattern matching documentation](./string-pattern-matching.md).

### matchPackageNames

Use this field to match against the `packageName` field.
This matching can be an exact match, Glob match, or Regular Expression match.
=======
      "matchNewValue": "/^1\\./"
    }
  ]
}
```

This field also supports a special negated regex syntax to ignore certain versions.
Use the syntax `!/ /` like this:
>>>>>>> a0ae6179

For more details on supported syntax see Renovate's [string pattern matching documentation](./string-pattern-matching.md).
Note that Glob matching (including exact name matching) is case-insensitive.

```json title="exact name match"
{
  "packageRules": [
    {
<<<<<<< HEAD
      "matchDatasources": ["npm"],
      "matchPackageNames": ["angular"],
      "rangeStrategy": "pin"
    }
  ]
}
```

The above will configure `rangeStrategy` to `pin` only for the npm package `angular`.

```json title="prefix match using Glob"
{
  "packageRules": [
    {
      "matchPackagePatterns": ["^angular", "!@angular/abc"],
      "rangeStrategy": "replace"
    }
  ]
}
```

The above will set a replaceStrategy for any npm package which starts with `@angular/` except `@angular/abc`.

```json title="pattern match using RegEx"
{
  "packageRules": [
    {
      "matchDatasources": ["npm"],
      "matchPackageNames": ["/^angular/"],
      "groupName": "Angular"
    }
  ]
}
```

The above will group together any npm package which starts with the string `angular`.
=======
      "matchPackageNames": ["io.github.resilience4j**"],
      "matchNewValue": "!/^0\\./"
    }
  ]
}
```

For more details on this syntax see Renovate's [string pattern matching documentation](./string-pattern-matching.md).

### matchPackageNames

Use this field to match against the `packageName` field.
This matching can be an exact match, Glob match, or Regular Expression match.

For more details on supported syntax see Renovate's [string pattern matching documentation](./string-pattern-matching.md).
Note that Glob matching (including exact name matching) is case-insensitive.

```json title="exact name match"
{
  "packageRules": [
    {
      "matchDatasources": ["npm"],
      "matchPackageNames": ["angular"],
      "rangeStrategy": "pin"
    }
  ]
}
```

The above will configure `rangeStrategy` to `pin` only for the npm package `angular`.

```json title="prefix match using Glob"
{
  "packageRules": [
    {
      "matchPackagePatterns": ["^angular", "!@angular/abc"],
      "rangeStrategy": "replace"
    }
  ]
}
```

The above will set a replaceStrategy for any npm package which starts with `@angular/` except `@angular/abc`.

```json title="pattern match using RegEx"
{
  "packageRules": [
    {
      "matchDatasources": ["npm"],
      "matchPackageNames": ["/^angular/"],
      "groupName": "Angular"
    }
  ]
}
```
>>>>>>> a0ae6179

The above will group together any npm package which starts with the string `angular`.

### matchSourceUrls

Here's an example of where you use this to group together all packages from the Vue monorepo:

```json
{
  "packageRules": [
    {
      "matchSourceUrls": ["https://github.com/vuejs/vue"],
      "groupName": "Vue monorepo packages"
    }
  ]
}
```

For more details on supported syntax see Renovate's [string pattern matching documentation](./string-pattern-matching.md).

### matchUpdateTypes

Use `matchUpdateTypes` to match rules against types of updates.
For example to apply a special label to `major` updates:

```json
{
  "packageRules": [
    {
      "matchUpdateTypes": ["major"],
      "labels": ["UPDATE-MAJOR"]
    }
  ]
}
```

For more details on supported syntax see Renovate's [string pattern matching documentation](./string-pattern-matching.md).

<!-- prettier-ignore -->
!!! warning
    Packages that follow SemVer are allowed to make breaking changes in _any_ `0.x` version, even `patch` and `minor`.
    Check if you're using any `0.x` package, and see if you need custom `packageRules` for it.
    When setting up automerge for dependencies, make sure to stop accidental automerges of `0.x` versions.
    Read the [automerge non-major updates](./key-concepts/automerge.md#automerge-non-major-updates) docs for a config example that blocks `0.x` updates.

### matchConfidence

<!-- prettier-ignore -->
!!! warning
    This configuration option needs a Mend API key, and is in private beta testing only.
    API keys are not available for free or via the `renovatebot/renovate` repository.

```json title="Grouping high merge confidence updates"
{
  "packageRules": [
    {
      "matchConfidence": ["high", "very high"],
      "groupName": "high merge confidence"
    }
  ]
}
```

Tokens can be configured via `hostRules` using the `"merge-confidence"` `hostType`:

```json
{
  "hostRules": [
    {
      "hostType": "merge-confidence",
      "token": "********"
    }
  ]
}
```

### customChangelogUrl

Use this field to set the source URL for a package, including overriding an existing one.
Source URLs are necessary in order to look up changelogs.

Using this field we can specify the exact URL to fetch changelogs from.

```json title="Setting the source URL for the dummy package"
{
  "packageRules": [
    {
      "matchPackageNames": ["dummy"],
      "customChangelogUrl": "https://github.com/org/dummy"
    }
  ]
}
```

<!-- prettier-ignore -->
!!! note
    Renovate can fetch changelogs from Bitbucket, Gitea (Forgejo), GitHub and GitLab platforms only, and setting the URL to an unsupported host/platform type won't change that.

### replacementName

This config option only works with some managers.
We're working to support more managers, subscribe to issue [renovatebot/renovate#14149](https://github.com/renovatebot/renovate/issues/14149) to follow our progress.

Managers which do not support replacement:

- `bazel`
- `git-submodules`
- `gomod`
- `gradle`
- `homebrew`
- `maven`
- `regex`
- `sbt`

Use the `replacementName` config option to set the name of a replacement package.

Can be used in combination with `replacementVersion`.

You can suggest a new community package rule by editing [the `replacements.ts` file on the Renovate repository](https://github.com/renovatebot/renovate/blob/main/lib/config/presets/internal/replacements.ts) and opening a pull request.

### replacementNameTemplate

<!-- prettier-ignore -->
!!! note
    `replacementName` will take precedence if used within the same package rule.

Use the `replacementNameTemplate` config option to control the replacement name.

Use the triple brace `{{{ }}}` notation to avoid Handlebars escaping any special characters.

For example, the following package rule can be used to replace the registry for `docker` images:

```json
{
  "packageRules": [
    {
      "matchDatasources": ["docker"],
      "matchPackageNames": ["docker.io/**"],
      "replacementNameTemplate": "{{{replace 'docker\\.io/' 'ghcr.io/' packageName}}}"
    }
  ]
}
```

Or, to add a registry prefix to any `docker` images that do not contain an explicit registry:

```json
{
  "packageRules": [
    {
      "description": "official images",
      "matchDatasources": ["docker"],
      "matchPackageNames": ["/^[a-z-]+$/"],
      "replacementNameTemplate": "some.registry.org/library/{{{packageName}}}"
    },
    {
      "description": "non-official images",
      "matchDatasources": ["docker"],
      "matchPackageNames": ["/^[a-z-]+/[a-z-]+$/"],
      "replacementNameTemplate": "some.registry.org/{{{packageName}}}"
    }
  ]
}
```

### replacementVersion

This config option only works with some managers.
We're working to support more managers, subscribe to issue [renovatebot/renovate#14149](https://github.com/renovatebot/renovate/issues/14149) to follow our progress.
For a list of managers which do not support replacement read the `replacementName` config option docs.

Use the `replacementVersion` config option to set the version of a replacement package.
Must be used with `replacementName`.
For example to replace the npm package `jade` with version `2.0.0` of the package `pug`:

```json
{
  "packageRules": [
    {
      "matchDatasources": ["npm"],
      "matchPackageNames": ["jade"],
      "replacementName": "pug",
      "replacementVersion": "2.0.0"
    }
  ]
}
```

### prPriority

Sometimes Renovate needs to rate limit its creation of PRs, e.g. hourly or concurrent PR limits.
By default, Renovate sorts/prioritizes based on the update type, going from smallest update to biggest update.
Renovate creates update PRs in this order:

1. `pinDigest`
1. `pin`
1. `digest`
1. `patch`
1. `minor`
1. `major`

If you have dependencies that are more or less important than others then you can use the `prPriority` field for PR sorting.
The default value is 0, so setting a negative value will make dependencies sort last, while higher values sort first.

Here's an example of how you would define PR priority so that `devDependencies` are raised last and `react` is raised first:

```json
{
  "packageRules": [
    {
      "matchDepTypes": ["devDependencies"],
      "prPriority": -1
    },
    {
      "matchPackageNames": ["react"],
      "prPriority": 5
    }
  ]
}
```

## patch

Add to this object if you wish to define rules that apply only to patch updates.

## pin

Add to this object if you wish to define rules that apply only to PRs that pin dependencies.

## pinDigest

Add to this object if you wish to define rules that apply only to PRs that pin digests.

## pinDigests

If enabled Renovate will pin Docker images or GitHub Actions by means of their SHA256 digest and not only by tag so that they are immutable.

## platformAutomerge

<!-- prettier-ignore -->
!!! note
    If you use the default `platformAutomerge=true` then you should enable your Git hosting platform's capabilities to enforce test passing before PR merge.
    If you don't do this, the platform might merge Renovate PRs even if the repository's tests haven't started, are in still in progress, or possibly even when they have failed.
    On GitHub this is called "Require status checks before merging", which you can find in the "Branch protection rules" section of the settings for your repository.
    [GitHub docs, about protected branches](https://docs.github.com/en/repositories/configuring-branches-and-merges-in-your-repository/defining-the-mergeability-of-pull-requests/about-protected-branches)
    [GitHub docs, require status checks before merging](https://docs.github.com/en/repositories/configuring-branches-and-merges-in-your-repository/defining-the-mergeability-of-pull-requests/about-protected-branches#require-status-checks-before-merging)
    If you're using another platform, search their documentation for a similar feature.

If you have enabled `automerge` and set `automergeType=pr` in the Renovate config, then leaving `platformAutomerge` as `true` speeds up merging via the platform's native automerge functionality.

On GitHub and GitLab, Renovate re-enables the PR for platform-native automerge whenever it's rebased.

`platformAutomerge` will configure PRs to be merged after all (if any) branch policies have been met.
This option is available for Azure, Gitea, GitHub and GitLab.
It falls back to Renovate-based automerge if the platform-native automerge is not available.

You can also fine-tune the behavior by setting `packageRules` if you want to use it selectively (e.g. per-package).

Note that the outcome of `rebaseWhen=auto` can differ when `platformAutomerge=true`.
Normally when you set `rebaseWhen=auto` Renovate rebases any branch that's behind the base branch automatically, and some people rely on that.
This behavior is no longer guaranteed when `platformAutomerge` is `true` because the platform might automerge a branch which is not up-to-date.
For example, GitHub might automerge a Renovate branch even if it's behind the base branch at the time.

Please check platform specific docs for version requirements.

To learn how to use GitHub's Merge Queue feature with Renovate, read our [Key Concepts, Automerge, GitHub Merge Queue](./key-concepts/automerge.md#github-merge-queue) docs.

## platformCommit

Only use this option if you run Renovate as a [GitHub App](https://docs.github.com/en/developers/apps/getting-started-with-apps/about-apps).
It does not apply when you use a Personal Access Token as credential.

When `platformCommit` is enabled, Renovate will create commits with GitHub's API instead of using `git` directly.
This way Renovate can use GitHub's [Commit signing support for bots and other GitHub Apps](https://github.blog/2019-08-15-commit-signing-support-for-bots-and-other-github-apps/) feature.

## postUpdateOptions

Table with options:

| Name                         | Description                                                                                                                                                |
| ---------------------------- | ---------------------------------------------------------------------------------------------------------------------------------------------------------- |
| `bundlerConservative`        | Enable conservative mode for `bundler` (Ruby dependencies). This will only update the immediate dependency in the lockfile instead of all subdependencies. |
| `gomodMassage`               | Enable massaging `replace` directives before calling `go` commands.                                                                                        |
| `gomodTidy`                  | Run `go mod tidy` after Go module updates. This is implicitly enabled for major module updates when `gomodUpdateImportPaths` is enabled.                   |
| `gomodTidy1.17`              | Run `go mod tidy -compat=1.17` after Go module updates.                                                                                                    |
| `gomodTidyE`                 | Run `go mod tidy -e` after Go module updates.                                                                                                              |
| `gomodUpdateImportPaths`     | Update source import paths on major module updates, using [mod](https://github.com/marwan-at-work/mod).                                                    |
| `helmUpdateSubChartArchives` | Update subchart archives in the `/charts` folder.                                                                                                          |
| `npmDedupe`                  | Run `npm install` with `--prefer-dedupe` for npm >= 7 or `npm dedupe` after `package-lock.json` update for npm <= 6.                                       |
| `pnpmDedupe`                 | Run `pnpm dedupe --config.ignore-scripts=true` after `pnpm-lock.yaml` updates.                                                                             |
| `yarnDedupeFewer`            | Run `yarn-deduplicate --strategy fewer` after `yarn.lock` updates.                                                                                         |
| `yarnDedupeHighest`          | Run `yarn-deduplicate --strategy highest` (`yarn dedupe --strategy highest` for Yarn >=2.2.0) after `yarn.lock` updates.                                   |

## postUpgradeTasks

<!-- prettier-ignore -->
!!! note
    Post-upgrade tasks can only be used on self-hosted Renovate instances.

Post-upgrade tasks are commands that are executed by Renovate after a dependency has been updated but before the commit is created.
The intention is to run any other command line tools that would modify existing files or generate new files when a dependency changes.

Each command must match at least one of the patterns defined in `allowedPostUpgradeCommands` (a global-only configuration option) in order to be executed.
If the list of allowed tasks is empty then no tasks will be executed.

e.g.

```json
{
  "postUpgradeTasks": {
    "commands": ["tslint --fix"],
    "fileFilters": ["yarn.lock", "**/*.js"],
    "executionMode": "update"
  }
}
```

The `postUpgradeTasks` configuration consists of three fields:

### commands

A list of commands that are executed after Renovate has updated a dependency but before the commit is made.

You can use variable templating in your commands as long as [`allowPostUpgradeCommandTemplating`](./self-hosted-configuration.md#allowpostupgradecommandtemplating) is enabled.

<!-- prettier-ignore -->
!!! note
    Do not use `git add` in your commands to add new files to be tracked, add them by including them in your [`fileFilters`](#filefilters) instead.

### fileFilters

A list of glob-style matchers that determine which files will be included in the final commit made by Renovate.
Dotfiles are included.

Optional field which defaults to any non-ignored file in the repo (`**/*` glob pattern).
Specify a custom value for this if you wish to exclude certain files which are modified by your `postUpgradeTasks` and you don't want committed.

### executionMode

Defaults to `update`, but can also be set to `branch`.
This sets the level the postUpgradeTask runs on, if set to `update` the postUpgradeTask will be executed for every dependency on the branch.
If set to `branch` the postUpgradeTask is executed for the whole branch.

## prBodyColumns

Use this array to provide a list of column names you wish to include in the PR tables.

```json title="Adding the package file name to the table"
{
  "prBodyColumns": [
    "Package",
    "Update",
    "Type",
    "New value",
    "Package file",
    "References"
  ]
}
```

<!-- prettier-ignore -->
!!! note
    "Package file" is predefined in the default `prBodyDefinitions` object so does not require a definition before it can be used.

## prBodyDefinitions

You can configure this object to either:

- modify the template for an existing table column in PR bodies, or
- _add_ a definition for a new/additional column.

```json title="Modifying the default value for the Package column to put it inside a code block"
{
  "prBodyDefinitions": {
    "Package": "`{{{depName}}}`"
  }
}
```

```json title="Adding a custom Sourcegraph column definition"
{
  "prBodyDefinitions": {
    "Sourcegraph": "[![code search for \"{{{depName}}}\"](https://sourcegraph.com/search/badge?q=repo:%5Egithub%5C.com/{{{repository}}}%24+case:yes+-file:package%28-lock%29%3F%5C.json+{{{depName}}}&label=matches)](https://sourcegraph.com/search?q=repo:%5Egithub%5C.com/{{{repository}}}%24+case:yes+-file:package%28-lock%29%3F%5C.json+{{{depName}}})"
  },
  "prBodyColumns": [
    "Package",
    "Update",
    "New value",
    "References",
    "Sourcegraph"
  ]
}
```

<!-- prettier-ignore -->
!!! tip
    Columns must also be included in the `prBodyColumns` array in order to be used, so that's why it's included above in the example.

## prBodyNotes

Use this field to add custom content inside PR bodies, including conditionally.

```json title="Adding an extra Warning to major updates"
{
  "prBodyNotes": ["{{#if isMajor}}:warning: MAJOR MAJOR MAJOR :warning:{{/if}}"]
}
```

## prBodyTemplate

The available sections are:

- `header`
- `table`
- `warnings`
- `notes`
- `changelogs`
- `configDescription`
- `controls`
- `footer`

## prConcurrentLimit

This setting - if enabled - limits Renovate to a maximum of `x` concurrent PRs open at any time.

This limit is enforced on a per-repository basis.

<!-- prettier-ignore -->
!!! note
    Renovate always creates security PRs, even if the concurrent PR limit is already reached.
    Security PRs have `[SECURITY]` in their PR title.

## prCreation

This setting tells Renovate _when_ to create PRs:

- `immediate` (default): Renovate creates PRs immediately after creating the corresponding branch
- `not-pending`: Renovate waits until status checks have completed (passed or failed) before raising the PR
- `status-success`: Renovate only creates PRs if/when the the test pass
- `approval`: Renovate creates branches for updates immediately, but creates the PR _after_ getting Dependency Dashboard approval

When prCreation is set to `immediate`, you'll get a Pull Request and possible associated notification right away when a new update is available.
You'll have to wait until the checks have been performed, before you can decide if you want to merge the PR.

When prCreation is set to `not-pending`, Renovate creates the PR only once all tests have passed or failed.
When you get the PR notification, you can take action immediately, as you have the full test results.
If there are no checks associated, Renovate will create the PR once 24 hours have elapsed since creation of the commit.

When prCreation is set to `status-success`, Renovate creates the PR only if all tests have passed.
When a branch remains without PR due to a failing test: select the corresponding PR from the Dependency Dashboard, and push your fixes to the branch.

When prCreation is set to `approval`, Renovate creates the PR only when approved via the Dependency Dashboard.
Renovate still creates the _branch_ immediately.

<!-- prettier-ignore -->
!!! note
    For all cases of non-immediate PR creation, Renovate doesn't run instantly once tests complete.
    Instead, Renovate create the PR on its _next_ run after the relevant tests have completed, so there will be some delay.

<!-- prettier-ignore -->
!!! warning
    If you set `prCreation=approval` you must _not_ use `dependencyDashboardApproval=true`!

## prFooter

## prHeader

## prHourlyLimit

This config option slows down the _rate_ at which Renovate creates PRs.

Slowing Renovate down can be handy when you're onboarding a repository with a lot of dependencies.
What may happen if you don't set a `prHourlyLimit`:

1. Renovate creates an Onboarding PR
1. You merge the onboarding PR to activate Renovate
1. Renovate creates a "Pin Dependencies" PR (if needed)
1. You merge the "Pin Dependencies" PR
1. Renovate creates every single upgrade PR needed, which can be a lot

The above may cause:

- Renovate bot's PRs to overwhelm your CI systems
- a lot of test runs, because branches are rebased each time you merge a PR

To prevent these problems you can set `prHourlyLimit` to a value like `1` or `2`.
Renovate will only create that many PRs within each hourly period (`:00` through `:59`).
You still get all the PRs in a reasonable time, perhaps over a day or so.
Now you can merge the PRs at a do-able rate, once the tests pass.

<!-- prettier-ignore -->
!!! tip
    The `prHourlyLimit` setting does _not_ limit the number of _concurrently open PRs_, only the _rate_ at which PRs are created.
    The `prHourlyLimit` setting is enforced on a per-repository basis.

## prNotPendingHours

If you configure `prCreation=not-pending`, then Renovate will wait until tests are non-pending (all pass or at least one fails) before creating PRs.
However there are cases where PRs may remain in pending state forever, e.g. absence of tests or status checks that are configure to pending indefinitely.
This is why we configured an upper limit for how long we wait until creating a PR.

<!-- prettier-ignore -->
!!! note
    If the option `minimumReleaseAge` is non-zero then Renovate disables the `prNotPendingHours` functionality.

## prTitle

The PR title is important for some of Renovate's matching algorithms (e.g. determining whether to recreate a PR or not) so ideally don't modify it much.

## prTitleStrict

There are certain scenarios where the default behavior appends extra context to the PR title.

These scenarios include if a `baseBranch` or if there is a grouped update and either `separateMajorMinor` or `separateMinorPatch` is true.

Using this option allows you to skip these default behaviors and use other templating methods to control the format of the PR title.

## printConfig

This option is useful for troubleshooting, particularly if using presets.
e.g. run `renovate foo/bar --print-config > config.log` and the fully-resolved config will be included in the log file.

## pruneBranchAfterAutomerge

By default Renovate deletes, or "prunes", the branch after automerging.
Set `pruneBranchAfterAutomerge` to `false` to keep the branch after automerging.

## pruneStaleBranches

Configure to `false` to disable deleting orphan branches and autoclosing PRs.
Defaults to `true`.

## rangeStrategy

Behavior:

- `auto` = Renovate decides (this will be done on a manager-by-manager basis)
- `pin` = convert ranges to exact versions, e.g. `^1.0.0` -> `1.1.0`
- `bump` = e.g. bump the range even if the new version satisfies the existing range, e.g. `^1.0.0` -> `^1.1.0`
- `replace` = Replace the range with a newer one if the new version falls outside it, and update nothing otherwise
- `widen` = Widen the range with newer one, e.g. `^1.0.0` -> `^1.0.0 || ^2.0.0`
- `update-lockfile` = Update the lock file when in-range updates are available, otherwise `replace` for updates out of range. Works for `bundler`, `cargo`, `composer`, `npm`, `yarn`, `pnpm`, `terraform` and `poetry` so far
- `in-range-only` = Update the lock file when in-range updates are available, ignore package file updates

Renovate's `"auto"` strategy works like this for npm:

1. Widen `peerDependencies`
1. If an existing range already ends with an "or" operator like `"^1.0.0 || ^2.0.0"`, then Renovate widens it into `"^1.0.0 || ^2.0.0 || ^3.0.0"`
1. Otherwise, if the update is outside the existing range, Renovate replaces the range. So `"^2.0.0"` is replaced by `"^3.0.0"`
1. Finally, if the update is in-range, Renovate will update the lockfile with the new exact version.

By default, Renovate assumes that if you are using ranges then it's because you want them to be wide/open.
Renovate won't deliberately "narrow" any range by increasing the semver value inside.

For example, if your `package.json` specifies a value for `left-pad` of `^1.0.0` and the latest version on npmjs is `1.2.0`, then Renovate won't change anything because `1.2.0` satisfies the range.
If instead you'd prefer to be updated to `^1.2.0` in cases like this, then configure `rangeStrategy` to `bump` in your Renovate config.

This feature supports caret (`^`) and tilde (`~`) ranges only, like `^1.0.0` and `~1.0.0`.

The `in-range-only` strategy may be useful if you want to leave the package file unchanged and only do `update-lockfile` within the existing range.
The `in-range-only` strategy behaves like `update-lockfile`, but discards any updates where the new version of the dependency is not equal to the current version.
We recommend you avoid using the `in-range-only` strategy unless you strictly need it.
Using the `in-range-only` strategy may result in you being multiple releases behind without knowing it.

## rebaseLabel

On supported platforms it is possible to add a label to a PR to manually request Renovate to recreate/rebase it.
By default this label is `"rebase"` but you can configure it to anything you want by changing this `rebaseLabel` field.

## rebaseWhen

Possible values and meanings:

- `auto`: Renovate will autodetect the best setting. It will use `behind-base-branch` if configured to automerge or repository has been set to require PRs to be up to date. Otherwise, `conflicted` will be used instead
- `never`: Renovate will never rebase the branch or update it unless manually requested
- `conflicted`: Renovate will rebase only if the branch is conflicted
- `behind-base-branch`: Renovate will rebase whenever the branch falls 1 or more commit behind its base branch

`rebaseWhen=conflicted` is not recommended if you have enabled Renovate automerge, because:

- It could result in a broken base branch if two updates are merged one after another without testing the new versions together
- If you have enforced that PRs must be up-to-date before merging (e.g. using branch protection on GitHub), then automerge won't be possible as soon as a PR gets out-of-date but remains non-conflicted

It is also recommended to avoid `rebaseWhen=never` as it can result in conflicted branches with outdated PR descriptions and/or status checks.

Avoid setting `rebaseWhen=never` and then also setting `prCreation=not-pending` as this can prevent creation of PRs.

## recreateWhen

This feature used to be called `recreateClosed`.

By default, Renovate detects if it proposed an update to a project before, and will not propose the same update again.
For example the Webpack 3.x case described in the [`separateMajorMinor`](#separatemajorminor) documentation.
You can use `recreateWhen` to customize this behavior down to a per-package level.
For example we override it to `always` in the following cases where branch names and PR titles must be reused:

- Package groups
- When pinning versions
- Lock file maintenance

You can select which behavior you want from Renovate:

- `always`: Recreates all closed or blocking PRs
- `auto`: The default option. Recreates only [immortal PRs](./key-concepts/pull-requests.md#immortal-prs) (default)
- `never`: No PR is recreated, doesn't matter if it is immortal or not

We recommend that you stick with the default setting for this option.
Only change this setting if you really need to.

## registryAliases

You can use the `registryAliases` object to set registry aliases.

This feature works with the following managers:

- [`ansible`](modules/manager/ansible/index.md)
- [`bitbucket-pipelines`](modules/manager/bitbucket-pipelines/index.md)
- [`docker-compose`](modules/manager/docker-compose/index.md)
- [`dockerfile`](modules/manager/dockerfile/index.md)
- [`droneci`](modules/manager/droneci/index.md)
- [`flux`](modules/manager/flux/index.md)
- [`gitlabci`](modules/manager/gitlabci/index.md)
- [`helm-requirements`](modules/manager/helm-requirements/index.md)
- [`helm-values`](modules/manager/helm-values/index.md)
- [`helmfile`](modules/manager/helmfile/index.md)
- [`helmv3`](modules/manager/helmv3/index.md)
- [`kubernetes`](modules/manager/kubernetes/index.md)
- [`terraform`](modules/manager/terraform/index.md)
- [`woodpecker`](modules/manager/woodpecker/index.md)

```json
{
  "registryAliases": {
    "jfrogecosystem": "some.jfrog.mirror",
    "jfrog.com": "some.jfrog.mirror"
  }
}
```

## registryUrls

Usually Renovate is able to either (a) use the default registries for a datasource, or (b) automatically detect during the manager extract phase which custom registries are in use.
In case there is a need to configure them manually, it can be done using this `registryUrls` field, typically using `packageRules` like so:

```json
{
  "packageRules": [
    {
      "matchDatasources": ["docker"],
      "registryUrls": ["https://docker.mycompany.domain"]
    }
  ]
}
```

The field supports multiple URLs but it is datasource-dependent on whether only the first is used or multiple.

## replacement

Add to this object if you wish to define rules that apply only to PRs that replace dependencies.

## respectLatest

Similar to `ignoreUnstable`, this option controls whether to update to versions that are greater than the version tagged as `latest` in the repository.
By default, `renovate` will update to a version greater than `latest` only if the current version is itself past latest.

## reviewers

Must be valid usernames.

**Required reviewers on GitHub**

If you're assigning a team to review on GitHub, you must use the prefix `team:` and add the _last part_ of the team name.
Say the full team name on GitHub is `@organization/foo`, then you'd set the config option like this:

```json
{
  "reviewers": ["team:foo"]
}
```

**Required reviewers on Azure DevOps**

To mark a reviewer as required on Azure DevOps, you must use the prefix `required:`.

For example: if the username or team name is `bar` then you would set the config option like this:

```json
{
  "reviewers": ["required:bar"]
}
```

## reviewersFromCodeOwners

If enabled Renovate tries to determine PR reviewers by matching rules defined in a CODEOWNERS file against the changes in the PR.

See [GitHub](https://help.github.com/en/github/creating-cloning-and-archiving-repositories/about-code-owners) or [GitLab](https://docs.gitlab.com/ee/user/project/code_owners.html) documentation for details on syntax and possible file locations.

## reviewersSampleSize

## rollback

Add to this object if you wish to define rules that apply only to PRs that roll back versions.

## rollbackPrs

There are times when a dependency version in use by a project gets removed from the registry.
For some registries, existing releases or even whole packages can be removed or "yanked" at any time, while for some registries only very new or unused releases can be removed.
Renovate's "rollback" feature exists to propose a downgrade to the next-highest release if the current release is no longer found in the registry.

Renovate does not create these rollback PRs by default, so this functionality needs to be opted-into.
We recommend you do this selectively with `packageRules` and not globally.

## schedule

The `schedule` option allows you to define times of week or month for Renovate updates.
Running Renovate around the clock can be too "noisy" for some projects.
To reduce the noise you can use the `schedule` config option to limit the time frame in which Renovate will perform actions on your repository.
You can use the standard [Cron syntax](https://crontab.guru/crontab.5.html) and [Later syntax](https://github.com/breejs/later) to define your schedule.

The default value for `schedule` is "at any time", which is functionally the same as declaring a `null` schedule.
i.e. Renovate will run on the repository around the clock.

The easiest way to define a schedule is to use a preset if one of them fits your requirements.
See [Schedule presets](./presets-schedule.md) for details and feel free to request a new one in the source repository if you think it would help others.

```title="Some text schedules that are known to work"
every weekend
before 5:00am
after 10pm and before 5:00am
after 10pm and before 5am every weekday
on friday and saturday
every 3 months on the first day of the month
* 0 2 * *
```

<!-- prettier-ignore -->
!!! warning
    You _must_ keep the number and the `am`/`pm` part _together_!
    Correct: `before 5am`, or `before 5:00am`.
    Wrong: `before 5 am`, or `before 5:00 am`.

<!-- prettier-ignore -->
!!! warning
    For Cron schedules, you _must_ use the `*` wildcard for the minutes value, as Renovate doesn't support minute granularity.

One example might be that you don't want Renovate to run during your typical business hours, so that your build machines don't get clogged up testing `package.json` updates.
You could then configure a schedule like this at the repository level:

```json
{
  "schedule": ["after 10pm and before 5am every weekday", "every weekend"]
}
```

This would mean that Renovate can run for 7 hours each night plus all the time on weekends.

This scheduling feature can also be particularly useful for "noisy" packages that are updated frequently, such as `aws-sdk`.

To restrict `aws-sdk` to only monthly updates, you could add this package rule:

```json
{
  "packageRules": [
    {
      "matchPackageNames": ["aws-sdk"],
      "extends": ["schedule:monthly"]
    }
  ]
}
```

Technical details: We mostly rely on the text parsing of the library [@breejs/later](https://github.com/breejs/later) but only its concepts of "days", "time_before", and "time_after".
Read the parser documentation at [breejs.github.io/later/parsers.html#text](https://breejs.github.io/later/parsers.html#text).
To parse Cron syntax, Renovate uses [cron-parser](https://github.com/harrisiirak/cron-parser).
Renovate does not support scheduled minutes or "at an exact time" granularity.

<!-- prettier-ignore -->
!!! tip
    If you want to _disable_ Renovate, then avoid setting `schedule` to `"never"`.
    Instead, use the `enabled` config option to disable Renovate.
    Read the [`enabled` config option docs](#enabled) to learn more.

<!-- prettier-ignore -->
!!! note
    Actions triggered via the [Dependency Dashboard](#dependencydashboard) are not restricted by a configured schedule.

<!-- prettier-ignore -->
!!! tip
    To validate your `later` schedule before updating your `renovate.json`, you can use [this CodePen](https://codepen.io/rationaltiger24/full/ZExQEgK).

## semanticCommitScope

By default you will see Angular-style commit prefixes like `"chore(deps):"`.
If you wish to change it to something else like `"package"` then it will look like `"chore(package):"`.
You can also use `parentDir` or `baseDir` to namespace your commits for monorepos e.g. `"{{parentDir}}"`.

## semanticCommitType

By default you will see Angular-style commit prefixes like `"chore(deps):"`.
If you wish to change it to something else like "ci" then it will look like `"ci(deps):"`.

## semanticCommits

If you are using a semantic prefix for your commits, then you will want to enable this setting.
Although it's configurable to a package-level, it makes most sense to configure it at a repository level.
If configured to `enabled`, then the `semanticCommitScope` and `semanticCommitType` fields will be used for each commit message and PR title.

Renovate autodetects if your repository is already using semantic commits or not and follows suit, so you only need to configure this if you wish to _override_ Renovate's autodetected setting.

## separateMajorMinor

Renovate's default behavior is to create a separate branch/PR if both minor and major version updates exist (note that your choice of `rangeStrategy` value can influence which updates exist in the first place however).
For example, if you were using Webpack 2.0.0 and versions 2.1.0 and 3.0.0 were both available, then Renovate would create two PRs so that you have the choice whether to apply the minor update to 2.x or the major update of 3.x.
If you were to apply the minor update then Renovate would keep updating the 3.x branch for you as well, e.g. if Webpack 3.0.1 or 3.1.0 were released.
If instead you applied the 3.0.0 update then Renovate would clean up the unneeded 2.x branch for you on the next run.

It is recommended that you leave this option to `true`, because of the polite way that Renovate handles this.
For example, let's say in the above example that you decided you wouldn't update to Webpack 3 for a long time and don't want to build/test every time a new 3.x version arrives.
In that case, simply close the "Update Webpack to version 3.x" PR and it _won't_ be recreated again even if subsequent Webpack 3.x versions are released.
You can continue with Webpack 2.x for as long as you want and get any updates/patches that are made for it.
Then eventually when you do want to update to Webpack 3.x you can make that update to `package.json` yourself and commit it to the base branch once it's tested.
After that, Renovate will resume providing you updates to 3.x again!
i.e. if you close a major upgrade PR then it won't come back again, but once you make the major upgrade yourself then Renovate will resume providing you with minor or patch updates.

This option also has priority over package groups configured by `packageRule`.
So Renovate will propose separate PRs for major and minor updates of packages even if they are grouped.
If you want to enforce grouped package updates, you need to set this option to `false` within the `packageRule`.

## separateMinorPatch

By default, Renovate groups `patch` (`1.0.x`) and `minor` (`1.x.0`) releases into a single PR.
For example: you are running version `1.0.0` of a package, which has two updates:

- `1.0.1`, a `patch` type update
- `1.1.0`, a `minor` type update

By default, Renovate creates a single PR for the `1.1.0` version.

If you want Renovate to create _separate_ PRs for `patch` and `minor` upgrades, set `separateMinorPatch` to `true`.
Getting separate updates from Renovate can be handy when you want to, for example, automerge `patch` updates but manually merge `minor` updates.

## separateMultipleMajor

Configure this to `true` if you wish to get one PR for every separate major version upgrade of a dependency.
e.g. if you are on webpack@v1 currently then default behavior is a PR for upgrading to webpack@v3 and not for webpack@v2.
If this setting is true then you would get one PR for webpack@v2 and one for webpack@v3.

## separateMultipleMinor

Enable this for dependencies when it is important to split updates into separate PRs per minor release stream (e.g. `python`).

For example, if you are on `python@v3.9.0` currently, then by default Renovate creates a PR to upgrade you to the latest version such as `python@v3.12.x`.
By default, Renovate skips versions in between, like `python@v3.10.x`.

But if you set `separateMultipleMinor=true` then you get separate PRs for each minor stream, like `python@3.9.x`, `python@v3.10.x` and `python@v3.11.x`, etc.

## skipInstalls

By default, Renovate will use the most efficient approach to updating package files and lock files, which in most cases skips the need to perform a full module install by the bot.
If this is set to false, then a full install of modules will be done.
This is currently applicable to `npm` only, and only used in cases where bugs in `npm` result in incorrect lock files being updated.

## statusCheckNames

You can customize the name/context of status checks that Renovate adds to commits/branches/PRs.

This option enables you to modify any existing status checks name/context, but adding new status checks this way is _not_ supported.
Setting the value to `null` or an empty string, effectively disables or skips that status check.
This option is mergeable, which means you only have to specify the status checks that you want to modify.

```json title="Example of overriding status check strings"
{
  "statusCheckNames": {
    "minimumReleaseAge": "custom/stability-days",
    "mergeConfidence": "custom/merge-confidence-level"
  }
}
```

## stopUpdatingLabel

This feature only works on supported platforms, check the table above.

If you want Renovate to stop updating a PR, you can apply a label to the PR.
By default, Renovate listens to the label: `"stop-updating"`.

You can set your own label name with the `"stopUpdatingLabel"` field:

```json
{
  "stopUpdatingLabel": "take-a-break-renovate"
}
```

## suppressNotifications

Use this field to suppress various types of warnings and other notifications from Renovate.
For example:

```json
{
  "suppressNotifications": ["prIgnoreNotification"]
}
```

The above config will suppress the comment which is added to a PR whenever you close a PR unmerged.

## timezone

It is only recommended to configure this field if you wish to use the `schedules` feature and want to write them in your local timezone.
Please see the above link for valid timezone names.

## updateInternalDeps

Renovate defaults to skipping any internal package dependencies within monorepos.
In such case dependency versions won't be updated by Renovate.

To opt in to letting Renovate update internal package versions normally, set this configuration option to true.

## updateLockFiles

## updateNotScheduled

When schedules are in use, it generally means "no updates".
However there are cases where updates might be desirable - e.g. if you have configured `prCreation=not-pending`, or you have `rebaseWhen=behind-base-branch` and the base branch is updated so you want Renovate PRs to be rebased.

This defaults to `true`, meaning that Renovate will perform certain "desirable" updates to _existing_ PRs even when outside of schedule.
If you wish to disable all updates outside of scheduled hours then configure this field to `false`.

## updatePinnedDependencies

By default, Renovate will try to update all detected dependencies, regardless of whether they are defined using pinned single versions (e.g. `1.2.3`) or constraints/ranges (e.g. (`^1.2.3`).
You can set this option to `false` if you wish to disable updating for pinned (single version) dependencies specifically.

## useBaseBranchConfig

By default, Renovate will read config file from the default branch only and will ignore any config files in base branches.
You can configure `useBaseBranchConfig=merge` to instruct Renovate to merge the config from each base branch over the top of the config in the default branch.

The config file name in the base branch must be the same as in the default branch and cannot be `package.json`.
This scenario may be useful for testing the config changes in base branches instantly.

## userStrings

When a PR is closed, Renovate posts a comment to let users know that future updates will be ignored.
If you want, you can change the text in the comment with the `userStrings` config option.

You can edit these user-facing strings:

- `ignoreDigest`: Text of the PR comment for digest upgrades.
- `ignoreMajor`: Text of the PR comment for major upgrades.
- `ignoreOther`: Text of the PR comment for other (neither digest nor major) upgrades.
- `ignoreTopic`: Topic of the PR comment.

For example:

```json
{
  "userStrings": {
    "ignoreTopic": "Custom topic for PR comment",
    "ignoreMajor": "Custom text for major upgrades.",
    "ignoreDigest": "Custom text for digest upgrades.",
    "ignoreOther": "Custom text for other upgrades."
  }
}
```

## versionCompatibility

This option is used for advanced use cases where the version string embeds more data than just the version.
It's typically used with docker and tags datasources.

Here are two examples:

- The image tag `ghcr.io/umami-software/umami:postgresql-v1.37.0` embeds text like `postgresql-` as a prefix to the actual version to differentiate different DB types.
- Docker image tags like `node:18.10.0-alpine` embed the base image as a suffix to the version.

Here is an example of solving these types of cases:

```json
{
  "packageRules": [
    {
      "matchDatasources": ["docker"],
      "matchPackageNames": ["ghcr.io/umami-software/umami"],
      "versionCompatibility": "^(?<compatibility>.*)-(?<version>.*)$",
      "versioning": "semver"
    },
    {
      "matchDatasources": ["docker"],
      "matchPackageNames": ["node"],
      "versionCompatibility": "^(?<version>[^-]+)(?<compatibility>-.*)?$",
      "versioning": "node"
    }
  ]
}
```

This feature is most useful when the `currentValue` is a version and not a range/constraint.

This feature _can_ be used in combination with `extractVersion` although that's likely only a rare edge case.
When combined, `extractVersion` is applied to datasource results first, and then `versionCompatibility`.
`extractVersion` should be used when the raw version string returned by the `datasource` contains extra details (such as a `v` prefix) when compared to the value/version used within the repository.

During the lookup phase, Renovate evaluates the `versionCompatibility` regex against the `currentValue` string.
If there is a match, the version part is stored internally temporarily as `compareValue` and the compatibility part stored as `currentCompatibility`.
Storing `currentCompatibility` allows Renovate to reuse this value later to filter for new versions with the same compatibility.
Renovate applies this compatibility check to datasource lookup results by passing both the `versionCompatibility` and `currentCompatibility` strings to a filter.

For a new version to be allowed, it must:

- Satisfy the `versionCompatibility` regex, and
- Have the same `compatibility` part as the `currentValue`

At this point, Renovate's core lookup logic is comparing versions to versions, and ignoring compatibility strings like `-jre8`.
Finally, once updates are decided, Renovate restores the compatibility part to the `newValue` result.

## versioning

Usually, each language or package manager has a specific type of "versioning":
JavaScript uses npm's SemVer implementation, Python uses pep440, etc.

Renovate also uses custom versioning, like `"docker"` to address the most common way people tag versions using Docker, and `"loose"` as a fallback that tries SemVer first.
Otherwise Renovate does its best to sort and compare.

By exposing `versioning` to config, you can override the default versioning for a package manager if needed.
We do not recommend overriding the default versioning, but there are some cases such as Docker or Gradle where versioning is not strictly defined and you may need to specify the versioning type per-package.

Renovate supports 4-part versions (1.2.3.4) in full for the NuGet package manager.
Other managers can use the `"loose"` versioning fallback: the first 3 parts are used as the version, all trailing parts are used for alphanumeric sorting.

## vulnerabilityAlerts

Renovate can read GitHub's Vulnerability Alerts to customize its Pull Requests.
For this to work, you must enable the [Dependency graph](https://docs.github.com/en/code-security/supply-chain-security/understanding-your-software-supply-chain/about-the-dependency-graph#enabling-the-dependency-graph), and [Dependabot alerts](https://docs.github.com/en/repositories/managing-your-repositorys-settings-and-features/enabling-features-for-your-repository/managing-security-and-analysis-settings-for-your-repository).
Follow these steps:

1. While logged in to GitHub, navigate to your repository
1. Select the "Settings" tab
1. Select "Code security and analysis" in the sidebar
1. Enable the "Dependency graph"
1. Enable "Dependabot alerts"
1. If you're running Renovate in app mode: make sure the app has `read` permissions for "Dependabot alerts".
   If you're the account administrator, browse to the app (for example [the Mend Renovate App](https://github.com/apps/renovate)), select "Configure", and then scroll down to the "Permissions" section and make sure that `read` access to "Dependabot alerts" is mentioned

Once the above conditions are met, and you got one or more vulnerability alerts from GitHub for this repository, then Renovate tries to raise fix PRs.

You may use the `vulnerabilityAlerts` configuration object to customize vulnerability-fix PRs.

```json title="Setting a custom label and assignee"
{
  "vulnerabilityAlerts": {
    "labels": ["security"],
    "automerge": true,
    "assignees": ["@rarkins"]
  }
}
```

<!-- prettier-ignore -->
!!! warning
    There's a small chance that a wrong vulnerability alert results in a flapping/looping vulnerability fix.
    If you allow Renovate to `automerge` vulnerability fixes, please check if the automerged fix is correct.

<!-- prettier-ignore -->
!!! note
    When Renovate creates a `vulnerabilityAlerts` PR, it ignores settings like `prConcurrentLimit`, `branchConcurrentLimit`, `prHourlyLimit`, or `schedule`.
    This means that Renovate _always_ tries to create a `vulnerabilityAlerts` PR.
    In short: vulnerability alerts "skip the line".

To disable the vulnerability alerts feature, set `enabled=false` in a `vulnerabilityAlerts` config object, like this:

```json title="Disabling vulnerability alerts"
{
  "vulnerabilityAlerts": {
    "enabled": false
  }
}
```

<!-- prettier-ignore -->
!!! note
    If you want to raise only vulnerability fix PRs, you may use the `security:only-security-updates` preset.<|MERGE_RESOLUTION|>--- conflicted
+++ resolved
@@ -2698,8 +2698,6 @@
 {
   "packageRules": [
     {
-<<<<<<< HEAD
-=======
       "matchPackagePatterns": ["io.github.resilience4j"],
       "matchCurrentValue": "1.*",
       "automerge": true
@@ -2714,7 +2712,6 @@
 {
   "packageRules": [
     {
->>>>>>> a0ae6179
       "matchPackageNames": ["io.github.resilience4j**"],
       "matchCurrentValue": "/^1\\./"
     }
@@ -2854,14 +2851,9 @@
 {
   "packageRules": [
     {
-<<<<<<< HEAD
-      "matchPackageNames": ["io.github.resilience4j**"],
-      "matchNewValue": "/^1\\./"
-=======
       "matchPackagePatterns": ["io.github.resilience4j"],
       "matchNewValue": "1.*",
       "automerge": true
->>>>>>> a0ae6179
     }
   ]
 }
@@ -2874,7 +2866,20 @@
   "packageRules": [
     {
       "matchPackageNames": ["io.github.resilience4j**"],
-<<<<<<< HEAD
+      "matchNewValue": "/^1\\./"
+    }
+  ]
+}
+```
+
+This field also supports a special negated regex syntax to ignore certain versions.
+Use the syntax `!/ /` like this:
+
+```json
+{
+  "packageRules": [
+    {
+      "matchPackageNames": ["io.github.resilience4j**"],
       "matchNewValue": "!/^0\\./"
     }
   ]
@@ -2887,16 +2892,6 @@
 
 Use this field to match against the `packageName` field.
 This matching can be an exact match, Glob match, or Regular Expression match.
-=======
-      "matchNewValue": "/^1\\./"
-    }
-  ]
-}
-```
-
-This field also supports a special negated regex syntax to ignore certain versions.
-Use the syntax `!/ /` like this:
->>>>>>> a0ae6179
 
 For more details on supported syntax see Renovate's [string pattern matching documentation](./string-pattern-matching.md).
 Note that Glob matching (including exact name matching) is case-insensitive.
@@ -2905,7 +2900,6 @@
 {
   "packageRules": [
     {
-<<<<<<< HEAD
       "matchDatasources": ["npm"],
       "matchPackageNames": ["angular"],
       "rangeStrategy": "pin"
@@ -2940,65 +2934,6 @@
   ]
 }
 ```
-
-The above will group together any npm package which starts with the string `angular`.
-=======
-      "matchPackageNames": ["io.github.resilience4j**"],
-      "matchNewValue": "!/^0\\./"
-    }
-  ]
-}
-```
-
-For more details on this syntax see Renovate's [string pattern matching documentation](./string-pattern-matching.md).
-
-### matchPackageNames
-
-Use this field to match against the `packageName` field.
-This matching can be an exact match, Glob match, or Regular Expression match.
-
-For more details on supported syntax see Renovate's [string pattern matching documentation](./string-pattern-matching.md).
-Note that Glob matching (including exact name matching) is case-insensitive.
-
-```json title="exact name match"
-{
-  "packageRules": [
-    {
-      "matchDatasources": ["npm"],
-      "matchPackageNames": ["angular"],
-      "rangeStrategy": "pin"
-    }
-  ]
-}
-```
-
-The above will configure `rangeStrategy` to `pin` only for the npm package `angular`.
-
-```json title="prefix match using Glob"
-{
-  "packageRules": [
-    {
-      "matchPackagePatterns": ["^angular", "!@angular/abc"],
-      "rangeStrategy": "replace"
-    }
-  ]
-}
-```
-
-The above will set a replaceStrategy for any npm package which starts with `@angular/` except `@angular/abc`.
-
-```json title="pattern match using RegEx"
-{
-  "packageRules": [
-    {
-      "matchDatasources": ["npm"],
-      "matchPackageNames": ["/^angular/"],
-      "groupName": "Angular"
-    }
-  ]
-}
-```
->>>>>>> a0ae6179
 
 The above will group together any npm package which starts with the string `angular`.
 
