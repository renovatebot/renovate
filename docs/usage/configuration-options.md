---
title: Configuration Options
description: Configuration Options usable in renovate.json or package.json
---

# Configuration Options

This document describes all the configuration options you may use in a Renovate configuration file.
Any config you define applies to the whole repository (e.g. if you have a monorepo).

You can store your Renovate configuration file in one of these locations:

1. `renovate.json`
1. `renovate.json5`
1. `.github/renovate.json`
1. `.github/renovate.json5`
1. `.gitlab/renovate.json`
1. `.gitlab/renovate.json5`
1. `.renovaterc`
1. `.renovaterc.json`
1. `.renovaterc.json5`
1. `package.json` _(within a `"renovate"` section)_

<!-- prettier-ignore -->
!!! warning
    Storing the Renovate configuration in a `package.json` file is deprecated and support may be removed in the future.

When renovating a repository, Renovate tries to detect the configuration files in the order listed above, and stops after the first one is found.

Renovate always uses the config from the repository's default branch, even if that configuration specifies multiple `baseBranches`.
Renovate does not read/override the config from within each base branch if present.

Also, be sure to check out Renovate's [shareable config presets](./config-presets.md) to save yourself from reinventing any wheels.
Shareable config presets only work with the JSON format.

If you have any questions about the config options, or want to get help/feedback about a config, go to the [discussions tab in the Renovate repository](https://github.com/renovatebot/renovate/discussions) and start a new "config help" discussion.
We will do our best to answer your question(s).

A `subtype` in the configuration table specifies what type you're allowed to use within the main element.

If a config option has a `parent` defined, it means it's only allowed to configure it within an object with the parent name, such as `packageRules` or `hostRules`.

When an array or object configuration option is `mergeable`, it means that values inside it will be added to any existing object or array that existed with the same name.

<!-- prettier-ignore -->
!!! note
    Config options with `type=string` are always non-mergeable, so `mergeable=false`.

---

## addLabels

The `labels` field is non-mergeable, meaning that any config setting a list of PR labels will replace any existing list.
If you want to append labels for matched rules, then define an `addLabels` array with one (or more) label strings.
All matched `addLabels` strings will be attached to the PR.

Consider this example:

```json
{
  "labels": ["dependencies"],
  "packageRules": [
    {
      "matchPackagePatterns": ["eslint"],
      "labels": ["linting"]
    },
    {
      "matchDepTypes": ["optionalDependencies"],
      "addLabels": ["optional"]
    }
  ]
}
```

With the above config:

- Optional dependencies will have the labels `dependencies` and `optional`
- ESLint dependencies will have the label `linting`
- All other dependencies will have the label `dependencies`

## additionalBranchPrefix

By default, the value for this config option is an empty string.
Normally you don't need to set this config option.

Here's an example where `additionalBranchPrefix` can help you.
Say you're using a monorepo and want to split pull requests based on the location of the package definition, so that individual teams can manage their own Renovate pull requests.
This can be done with this configuration:

```json
{
  "additionalBranchPrefix": "{{parentDir}}-"
}
```

## additionalReviewers

This option _adds_ to the existing reviewer list, rather than _replacing_ it like `reviewers`.

Use `additionalReviewers` when you want to add to a preset or base list, without replacing the original.
For example, when adding focused reviewers for a specific package group.

## assignAutomerge

By default, Renovate will not assign reviewers and assignees to an automerge-enabled PR unless it fails status checks.
By configuring this setting to `true`, Renovate will instead always assign reviewers and assignees for automerging PRs at time of creation.

## assignees

Must be valid usernames on the platform in use.

## assigneesFromCodeOwners

If enabled Renovate tries to determine PR assignees by matching rules defined in a CODEOWNERS file against the changes in the PR.

See [GitHub](https://docs.github.com/en/repositories/managing-your-repositorys-settings-and-features/customizing-your-repository/about-code-owners) or [GitLab](https://docs.gitlab.com/ee/user/project/code_owners.html) documentation for details on syntax and possible file locations.

## assigneesSampleSize

If configured, Renovate will take a random sample of given size from assignees and assign them only, instead of assigning the entire list of `assignees` you have configured.

## autoApprove

Setting this to `true` will automatically approve the PRs.

You can also configure this using `packageRules` if you want to use it selectively (e.g. per-package).

## autoReplaceGlobalMatch

Setting this to `false` will replace only the first match during replacements updates.

Disabling this is useful for situations where values are repeated within the dependency string, such as when the `currentVersion` is also featured somewhere within the `currentDigest`, but you only want to replace the first instance.

Consider this example:

```dockerfile
FROM java:8@sha256:0e8b2a860
```

```json
{
  "packageRules": [
    {
      "matchPackageNames": ["java"],
      "replacementName": "eclipse-temurin",
      "replacementVersion": "11"
    }
  ]
}
```

With the above replacement scenario, the current dependency has a version of `8`, which also features several times within the digest section.

When using the default `autoReplaceGlobalMatch` configuration, Renovate will attempt to replace all instances of `8` within the dependency string with the `replacementVersion` value of `11`.
This will replace more than is intended and will be caught during replacement validation steps, resulting in the replacement PR to not be created.

When setting `autoReplaceGlobalMatch` configuration to `false`, Renovate will only replace the first occurrence of `8` and will successfully create a replacement PR.

## automerge

By default, Renovate raises PRs but leaves them to someone or something else to merge them.
By configuring this setting, you allow Renovate to automerge PRs or even branches.
Using automerge reduces the amount of human intervention required.

Usually you won't want to automerge _all_ PRs, for example most people would want to leave major dependency updates to a human to review first.
You could configure Renovate to automerge all but major this way:

```json
{
  "packageRules": [
    {
      "matchUpdateTypes": ["minor", "patch", "pin", "digest"],
      "automerge": true
    }
  ]
}
```

Also note that this option can be combined with other nested settings, such as dependency type.
So for example you could choose to automerge all (passing) `devDependencies` only this way:

```json
{
  "packageRules": [
    {
      "matchDepTypes": ["devDependencies"],
      "automerge": true
    }
  ]
}
```

<!-- prettier-ignore -->
!!! warning "Negative reviews on GitHub block Renovate automerge"
    Renovate won't automerge on GitHub if a PR has a negative review.

<!-- prettier-ignore -->
!!! note
    On Azure there can be a delay between a PR being set as completed by Renovate, and Azure merging the PR / finishing its tasks.
    Renovate tries to delay until Azure is in the expected state, but it will continue if it takes too long.
    In some cases this can result in a dependency not being merged, and a fresh PR being created for the dependency.

## automergeComment

Use this only if you configure `automergeType="pr-comment"`.

Example use:

```json
{
  "automerge": true,
  "automergeType": "pr-comment",
  "automergeComment": "bors: r+"
}
```

## automergeSchedule

Use the `automergeSchedule` option to define times of week or month during which Renovate may automerge its PRs.
The default value for `automergeSchedule` is "at any time", which functions the same as setting a `null` schedule.
To configure this option refer to [`schedule`](#schedule) as the syntax is the same.

## automergeStrategy

The automerge strategy defaults to `auto`, so Renovate decides how to merge pull requests as best it can.
If possible, Renovate follows the merge strategy set on the platform itself for the repository.

If you've set `automerge=true` and `automergeType=pr` for any of your dependencies, then you may choose what automerge strategy Renovate uses by setting the `automergeStrategy` config option.
If you're happy with the default behavior, you don't need to do anything.

You may choose from these values:

- `auto`, Renovate decides how to merge
- `fast-forward`, "fast-forwarding" the main branch reference, no new commits in the resultant tree
- `merge-commit`, create a new merge commit
- `rebase`, rewrite history as part of the merge, but usually keep the individual commits
- `squash`, flatten the commits that are being merged into a single new commit

Platforms may only support _some_ of these merge strategies.

If the chosen automerge strategy is not supported on your platform then Renovate stops automerging.
In that case just set a supported automerge strategy.

## automergeType

This setting is only applicable if you opt in to configure `automerge` to `true` for any of your dependencies.

Automerging defaults to using Pull Requests (`automergeType="pr"`).
In that case Renovate first creates a branch and associated Pull Request, and then automerges the PR on a subsequent run once it detects the PR's status checks are "green".
If by the next run the PR is already behind the base branch it will be automatically rebased, because Renovate only automerges branches which are up-to-date and green.
If Renovate is scheduled for hourly runs on the repository but commits are made every 15 minutes to the main branch, then an automerge like this will keep getting deferred with every rebase.

<!-- prettier-ignore -->
!!! tip
    If you have no tests but still want Renovate to automerge, you need to add `"ignoreTests": true` to your configuration.

If you prefer that Renovate more silently automerge _without_ Pull Requests at all, you can configure `"automergeType": "branch"`. In this case Renovate will:

- Create the branch, wait for test results
- Rebase it any time it gets out of date with the base branch
- Automerge the branch commit if it's: (a) up-to-date with the base branch, and (b) passing all tests
- As a backup, raise a PR only if either: (a) tests fail, or (b) tests remain pending for too long (default: 24 hours)

The final value for `automergeType` is `"pr-comment"`, intended only for users who already have a "merge bot" such as [bors-ng](https://github.com/bors-ng/bors-ng) and want Renovate to _not_ actually automerge by itself and instead tell `bors-ng` to merge for it, by using a comment in the PR.
If you're not already using `bors-ng` or similar, don't worry about this option.

## azureWorkItemId

When creating a PR in Azure DevOps, some branches can be protected with branch policies to [check for linked work items](https://docs.microsoft.com/en-us/azure/devops/repos/git/branch-policies?view=azure-devops#check-for-linked-work-items).
Creating a work item in Azure DevOps is beyond the scope of Renovate, but Renovate can link an already existing work item when creating PRs.

## baseBranches

By default, Renovate will detect and process only the repository's default branch.
For most projects, this is the expected approach.
Renovate also allows users to explicitly configure `baseBranches`, e.g. for use cases such as:

- You wish Renovate to process only a non-default branch, e.g. `dev`: `"baseBranches": ["dev"]`
- You have multiple release streams you need Renovate to keep up to date, e.g. in branches `main` and `next`: `"baseBranches": ["main", "next"]`
- You want to update your main branch and consistently named release branches, e.g. `main` and `release/<version>`: `"baseBranches": ["main", "/^release\\/.*/"]`

It's possible to add this setting into the `renovate.json` file as part of the "Configure Renovate" onboarding PR.
If so then Renovate will reflect this setting in its description and use package file contents from the custom base branch(es) instead of default.

`baseBranches` supports Regular Expressions that must begin and end with `/`, e.g.:

```json
{
  "baseBranches": ["main", "/^release\\/.*/"]
}
```

You can negate the regex by prefixing it with `!`.
Only use a single negation and do not mix it with other branch names, since all branches are combined with `or`.
With a negation, all branches except those matching the regex will be added to the result:

```json
{
  "baseBranches": ["!/^pre-release\\/.*/"]
}
```

<!-- prettier-ignore -->
!!! note
    Do _not_ use the `baseBranches` config option when you've set a `forkToken`.
    You may need a `forkToken` when you're using the Forking Renovate app.

## bbUseDefaultReviewers

Configuring this to `true` means that Renovate will detect and apply the default reviewers rules to PRs (Bitbucket only).

## branchConcurrentLimit

By default, Renovate won't enforce any concurrent branch limits.
The `config:base` preset that many extend from limits the number of concurrent branches to 10, but in many cases a limit as low as 3 or 5 can be most efficient for a repository.

If you want the same limit for both concurrent branches and concurrent PRs, then just set a value for `prConcurrentLimit` and it will be reused for branch calculations too.
But if you want to allow more concurrent branches than concurrent PRs, you can configure both values (e.g. `branchConcurrentLimit=5` and `prConcurrentLimit=3`).

This limit is enforced on a per-repository basis.

Example config:

```json
{
  "branchConcurrentLimit": 3
}
```

<!-- prettier-ignore -->
!!! warning
    Leaving PRs/branches as unlimited or as a high number increases the time it takes for Renovate to process a repository.
    If you find that Renovate is too slow when rebasing out-of-date branches, decrease the `branchConcurrentLimit`.

If you have too many concurrent branches which rebase themselves each run, Renovate can take a lot of time to rebase.
Solutions:

- Decrease the concurrent branch limit (note: this won't go and delete any existing, so won't have an effect until you either merge or close existing ones manually)
- Remove automerge and/or automatic rebasing (set `rebaseWhen` to `conflicted`). However if you have branch protection saying PRs must be up to date then it's not ideal to remove automatic rebasing

## branchName

<!-- prettier-ignore -->
!!! warning
    We strongly recommended that you avoid configuring this field directly.
    Use at your own risk.

If you truly need to configure this then it probably means either:

- You are hopefully mistaken, and there's a better approach you should use, so open a new "config help" discussion at the [Renovate discussions tab](https://github.com/renovatebot/renovate/discussions) or
- You have a use case we didn't expect, please open a discussion to see if we want to get a feature request from you

## branchNameStrict

If `true`, Renovate removes special characters when slugifying the branch name:

- all special characters are removed
- only alphabetic characters are allowed
- hyphens `-` are used to separate sections

The default `false` behavior will mean that special characters like `.` may end up in the branch name.

## branchPrefix

You can modify this field if you want to change the prefix used.
For example if you want branches to be like `deps/eslint-4.x` instead of `renovate/eslint-4.x` then you configure `branchPrefix` = `deps/`.
Or if you wish to avoid forward slashes in branch names then you could use `renovate_` instead, for example.

`branchPrefix` must be configured at the root of the configuration (e.g. not within any package rule) and is not allowed to use template values.
e.g. instead of `renovate/{{parentDir}}-`, configure the template part in `additionalBranchPrefix`, like `"additionalBranchPrefix": "{{parentDir}}-"`.

<!-- prettier-ignore -->
!!! note
    This setting does not change the default _onboarding_ branch name, i.e. `renovate/configure`.
    If you wish to change that too, you need to also configure the field `onboardingBranch` in your global bot config.

## branchPrefixOld

Renovate uses branch names as part of its checks to see if an update PR was created previously, and already merged or ignored.
If you change `branchPrefix`, then no previously closed PRs will match, which could lead to Renovate recreating PRs in such cases.
Instead, set the old `branchPrefix` value as `branchPrefixOld` to allow Renovate to look for those branches too, and avoid this happening.

## branchTopic

This field is combined with `branchPrefix` and `additionalBranchPrefix` to form the full `branchName`. `branchName` uniqueness is important for dependency update grouping or non-grouping so be cautious about ever editing this field manually.
This is an advance field and it's recommend you seek a config review before applying it.

## bumpVersion

Currently this setting supports `helmv3`, `npm`, `nuget`, `maven` and `sbt` only, so raise a feature request if you have a use for it with other package managers.
Its purpose is if you want Renovate to update the `version` field within your package file any time it updates dependencies within.
Usually this is for automatic release purposes, so that you don't need to add another step after Renovate before you can release a new version.

Configure this value to `"prerelease"`, `"patch"`, `"minor"` or `"major"` to have Renovate update the version in your edited package file.
e.g. if you wish Renovate to always increase the target `package.json` version with a patch update, configure this to `"patch"`.

For `npm` only you can also configure this field to `"mirror:x"` where `x` is the name of a package in the `package.json`.
Doing so means that the `package.json` `version` field will mirror whatever the version is that `x` depended on.
Make sure that version is a pinned version of course, as otherwise it won't be valid.

For `sbt` note that Renovate will update the version string only for packages that have the version string in their project's `built.sbt` file.

## cloneSubmodules

Enabling this option will mean that any detected Git submodules will be cloned at time of repository clone.

Important: private submodules aren't supported by Renovate, unless the underlying `ssh` layer already has the correct permissions.

## commitBody

Configure this if you wish Renovate to add a commit body, otherwise Renovate just uses a regular single-line commit.

For example, To add `[skip ci]` to every commit you could configure:

```json
{
  "commitBody": "[skip ci]"
}
```

Another example would be if you want to configure a DCO signoff to each commit.

If you want Renovate to signoff its commits, add the [`:gitSignOff` preset](https://docs.renovatebot.com/presets-default/#gitsignoff) to your `extends` array:

```json
{
  "extends": [":gitSignOff"]
}
```

## commitBodyTable

## commitMessage

<!-- prettier-ignore -->
!!! warning
    We deprecated editing the `commitMessage` directly, and we recommend you stop using this config option.
    Instead use config options like `commitMessageAction`, `commitMessageExtra`, and so on, to create the commit message you want.

## commitMessageAction

This is used to alter `commitMessage` and `prTitle` without needing to copy/paste the whole string.
Actions may be like `Update`, `Pin`, `Roll back`, `Refresh`, etc.
Check out the default value for `commitMessage` to understand how this field is used.

## commitMessageExtra

This is used to alter `commitMessage` and `prTitle` without needing to copy/paste the whole string.
The "extra" is usually an identifier of the new version, e.g. "to v1.3.2" or "to tag 9.2".

## commitMessagePrefix

This is used to alter `commitMessage` and `prTitle` without needing to copy/paste the whole string.
The "prefix" is usually an automatically applied semantic commit prefix, but it can also be statically configured.

## commitMessageSuffix

This is used to add a suffix to commit messages.
Usually left empty except for internal use (multiple base branches, and vulnerability alerts).

## commitMessageTopic

You can use `commitMessageTopic` to change the `commitMessage` and `prTitle` without copy/pasting the whole string.
The "topic" usually refers to the dependency being updated, for example: `"dependency react"`.

We recommend you use `matchManagers` and `commitMessageTopic` in a `packageRules` array to set the commit message topic, like this:

```json
{
  "packageRules": [
    {
      "matchManagers": ["github-actions"],
      "commitMessageTopic": "{{depName}}"
    }
  ]
}
```

## composerIgnorePlatformReqs

By default, Renovate will ignore Composer platform requirements as the PHP platform used by Renovate most probably won't match the required PHP environment of your project as configured in your `composer.json` file.

Composer `2.2` and up will be run with `--ignore-platform-req='ext-*' --ignore-platform-req='lib-*'`, which ignores extension and library platform requirements but not the PHP version itself and should work in most cases.

Older Composer versions will be run with `--ignore-platform-reqs`, which means that all platform constraints (including the PHP version) will be ignored by default.
This can result in updated dependencies that are not compatible with your platform.

To customize this behaviour, you can explicitly ignore platform requirements (for example `ext-zip`) by setting them separately in this array.
Each item will be added to the Composer command with `--ignore-platform-req`, resulting in it being ignored during its invocation.
Note that this requires your project to use Composer V2, as V1 doesn't support excluding single platform requirements.
The used PHP version will be guessed automatically from your `composer.json` definition, so `php` should not be added as explicit dependency.

If an empty array is configured, Renovate uses its default behaviour.

Set to `null` (not recommended) to fully omit `--ignore-platform-reqs/--ignore-platform-req` during Composer invocation.
This requires the Renovate image to be fully compatible with your Composer platform requirements in order for the Composer invocation to succeed, otherwise Renovate will fail to create the updated lock file.
The Composer output should inform you about the reasons the update failed.

## confidential

If enabled, all issues created by Renovate are set as confidential, even in a public repository.

<!-- prettier-ignore -->
!!! note
    The Dependency Dashboard issue will also be confidential.
    By default issues created by Renovate are visible to all users.

<!-- prettier-ignore -->
!!! note
    This option is applicable to GitLab only.

## configMigration

If enabled, Renovate raises a pull request when it needs to migrate the Renovate config file.
Renovate only performs `configMigration` on `.json` and `.json5` files.

We're adding new features to Renovate bot often.
Often you can keep using your Renovate config and benefit from the new features right away.
But sometimes you need to update your Renovate configuration.
To help you with this, Renovate will create config migration pull requests, when you enable `configMigration`.

Example:

After we changed the [`baseBranches`](https://docs.renovatebot.com/configuration-options/#basebranches) feature, the Renovate configuration migration pull request would make this change:

```diff
{
- "baseBranch": "main"
+ "baseBranches": ["main"]
}
```

<!-- prettier-ignore -->
!!! warning
    The `configMigration` feature writes plain JSON for `.json` files, and JSON5 for `.json5` files.
    Renovate may downgrade JSON5 content to plain JSON.
    When downgrading JSON5 to JSON Renovate may also remove the JSON5 comments.
    This can happen because Renovate wrongly converts JSON5 to JSON, thus removing the comments.

<!-- prettier-ignore -->
!!! note
    When you close a config migration PR, Renovate ignores it forever.
    This also means that Renovate won't create a config migration PR in future.
    If you closed the PR by accident, find the closed PR and re-name the PR title to get a new PR.

## configWarningReuseIssue

Renovate's default behavior is to reuse/reopen a single Config Warning issue in each repository so as to keep the "noise" down.
However for some people this has the downside that the config warning won't be sorted near the top if you view issues by creation date.
Configure this option to `false` if you prefer Renovate to open a new issue whenever there is a config warning.

## constraints

Constraints are used in package managers which use third-party tools to update "artifacts" like lock files or checksum files.
Typically, the constraint is detected automatically by Renovate from files within the repository and there is no need to manually configure it.

Constraints are also used to manually restrict which _datasource_ versions are possible to upgrade to based on their language support.
For now this datasource constraint feature only supports `python`, other compatibility restrictions will be added in the future.

```json
{
  "constraints": {
    "python": "2.7"
  }
}
```

If you need to _override_ constraints that Renovate detects from the repository, wrap it in the `force` object like so:

```json
{
  "force": {
    "constraints": {
      "node": "< 15.0.0"
    }
  }
}
```

<!-- prettier-ignore -->
!!! note
    Make sure not to mix this up with the term `compatibility`, which Renovate uses in the context of version releases, e.g. if a Docker image is `node:12.16.0-alpine` then the `-alpine` suffix represents `compatibility`.

## constraintsFiltering

This option controls whether Renovate filters new releases based on configured or detected `constraints`.
Renovate supports two options:

- `none`: No release filtering (all releases allowed)
- `strict`: If the release's constraints match the package file constraints, then it's included

We are working on adding more advanced filtering options.

Note: There must be a `constraints` object in your Renovate config for this to work.
This feature is limited to `packagist`, `npm`, and `pypi` datasources.

## defaultRegistryUrls

Override a datasource's default registries with this config option.
The datasources's `customRegistrySupport` value must be `true` for the config option to work.

Default registries are only used when both:

- The manager did not extract any `registryUrls` values, and
- No `registryUrls` values have been applied via config, such as `packageRules`

Think of `defaultRegistryUrls` as a way to specify the "fallback" registries for a datasource, for use when no `registryUrls` are extracted or configured.
Compare that to `registryUrls`, which are a way to _override_ registries.

## dependencyDashboard

Starting from version `v26.0.0` the "Dependency Dashboard" is enabled by default as part of the commonly-used `config:base` preset.

To disable the Dependency Dashboard, add the preset `:disableDependencyDashboard` or set `dependencyDashboard` to `false`.

```json
{
  "extends": ["config:base", ":disableDependencyDashboard"]
}
```

Configuring `dependencyDashboard` to `true` will lead to the creation of a "Dependency Dashboard" issue within the repository.
This issue has a list of all PRs pending, open, closed (unmerged) or in error.
The goal of this issue is to give visibility into all updates that Renovate is managing.

Examples of what having a Dependency Dashboard will allow you to do:

- View all PRs in one place, rather than having to filter PRs by author
- Rebase/retry multiple PRs without having to open each individually
- Override any rate limiting (e.g. concurrent PRs) or scheduling to force Renovate to create a PR that would otherwise be suppressed
- Recreate an unmerged PR (e.g. for a major update that you postponed by closing the original PR)

<!-- prettier-ignore -->
!!! tip
    Just enabling the Dependency Dashboard doesn't change the "control flow" of Renovate.
    Renovate still creates and manages PRs, and still follows your schedules and rate limits.
    The Dependency Dashboard gives you extra visibility and control over your updates.

## dependencyDashboardApproval

This feature allows you to use Renovate's Dependency Dashboard to force approval of updates before they are created.

By setting `dependencyDashboardApproval` to `true` in config (including within `packageRules`), you can tell Renovate to wait for your approval from the Dependency Dashboard before creating a branch/PR.
You can approve a pending PR by selecting the checkbox in the Dependency Dashboard issue.

<!-- prettier-ignore -->
!!! tip
    When you set `dependencyDashboardApproval` to `true` the Dependency Dashboard issue will be created automatically, you do not need to turn on `dependencyDashboard` explicitly.

You can configure Renovate to wait for approval for:

- all package upgrades
- major, minor, patch level upgrades
- specific package upgrades
- upgrades coming from specific package managers

If you want to approve _all_ upgrades, set `dependencyDashboardApproval` to `true`:

```json
{
  "dependencyDashboardApproval": true
}
```

If you want to require approval for _major_ updates, set `dependencyDashboardApproval` to `true` within a `major` object:

```json
{
  "major": {
    "dependencyDashboardApproval": true
  }
}
```

If you want to approve _specific_ packages, set `dependencyDashboardApproval` to `true` within a `packageRules` entry where you have defined a specific package or pattern.

```json
{
  "packageRules": [
    {
      "matchPackagePatterns": ["^@package-name"],
      "dependencyDashboardApproval": true
    }
  ]
}
```

## dependencyDashboardAutoclose

You can configure this to `true` if you prefer Renovate to close an existing Dependency Dashboard whenever there are no outstanding PRs left.

## dependencyDashboardFooter

## dependencyDashboardHeader

## dependencyDashboardLabels

The labels only get updated when the Dependency Dashboard issue updates its content and/or title.
It is pointless to edit the labels, as Renovate bot restores the labels on each run.

## dependencyDashboardTitle

Configure this option if you prefer a different title for the Dependency Dashboard.

## description

The description field can be used inside any configuration object to add a human-readable description of the object's config purpose.
Descriptions fields embedded within presets are also collated as part of the onboarding description.

## digest

Add to this object if you wish to define rules that apply only to PRs that update digests.

## draftPR

If you want the PRs created by Renovate to be considered as drafts rather than normal PRs, you could add this property to your `renovate.json`:

```json
{
  "draftPR": true
}
```

This option is evaluated at PR/MR creation time.

<!-- prettier-ignore -->
!!! note
    Forgejo, Gitea and GitLab implement draft status by checking if the PR's title starts with certain strings.
    This means that `draftPR` on Forgejo, Gitea and GitLab are incompatible with the legacy method of triggering Renovate to rebase a PR by renaming the PR to start with `rebase!`.

## enabled

The most common use of `enabled` is if you want to turn Renovate's functionality off, for some reason.

For example, if you wanted to disable Renovate completely on a repository, you could make this your `renovate.json`:

```json
{
  "enabled": false
}
```

To disable Renovate for all `eslint` packages, you can configure a package rule like:

```json
{
  "packageRules": [
    {
      "matchPackagePatterns": ["^eslint"],
      "enabled": false
    }
  ]
}
```

To disable Renovate for npm `devDependencies` but keep it for `dependencies` you could configure:

```json
{
  "packageRules": [
    {
      "matchManagers": ["npm"],
      "matchDepTypes": ["devDependencies"],
      "enabled": false
    }
  ]
}
```

## enabledManagers

This is a way to allow only certain package managers and implicitly disable all others.

Example:

```json
{
  "enabledManagers": ["dockerfile", "npm"]
}
```

For the full list of available managers, see the [Supported Managers](https://docs.renovatebot.com/modules/manager/#supported-managers) documentation.

## encrypted

Before you put any secrets in your repository configuration, encrypt the secrets.
You can encrypt secrets using either a HTML page, or the CLI.

To encrypt secrets for the hosted Mend Renovate app for github.com with a HTML page, go to [app.renovatebot.com/encrypt](https://app.renovatebot.com/encrypt) and complete the form.
If you're self-hosting Renovate, you may download and edit the form, to use your own PGP public key.

You can also encrypt secrets from the CLI, using the `curl`, `echo`, `jq`, `gpg`, `grep` and `tr` CLI programs.
Here is an example:

```
curl https://app.renovatebot.com/renovate.pgp --output renovate.pgp
echo -n '{"o":"your-organization", "r":"your-repository (optional)", "v":"your-secret-value"}' | jq . -c | gpg --encrypt -a --recipient-file renovate.pgp | grep -v '^----' | tr -d '\n'
```

The above script uses:

- `curl` to download the Mend Renovate hosted app's public key
- `echo` to echo a JSON object into `jq`
- `jq` to validate the JSON and then compact it
- `gpg` to encrypt the contents
- `grep` and `tr` to extract the encrypted payload which we will use

The `jq` step is optional, you can leave it out if you wish.
Its primary value is validating that the string you echo to `gpg` is valid JSON, and compact.

<!-- prettier-ignore -->
!!! note
    Encrypted secrets must have at least an org/group scope, and optionally a repository scope.
    This means that Renovate will check if a secret's scope matches the current repository before applying it, and warn/discard if there is a mismatch.

Encrypted secrets usually have a single organization.
But you may encrypt a secret with more than one organization, for example: `org1,org2`.
This way the secret can be used in both the `org1` and `org2` organizations.

For more information on how to use secrets for private packages, read [Private package support](https://docs.renovatebot.com/getting-started/private-packages).

## excludeCommitPaths

Be careful you know what you're doing with this option.
The initial intended use is to allow the user to exclude certain dependencies from being added/removed/modified when "vendoring" dependencies.
Example:

```json
{
  "excludeCommitPaths": ["vendor/golang.org/x/text/**"]
}
```

The above would mean Renovate would not include files matching the above glob pattern in the commit, even if it thinks they should be updated.

## extends

See [shareable config presets](./config-presets.md) for details.
Learn how to use presets by reading the [Key concepts, Presets](./key-concepts/presets.md/#how-to-use-presets) page.

## extractVersion

Only use this config option when the raw version strings from the datasource do not match the expected format that you need in your package file.
You must define a "named capture group" called `version` like in the examples below.

For example, to extract only the major.minor precision from a GitHub release, the following would work:

```json
{
  "packageRules": [
    {
      "matchPackageNames": ["foo"],
      "extractVersion": "^(?<version>v\\d+\\.\\d+)"
    }
  ]
}
```

The above will change a raw version of `v1.31.5` to `v1.31`, for example.

Alternatively, to strip a `release-` prefix:

```json
{
  "packageRules": [
    {
      "matchPackageNames": ["bar"],
      "extractVersion": "^release-(?<version>.*)$"
    }
  ]
}
```

The above will change a raw version of `release-2.0.0` to `2.0.0`, for example.
A similar one could strip leading `v` prefixes:

```json
{
  "packageRules": [
    {
      "matchPackageNames": ["baz"],
      "extractVersion": "^v(?<version>.*)$"
    }
  ]
}
```

## fetchReleaseNotes

Set this to `false` if you want to disable release notes fetching.

Renovate can fetch release notes when they are hosted on one of these platforms:

- GitHub (.com and Enterprise Server)
- GitLab (.com and CE/EE)

If you are running on any platform except github.com, you need to [configure a Personal Access Token](https://docs.renovatebot.com/getting-started/running/#githubcom-token-for-release-notes) to allow Renovate to fetch release notes from github.com.

<!-- prettier-ignore -->
!!! note
    Renovate can only show release notes from some platforms and some package managers.
    We're planning improvements so that Renovate can show more release notes.
    Read [issue 14138 on GitHub](https://github.com/renovatebot/renovate/issues/14138) to get an overview of the planned work.

## fileMatch

`fileMatch` is used by Renovate to know which files in a repository to parse and extract.
`fileMatch` patterns in the user config are added to the default values and do not replace them.
The default `fileMatch` patterns cannot be removed, so if you need to include or exclude specific paths then use the `ignorePaths` or `includePaths` configuration options.

Sometimes file matches are really simple - for example with Go Modules Renovate looks for any `go.mod` file, and you probably don't need to change that default.

At other times, the possible files is too vague for Renovate to have any default.
For default, Kubernetes manifests can exist in any `*.yaml` file and we don't want Renovate to parse every single YAML file in every repository just in case some of them have a Kubernetes manifest, so Renovate's default `fileMatch` for manager `kubernetes` is actually empty (`[]`) and needs the user to tell Renovate what directories/files to look in.

Finally, there are cases where Renovate's default `fileMatch` is good, but you may be using file patterns that a bot couldn't possibly guess about.
For example, Renovate's default `fileMatch` for `Dockerfile` is `['(^|/|\\.)Dockerfile$', '(^|/)Dockerfile[^/]*$']`.
This will catch files like `backend/Dockerfile`, `prefix.Dockerfile` or `Dockerfile-suffix`, but it will miss files like `ACTUALLY_A_DOCKERFILE.template`.
Because `fileMatch` is mergeable, you don't need to duplicate the defaults and could just add the missing file like this:

```json
{
  "dockerfile": {
    "fileMatch": ["^ACTUALLY_A_DOCKERFILE\\.template$"]
  }
}
```

If you configure `fileMatch` then it must be within a manager object (e.g. `dockerfile` in the above example).
The full list of supported managers can be found [here](https://docs.renovatebot.com/modules/manager/).

## filterUnavailableUsers

When this option is enabled PRs are not assigned to users that are unavailable.
This option only works on platforms that support the concept of user availability.
For now, you can only use this option on the GitLab platform.

## followTag

For `followTag` to work, the datasource must support distribution streams or tags, like for example npm does.

The main usecase is to follow a pre-release tag of a dependency, say TypeScripts's `"insiders"` build:

```json
{
  "packageRules": [
    {
      "matchPackageNames": ["typescript"],
      "followTag": "insiders"
    }
  ]
}
```

If you've set a `followTag` then Renovate skips its normal major/minor/patch upgrade logic and stable/unstable consistency logic, and instead keeps your dependency version synced _strictly_ to the version in the tag.

Renovate follows tags _strictly_, this can cause problems when a tagged stream is no longer maintained.
For example: you're following the `next` tag, but later the stream you actually want is called `stable` instead.
If `next` is no longer getting updates, you must switch your `followTag` to `stable` to get updates again.

## forkModeDisallowMaintainerEdits

Use `forkModeDisallowMaintainerEdits` to disallow maintainers from editing Renovate's pull requests when in fork mode.

If GitHub pull requests are created from a [fork repository](https://docs.github.com/en/get-started/quickstart/fork-a-repo), the PR author can decide to allow upstream repository to modify the PR directly.

Allowing maintainers to edit pull requests directly is helpful when Renovate pull requests require additional changes.
The reviewer can simply push to the pull request without having to create a new PR. [More details here](https://docs.github.com/en/pull-requests/collaborating-with-pull-requests/working-with-forks/allowing-changes-to-a-pull-request-branch-created-from-a-fork).

You may decide to disallow edits to Renovate pull requests in order to workaround issues in Renovate where modified fork branches are not deleted properly: [See this issue](https://github.com/renovatebot/renovate/issues/16657).
If this option is enabled, reviewers will need to create a new PR if additional changes are needed.

<!-- prettier-ignore -->
!!! note
    This option is only relevant if you set `forkToken`.

## forkProcessing

By default, Renovate skips any forked repositories when in `autodiscover` mode.
It even skips a forked repository that has a Renovate configuration file, because Renovate doesn't know if that file was added by the forked repository.

**Process a fork in `autodiscover` mode`**

If you want Renovate to run on a forked repository when in `autodiscover` mode then:

- Ensure a `renovate.json` config exists with `"forkProcessing": "enabled"` in your repository,
- Or run the CLI command with `--fork-processing=enabled`

**Process a fork in other modes**

If you're running Renovate in some other mode, for example when giving a list of repositories to Renovate, but want to skip forked repositories: set `"forkProcessing": "disabled"` in your _global_ config.

**When using the hosted GitHub Mend Renovate app**

The behavior of `forkProcessing` depends on how you allow Renovate to run on your account.

**Renovate runs on all repositories**

If you allow Renovate to run on all your repositories, `forkProcessing` will be `"disabled"`.
To run Renovate on a fork: add `"forkProcessing": "enabled"` to the forked repository's `renovate.json` file.

**Renovate runs on selected repositories**

If you allow Renovate to run on "Selected" repositories, `forkProcessing` will be `"enabled"` for each "Selected" repository.

**Allowed filenames**

Only the `onboardingConfigFileName` (which defaults to `renovate.json`) is supported for `forkProcessing`.
You can't use other filenames because Renovate only checks the default filename when using the Git-hosting platform's API.

## gitAuthor

You can customize the Git author that's used whenever Renovate creates a commit.
The `gitAuthor` option accepts a RFC5322-compliant string.

<!-- prettier-ignore -->
!!! danger
    We strongly recommend that the Git author email you use is unique to Renovate.
    Otherwise, if another bot or human shares the same email and pushes to one of Renovate's branches then Renovate will mistake the branch as unmodified and potentially force push over the changes.

## gitIgnoredAuthors

Specify commit authors ignored by Renovate.

By default, Renovate will treat any PR as modified if another Git author has added to the branch.
When a PR is considered modified, Renovate won't perform any further commits such as if it's conflicted or needs a version update.
If you have other bots which commit on top of Renovate PRs, and don't want Renovate to treat these PRs as modified, then add the other Git author(s) to `gitIgnoredAuthors`.

Example:

```json
{
  "gitIgnoredAuthors": ["some-bot@example.org"]
}
```

## gitLabIgnoreApprovals

Ignore the default project level approval(s), so that Renovate bot can automerge its merge requests, without needing approval(s).
Under the hood, it creates a MR-level approval rule where `approvals_required` is set to `0`.
This option works only when `automerge=true`, `automergeType=pr` or `automergeType=branch`, and `platformAutomerge=true`.
Also, approval rules overriding should not be [prevented in GitLab settings](https://docs.gitlab.com/ee/user/project/merge_requests/approvals/settings.html#prevent-editing-approval-rules-in-merge-requests).

<<<<<<< HEAD
=======
## goGetDirs

By default, Renovate will run `go get -d -t ./...` to update the `go.sum`.
If you need to modify this path, for example in order to ignore directories, you can override the default `./...` value using this option:

```json
{
  "goGetDirs": ["./some-project/", "./tools/..."]
}
```

## golang

Configuration added here applies for all Go-related updates.
The only supported package manager for Go is the native Go Modules (the `gomod` manager).

For self-hosted users, `GOPROXY`, `GONOPROXY`, `GOPRIVATE` and `GOINSECURE` environment variables are supported ([reference](https://go.dev/ref/mod#module-proxy)).

Usage of `direct` will fallback to the Renovate-native release fetching mechanism.
Also we support the `off` keyword which will stop any fetching immediately.

>>>>>>> 5ac20233
## group

The default configuration for groups are essentially internal to Renovate and you normally shouldn't need to modify them.
But you may _add_ settings to any group by defining your own `group` configuration object.

## groupName

There are multiple cases where it can be useful to group multiple upgrades together.
Internally Renovate uses this for branches such as "Pin Dependencies", "Lock File Maintenance", etc.
Another example used previously is to group together all related `eslint` packages, or perhaps `angular` or `babel`.
To enable grouping, you configure the `groupName` field to something non-null.

The `groupName` field allows free text and does not have any semantic interpretation by Renovate.
All updates sharing the same `groupName` will be placed into the same branch/PR.
For example, to group all non-major devDependencies updates together into a single PR:

```json
{
  "packageRules": [
    {
      "matchDepTypes": ["devDependencies"],
      "matchUpdateTypes": ["patch", "minor"],
      "groupName": "devDependencies (non-major)"
    }
  ]
}
```

## groupSlug

By default, Renovate will "slugify" the groupName to determine the branch name.
For example if you named your group "devDependencies (non-major)" then the branchName would be `renovate/devdependencies-non-major`.
If you wished to override this then you could configure like this:

```json
{
  "packageRules": [
    {
      "matchDepTypes": ["devDependencies"],
      "matchUpdateTypes": ["patch", "minor"],
      "groupName": "devDependencies (non-major)",
      "groupSlug": "dev-dependencies"
    }
  ]
}
```

As a result of the above, the branchName would be `renovate/dev-dependencies` instead.

<!-- prettier-ignore -->
!!! note
    You shouldn't usually need to configure this unless you really care about your branch names.

## hashedBranchLength

Some code hosting systems have restrictions on the branch name lengths, this option lets you get around these restrictions.
You can set the `hashedBranchLength` option to a number of characters that works for your system and then Renovate will generate branch names with the correct length by hashing `additionalBranchPrefix` and `branchTopic`, and then truncating the hash so that the full branch name (including `branchPrefix`) has the right number of characters.

Example: If you have set `branchPrefix: "deps-"` and `hashedBranchLength: 12` it will result in a branch name like `deps-5bf36ec` instead of the traditional pretty branch name like `deps-react-17.x`.

## hostRules

The primary purpose of `hostRules` is to configure credentials for host authentication.
You tell Renovate how to match against the host you need authenticated, and then you also tell it which credentials to use.

The lookup keys for `hostRules` are: `hostType` and `matchHost`, both of which are optional.

Supported credential fields are `token`, `username`, `password`, `timeout`, `enabled` and `insecureRegistry`.

Example for configuring `docker` auth:

```json
{
  "hostRules": [
    {
      "matchHost": "docker.io",
      "username": "<some-username>",
      "password": "<some-password>"
    }
  ]
}
```

If multiple `hostRules` match a request, then they will be applied in the following order/priority:

1. rules with only `hostType` specified
1. rules with only `matchHost` specified (sorted by `matchHost` length if multiple match)
1. rules with both `matchHost` and `hostType` specified (sorted by `matchHost` length if multiple match)

To disable requests to a particular host, you can configure a rule like:

```json
{
  "hostRules": [
    {
      "matchHost": "registry.npmjs.org",
      "enabled": false
    }
  ]
}
```

A preset alternative to the above is:

```json
{
  "extends": [":disableHost(registry.npmjs.org)"]
}
```

<!-- prettier-ignore -->
!!! note
    Disabling a host is only 100% effective if added to self-hosted config.
    Renovate currently still checks its _cache_ for results first before trying to connect, so if a public host is blocked in your repository config (e.g. `renovate.json`) then it's possible you may get cached _results_ from that host if another repository using the same bot has successfully queried for the same dependency recently.

### abortIgnoreStatusCodes

This field can be used to configure status codes that Renovate ignores and passes through when `abortOnError` is set to `true`.
For example to also skip 404 responses then configure the following:

```json
{
  "hostRules": [
    {
      "abortOnError": true,
      "abortIgnoreStatusCodes": [404]
    }
  ]
}
```

<!-- prettier-ignore -->
!!! tip
    This field is _not_ mergeable, so the last-applied host rule takes precedence.

### abortOnError

Use this field to configure Renovate to abort runs for custom hosts.
By default, Renovate will only abort for known public hosts, which has the downside that transient errors for other hosts can cause autoclosing of PRs.

To abort Renovate runs for http failures from _any_ host:

```json
{
  "hostRules": [
    {
      "abortOnError": true
    }
  ]
}
```

To abort Renovate runs for any `docker` datasource failures:

```json
{
  "hostRules": [
    {
      "hostType": "docker",
      "abortOnError": true
    }
  ]
}
```

To abort Renovate for errors for a specific `docker` host:

```json
{
  "hostRules": [
    {
      "matchHost": "docker.company.com",
      "abortOnError": true
    }
  ]
}
```

When this field is enabled, Renovate will abort its run if it encounters either (a) any low-level http error (e.g. `ETIMEDOUT`) or (b) gets a response _not_ matching any of the configured `abortIgnoreStatusCodes` (e.g. `500 Internal Error`);

### authType

You may use the `authType` option to create a custom HTTP `authorization` header.
For `authType` to work, you must also set your own `token`.

Do not set `authType=Bearer`: it's the default setting for Renovate anyway.
Do not set a username or password when you're using `authType`, as `authType` doesn't use usernames or passwords.

An example for npm basic auth with token:

```json
{
  "hostRules": [
    {
      "matchHost": "npm.custom.org",
      "token": "<some-token>",
      "authType": "Basic"
    }
  ]
}
```

This will generate the following header: `authorization: Basic <some-token>`.

To use a bare token in the authorization header (required by e.g. Hex) - use the `authType` "Token-Only":

```json
{
  "hostRules": [
    {
      "matchHost": "https://hex.pm/api/repos/private_repo/",
      "token": "<some-token>",
      "authType": "Token-Only"
    }
  ]
}
```

This will generate the header `authorization: <some-token>`.

### concurrentRequestLimit

Usually the default setting is fine, but you can use `concurrentRequestLimit` to limit the number of concurrent outstanding requests.
You only need to adjust this setting if a datasource is rate limiting Renovate or has problems with the load.
The limit will be set for any host it applies to.

Example config:

```json
{
  "hostRules": [
    {
      "matchHost": "api.github.com",
      "concurrentRequestLimit": 2
    }
  ]
}
```

Use an exact host for `matchHost` and not a domain (e.g. `api.github.com` as shown above and not `github.com`).
Do not combine with `hostType` in the same rule or it won't work.

### maxRequestsPerSecond

In addition to `concurrentRequestLimit`, you can limit the maximum number of requests that can be made per one second.
It can be used to set minimal delay between two requests to the same host.
Fractional values are allowed, e.g. `0.25` means 1 request per 4 seconds.
Default value `0` means no limit.

Example config:

```json
{
  "hostRules": [
    {
      "matchHost": "api.github.com",
      "maxRequestsPerSecond": 2
    }
  ]
}
```

### dnsCache

Enable got [dnsCache](https://github.com/sindresorhus/got/blob/v11.5.2/readme.md#dnsCache) support.
It uses `QuickLRU` with a `maxSize` of `1000`.

### enableHttp2

Enable got [http2](https://github.com/sindresorhus/got/blob/v11.5.2/readme.md#http2) support.

### hostType

`hostType` is another way to filter rules and can be either a platform such as `github` and `bitbucket-server`, or it can be a datasource such as `docker` and `rubygems`.
You usually don't need to configure it in a host rule if you have already configured `matchHost` and only one host type is in use for those, as is usually the case.
`hostType` can help for cases like an enterprise registry that serves multiple package types and has different authentication for each, although it's often the case that multiple `matchHost` rules could achieve the same thing.

### insecureRegistry

Enable this option to allow Renovate to connect to an [insecure Docker registry](https://docs.docker.com/registry/insecure/) that is http only.
This is insecure and is not recommended.

Example:

```json
{
  "hostRules": [
    {
      "matchHost": "reg.insecure.com",
      "insecureRegistry": true
    }
  ]
}
```

### keepalive

If enabled, this allows a single TCP connection to remain open for multiple HTTP(S) requests/responses.

### artifactAuth

You may use this field whenever it is needed to only enable authentication for a specific set of managers.

For example, using this option could be used whenever authentication using Git for private composer packages is already being handled through the use of SSH keys, which results in no need for also setting up authentication using tokens.

```json
{
  "hostRules": [
    {
      "hostType": "gitlab",
      "matchHost": "gitlab.myorg.com",
      "token": "abc123",
      "artifactAuth": ["composer"]
    }
  ]
}
```

Supported artifactAuth and hostType combinations:

| artifactAuth | hostTypes                                   |
| ------------ | ------------------------------------------- |
| `composer`   | `gitlab`, `packagist`, `github`, `git-tags` |

### matchHost

This can be a base URL (e.g. `https://api.github.com`) or a hostname like `github.com` or `api.github.com`.
If the value starts with `http(s)` then it will only match against URLs which start with the full base URL.
Otherwise, it will be matched by checking if the URL's hostname matches the `matchHost` directly or ends with it.
When checking the end of the hostname, a single dot is prefixed to the value of `matchHost`, if one is not already present, to ensure it can only match against whole domain segments.

The `matchHost` URL must be the same as the `registryUrl` set in `.npmrc`, or you'll get authentication issues when the artifacts are updated when yarn or npm runs.

```json
{
  "hostRules": [
    {
      "matchHost": "https://gitlab.myorg.com/api/v4/packages/npm/",
      "token": "abc123"
    }
  ]
}
```

The above corresponds with an `.npmrc` like the following:

```
registry=https://gitlab.myorg.com/api/v4/packages/npm/
```

<!-- prettier-ignore -->
!!! note
    Values containing a URL path but missing a scheme will be prepended with 'https://' (e.g. `domain.com/path` -> `https://domain.com/path`)

### timeout

Use this figure to adjust the timeout for queries.
The default is 60s, which is quite high.
To adjust it down to 10s for all queries, do this:

```json
{
  "hostRules": [
    {
      "timeout": 10000
    }
  ]
}
```

## ignoreDeprecated

By default, Renovate won't update a dependency version to a deprecated release unless the current version was _itself_ deprecated.
The goal of this is to make sure you don't upgrade from a non-deprecated version to a deprecated one just because it's higher than the current version.

If for some reason you wish to _force_ deprecated updates with Renovate, you can configure `ignoreDeprecated` to `false`, but this is not recommended for most situations.

## ignoreDeps

The `ignoreDeps` configuration field allows you to define a list of dependency names to be ignored by Renovate.
Currently it supports only "exact match" dependency names and not any patterns. e.g. to ignore both `eslint` and `eslint-config-base` you would add this to your config:

```json
{
  "ignoreDeps": ["eslint", "eslint-config-base"]
}
```

The above is the same as if you wrote this package rule:

```json
{
  "packageRules": [
    {
      "matchPackageNames": ["eslint", "eslint-config-base"],
      "enabled": false
    }
  ]
}
```

## ignorePaths

Renovate will extract dependencies from every file it finds in a repository, unless that file is explicitly ignored.
With this setting you can selectively ignore package files that would normally be "autodiscovered" and updated by Renovate.

For instance if you have a project with an `"examples/"` directory you wish to ignore:

```json
{
  "ignorePaths": ["**/examples/**"]
}
```

Renovate's default ignore is `node_modules` and `bower_components` only.
If you are extending from the popular `config:base` preset then it adds ignore patterns for `vendor`, `examples`, `test(s)` and `fixtures` directories too.

## ignorePlugins

Set this to `true` if running plugins causes problems.
Applicable for Composer only for now.

## ignorePrAuthor

This is usually needed if someone needs to migrate bot accounts, including from hosted app to self-hosted.
If `ignorePrAuthor` is configured to true, it means Renovate will fetch the entire list of repository PRs instead of optimizing to fetch only those PRs which it created itself.
You should only want to enable this if you are changing the bot account (e.g. from `@old-bot` to `@new-bot`) and want `@new-bot` to find and update any existing PRs created by `@old-bot`.
It's recommended to revert this setting once that transition period is over and all old PRs are resolved.

## ignorePresets

Use this if you are extending a complex preset but don't want to use every "sub preset" that it includes.
For example, consider this config:

```json
{
  "extends": ["config:base"],
  "ignorePresets": [":prHourlyLimit2"]
}
```

It would take the entire `"config:base"` preset - which has a lot of sub-presets - but ignore the `":prHourlyLimit2"` rule.

## ignoreReviewers

By default, Renovate does not add assignees or reviewers to PRs which are configured for automerge.
If tests have failed, Renovate then does add them, but only if the assignees and reviewers list is empty.
In the case that a user is automatically added as reviewer (such as Renovate Approve bot) and you want to ignore it for the purpose of this decision, add it to the `ignoreReviewers` list.

```json
{
  "reviewers": ["foo"],
  "ignoreReviewers": ["renovate-approve"]
}
```

## ignoreScripts

Applicable for npm and Composer only for now. Set this to `true` if running scripts causes problems.

## ignoreTests

Currently Renovate's default behavior is to only automerge if every status check has succeeded.

Setting this option to `true` means that Renovate will ignore _all_ status checks.
You can set this if you don't have any status checks but still want Renovate to automerge PRs.
Beware: configuring Renovate to automerge without any tests can lead to broken builds on your base branch, please think again before enabling this!

## ignoreUnstable

By default, Renovate won't update any package versions to unstable versions (e.g. `4.0.0-rc3`) unless the current version has the same `major.minor.patch` and was _already_ unstable (e.g. it was already on `4.0.0-rc2`).
Renovate will also not "jump" unstable versions automatically, e.g. if you are on `4.0.0-rc2` and newer versions `4.0.0` and `4.1.0-alpha.1` exist then Renovate will update you to `4.0.0` only.
If you need to force permanent unstable updates for a package, you can add a package rule setting `ignoreUnstable` to `false`.

Also check out the `followTag` configuration option above if you wish Renovate to keep you pinned to a particular release tag.

## includePaths

If you wish for Renovate to process only select paths in the repository, use `includePaths`.

Alternatively, if you need to just _exclude_ certain paths in the repository then consider `ignorePaths` instead.
If you are more interested in including only certain package managers (e.g. `npm`), then consider `enabledManagers` instead.

## internalChecksAsSuccess

By default, internal Renovate checks such as `renovate/stability-days` are not counted towards a branch being "green" or not.
This is primarily to prevent automerge when the only check is a passing Renovate check.

Internal checks will always be counted/considered if they are in pending or failed states.
If there are multiple passing checks for a branch, including non-Renovate ones, then this setting won't make any difference.

Change this setting to `true` if you want to use internal Renovate checks towards a passing branch result.

## internalChecksFilter

This setting determines whether Renovate controls when and how filtering of internal checks are performed, particularly when multiple versions of the same update type are available.
Currently this applies to the `minimumReleaseAge` check only.

- `none`: No filtering will be performed, and the highest release will be used regardless of whether it's pending or not
- `strict`: All pending releases will be filtered. PRs will be skipped unless a non-pending version is available
- `flexible`: Similar to strict, but in the case where all versions are pending then a PR will be created with the highest pending version

The `flexible` mode can result in "flapping" of Pull Requests, for example: a pending PR with version `1.0.3` is first released but then downgraded to `1.0.2` once it passes `minimumReleaseAge`.
We recommend that you use the `strict` mode, and enable the `dependencyDashboard` so that you can see suppressed PRs.

## labels

By default, Renovate won't add any labels to PRs.
If you want Renovate to add labels to PRs it creates then define a `labels` array of one or more label strings.
If you want the same label(s) for every PR then you can configure it at the top level of config.
However you can also fully override them on a per-package basis.

Consider this example:

```json
{
  "labels": ["dependencies"],
  "packageRules": [
    {
      "matchPackagePatterns": ["eslint"],
      "labels": ["linting"]
    }
  ]
}
```

With the above config, every PR raised by Renovate will have the label `dependencies` while PRs containing `eslint`-related packages will instead have the label `linting`.

Renovate only adds labels when it creates the PR, which means:

- If you remove labels which Renovate added, it won't re-apply them
- If you change your config, the new/changed labels are not applied to any open PRs

The `labels` array is non-mergeable, meaning if multiple `packageRules` match then Renovate uses the last value for `labels`.
If you want to add/combine labels, use the `addLabels` config option, which is mergeable.

## lockFileMaintenance

This feature can be used to refresh lock files and keep them up-to-date.
"Maintaining" a lock file means recreating it so that every dependency version within it is updated to the latest.
Supported lock files are:

- `.terraform.lock.hcl`
- `Cargo.lock`
- `Chart.lock`
- `composer.lock`
- `flake.lock`
- `Gemfile.lock`
- `gradle.lockfile`
- `jsonnetfile.lock.json`
- `package-lock.json`
- `packages.lock.json`
- `Pipfile.lock`
- `pnpm-lock.yaml`
- `poetry.lock`
- `pubspec.lock`
- `pyproject.toml`
- `requirements.txt`
- `yarn.lock`

Others may be added via feature request.

This feature is disabled by default.
If you wish to enable this feature then you could add this to your configuration:

```json
{
  "lockFileMaintenance": { "enabled": true }
}
```

To reduce "noise" in the repository, it defaults its schedule to `"before 5am on monday"`, i.e. to achieve once-per-week semantics.
Depending on its running schedule, Renovate may run a few times within that time window - even possibly updating the lock file more than once - but it hopefully leaves enough time for tests to run and automerge to apply, if configured.

## major

Add to this object if you wish to define rules that apply only to major updates.

## minimumReleaseAge

If this is set _and_ an update has a release timestamp header, then Renovate will check if the set duration has passed.

Note: Renovate will wait for the set duration to pass for each **separate** version.
Renovate does not wait until the package has seen no releases for x time-duration(`minimumReleaseAge`).
`minimumReleaseAge` is not intended to help with slowing down fast releasing project updates.
If you want to slow down PRs for a specific package, setup a custom schedule for that package.
Read [our selective-scheduling help](https://docs.renovatebot.com/noise-reduction/#selective-scheduling) to learn how to set the schedule.

If the time since the release is less than the set `minimumReleaseAge` a "pending" status check is added to the branch.
If enough days have passed then the "pending" status is removed, and a "passing" status check is added.

Some datasources don't have a release timestamp, in which case this feature is not compatible.
Other datasources may have a release timestamp, but Renovate does not support it yet, in which case a feature request needs to be implemented.

Maven users: you cannot use `minimumReleaseAge` if a Maven source returns unreliable `last-modified` headers.

<!-- prettier-ignore -->
!!! note
    Configuring this option will add a `renovate/stability-days` option to the status checks.

There are a couple of uses for `minimumReleaseAge`:

<!-- markdownlint-disable MD001 -->

#### Suppress branch/PR creation for X days

If you combine `minimumReleaseAge=3 days` and `internalChecksFilter="strict"` then Renovate will hold back from creating branches until 3 or more days have elapsed since the version was released.
We recommend that you set `dependencyDashboard=true` so you can see these pending PRs.

#### Prevent holding broken npm packages

npm packages less than 72 hours (3 days) old can be unpublished, which could result in a service impact if you have already updated to it.
Set `minimumReleaseAge` to `3 days` for npm packages to prevent relying on a package that can be removed from the registry:

```json
{
  "packageRules": [
    {
      "matchDatasources": ["npm"],
      "minimumReleaseAge": "3 days"
    }
  ]
}
```

#### Await X time duration before Automerging

If you enabled `automerge` _and_ `minimumReleaseAge`, it means that PRs will be created immediately but automerging will be delayed until the time-duration has passed.
This works because Renovate will add a "renovate/stability-days" pending status check to each branch/PR and that pending check will prevent the branch going green to automerge.

<!-- markdownlint-enable MD001 -->

## minor

Add to this object if you wish to define rules that apply only to minor updates.

## npmToken

See [Private npm module support](https://docs.renovatebot.com/getting-started/private-packages) for details on how this is used.
Typically you would encrypt it and put it inside the `encrypted` object.

## npmrc

See [Private npm module support](https://docs.renovatebot.com/getting-started/private-packages) for details on how this is used.

## npmrcMerge

This option exists to provide flexibility about whether `npmrc` strings in config should override `.npmrc` files in the repo, or be merged with them.
In some situations you need the ability to force override `.npmrc` contents in a repo (`npmrcMerge=false`) while in others you might want to simply supplement the settings already in the `.npmrc` (`npmrcMerge=true`).
A use case for the latter is if you are a Renovate bot admin and wish to provide a default token for `npmjs.org` without removing any other `.npmrc` settings which individual repositories have configured (such as scopes/registries).

If `false` (default), it means that defining `config.npmrc` will result in any `.npmrc` file in the repo being overridden and its values ignored.
If configured to `true`, it means that any `.npmrc` file in the repo will have `config.npmrc` prepended to it before running `npm`.

## osvVulnerabilityAlerts

Renovate integrates with [OSV](https://osv.dev/), an open-source vulnerability database, to check if extracted dependencies have known vulnerabilities.
Set `osvVulnerabilityAlerts` to `true` to get pull requests with vulnerability fixes (once they are available).

You will only get OSV-based vulnerability alerts for _direct_ dependencies.
Renovate only queries the OSV database for dependencies that use one of these datasources:

- [`crate`](https://docs.renovatebot.com/modules/datasource/crate/)
- [`go`](https://docs.renovatebot.com/modules/datasource/go/)
- [`hex`](https://docs.renovatebot.com/modules/datasource/hex/)
- [`maven`](https://docs.renovatebot.com/modules/datasource/maven/)
- [`npm`](https://docs.renovatebot.com/modules/datasource/npm/)
- [`nuget`](https://docs.renovatebot.com/modules/datasource/nuget/)
- [`packagist`](https://docs.renovatebot.com/modules/datasource/packagist/)
- [`pypi`](https://docs.renovatebot.com/modules/datasource/pypi/)
- [`rubygems`](https://docs.renovatebot.com/modules/datasource/rubygems/)

## packageRules

`packageRules` is a powerful feature that lets you apply rules to individual packages or to groups of packages using regex pattern matching.

Here is an example if you want to group together all packages starting with `eslint` into a single branch/PR:

```json
{
  "packageRules": [
    {
      "matchPackagePatterns": ["^eslint"],
      "groupName": "eslint packages"
    }
  ]
}
```

Note how the above uses `matchPackagePatterns` with a regex value.

Here is an example where you might want to limit the "noisy" package `aws-sdk` to updates just once per week:

```json
{
  "packageRules": [
    {
      "matchPackageNames": ["aws-sdk"],
      "schedule": ["after 9pm on sunday"]
    }
  ]
}
```

For Maven dependencies, the package name is `<groupId:artefactId>`, e.g. `"matchPackageNames": ["com.thoughtworks.xstream:xstream"]`

Note how the above uses `matchPackageNames` instead of `matchPackagePatterns` because it is an exact match package name.
This is the equivalent of defining `"matchPackagePatterns": ["^aws\-sdk$"]` and hence much simpler.
However you can mix together both `matchPackageNames` and `matchPackagePatterns` in the same package rule and the rule will be applied if _either_ match.
Example:

```json
{
  "packageRules": [
    {
      "matchPackageNames": ["neutrino"],
      "matchPackagePatterns": ["^@neutrino/"],
      "groupName": "neutrino monorepo"
    }
  ]
}
```

The above rule will group together the `neutrino` package and any package matching `@neutrino/*`.

Path rules are convenient to use if you wish to apply configuration rules to certain package files using patterns.
For example, if you have an `examples` directory and you want all updates to those examples to use the `chore` prefix instead of `fix`, then you could add this configuration:

```json
{
  "packageRules": [
    {
      "matchPaths": ["examples/**"],
      "extends": [":semanticCommitTypeAll(chore)"]
    }
  ]
}
```

If you wish to limit Renovate to apply configuration rules to certain files in the root repository directory, you have to use `matchPaths` with either a partial string match or a minimatch pattern.
For example you have multiple `package.json` and want to use `dependencyDashboardApproval` only on the root `package.json`:

```json
{
  "packageRules": [
    {
      "matchPaths": ["+(package.json)"],
      "dependencyDashboardApproval": true
    }
  ]
}
```

Important to know: Renovate will evaluate all `packageRules` and not stop once it gets a first match.
You should order your `packageRules` in ascending order of importance so that more important rules come later and can override settings from earlier rules if needed.

<!-- prettier-ignore -->
!!! warning
    Avoid nesting any `object`-type configuration in a `packageRules` array, such as a `major` or `minor` block.

### allowedVersions

Use this - usually within a packageRule - to limit how far to upgrade a dependency.
For example, if you wish to upgrade to Angular v1.5 but not to `angular` v1.6 or higher, you could define this to be `<= 1.5` or `< 1.6.0`:

```json
{
  "packageRules": [
    {
      "matchPackageNames": ["angular"],
      "allowedVersions": "<=1.5"
    }
  ]
}
```

The valid syntax for this will be calculated at runtime because it depends on the versioning scheme, which is itself dynamic.

This field also supports Regular Expressions if they begin and end with `/`.
For example, the following will enforce that only 3 or 4-part versions are supported, without any prefixes:

```json
{
  "packageRules": [
    {
      "matchPackageNames": ["com.thoughtworks.xstream:xstream"],
      "allowedVersions": "/^[0-9]+\\.[0-9]+\\.[0-9]+(\\.[0-9]+)?$/"
    }
  ]
}
```

This field also supports a special negated regex syntax for ignoring certain versions.
Use the syntax `!/ /` like the following:

```json
{
  "packageRules": [
    {
      "matchPackageNames": ["chalk"],
      "allowedVersions": "!/java$/"
    }
  ]
}
```

### matchDepTypes

Use this field if you want to limit a `packageRule` to certain `depType` values.
Invalid if used outside of a `packageRule`.

### excludeDepNames

### excludeDepPatterns

### excludePackageNames

**Important**: Do not mix this up with the option `ignoreDeps`.
Use `ignoreDeps` instead if all you want to do is have a list of package names for Renovate to ignore.

Use `excludePackageNames` if you want to have one or more exact name matches excluded in your package rule.
See also `matchPackageNames`.

```json
{
  "packageRules": [
    {
      "matchPackagePatterns": ["^eslint"],
      "excludePackageNames": ["eslint-foo"]
    }
  ]
}
```

The above will match all package names starting with `eslint` but exclude the specific package `eslint-foo`.

### excludePackagePatterns

Use this field if you want to have one or more package name patterns excluded in your package rule.
See also `matchPackagePatterns`.

```json
{
  "packageRules": [
    {
      "matchPackagePatterns": ["^eslint"],
      "excludePackagePatterns": ["^eslint-foo"]
    }
  ]
}
```

The above will match all package names starting with `eslint` but exclude ones starting with `eslint-foo`.

### excludePackagePrefixes

Use this field if you want to have one or more package name prefixes excluded in your package rule, without needing to write a regex.
See also `matchPackagePrefixes`.

```json
{
  "packageRules": [
    {
      "matchPackagePrefixes": ["eslint"],
      "excludePackagePrefixes": ["eslint-foo"]
    }
  ]
}
```

The above will match all package names starting with `eslint` but exclude ones starting with `eslint-foo`.

### matchCategories

Use `matchCategories` to restrict rules to a particular language or group.
Matching is done using "any" logic, i.e. "match any of the following categories".
The categories can be found in the [manager documentation](./modules/manager/index.md).

<!-- prettier-ignore -->
!!! note
    Rules with `matchCategories` are only applied _after_ extraction of dependencies.
    If you want to configure which managers are being extracted at all, use `enabledManagers` instead.

```json
{
  "packageRules": [
    {
      "matchCategories": ["python"],
      "addLabels": ["py"]
    }
  ]
}
```

### matchBaseBranches

Use this field to restrict rules to a particular branch. e.g.

```json
{
  "packageRules": [
    {
      "matchBaseBranches": ["main"],
      "excludePackagePatterns": ["^eslint"],
      "enabled": false
    }
  ]
}
```

This field also supports Regular Expressions if they begin and end with `/`. e.g.

```json
{
  "packageRules": [
    {
      "matchBaseBranches": ["/^release/.*/"],
      "excludePackagePatterns": ["^eslint"],
      "enabled": false
    }
  ]
}
```

### matchManagers

Use this field to restrict rules to a particular package manager. e.g.

```json
{
  "packageRules": [
    {
      "matchPackageNames": ["node"],
      "matchManagers": ["dockerfile"],
      "enabled": false
    }
  ]
}
```

For the full list of available managers, see the [Supported Managers](https://docs.renovatebot.com/modules/manager/#supported-managers) documentation.

### matchDatasources

Use this field to restrict rules to a particular datasource. e.g.

```json
{
  "packageRules": [
    {
      "matchDatasources": ["orb"],
      "labels": ["circleci-orb!!"]
    }
  ]
}
```

### matchCurrentValue

This option is matched against the `currentValue` field of a dependency.

`matchCurrentValue` supports Regular Expressions which must begin and end with `/`.
For example, the following enforces that only `1.*` versions will be used:

```json
{
  "packageRules": [
    {
      "matchPackagePatterns": ["io.github.resilience4j"],
      "matchCurrentValue": "/^1\\./"
    }
  ]
}
```

This field also supports a special negated regex syntax to ignore certain versions.
Use the syntax `!/ /` like this:

```json
{
  "packageRules": [
    {
      "matchPackagePatterns": ["io.github.resilience4j"],
      "matchCurrentValue": "!/^0\\./"
    }
  ]
}
```

### matchCurrentVersion

The `currentVersion` field will be one of the following (in order of preference):

- locked version if a lock file exists
- resolved version
- current value

Consider using instead `matchCurrentValue` if you wish to match against the raw string value of a dependency.

`matchCurrentVersion` can be an exact version or a version range:

```json
{
  "packageRules": [
    {
      "matchCurrentVersion": ">=1.0.0",
      "matchPackageNames": ["angular"]
    }
  ]
}
```

The syntax of the version range must follow the [versioning scheme](https://docs.renovatebot.com/modules/versioning/#supported-versioning) used by the matched package(s).
This is usually defined by the [manager](https://docs.renovatebot.com/modules/manager/#supported-managers) which discovered them or by the default versioning for the package's [datasource](https://docs.renovatebot.com/modules/datasource/).
For example, a Gradle package would typically need Gradle constraint syntax (e.g. `[,7.0)`) and not SemVer syntax (e.g. `<7.0`).

This field also supports Regular Expressions which must begin and end with `/`.
For example, the following enforces that only `1.*` versions will be used:

```json
{
  "packageRules": [
    {
      "matchPackagePatterns": ["io.github.resilience4j"],
      "matchCurrentVersion": "/^1\\./"
    }
  ]
}
```

This field also supports a special negated regex syntax to ignore certain versions.
Use the syntax `!/ /` like this:

```json
{
  "packageRules": [
    {
      "matchPackagePatterns": ["io.github.resilience4j"],
      "matchCurrentVersion": "!/^0\\./"
    }
  ]
}
```

### matchFiles

Renovate will compare `matchFiles` for an exact match against the dependency's package file or lock file.

For example the following would match `package.json` but not `package/frontend/package.json`:

```
  "matchFiles": ["package.json"],
```

Use `matchPaths` instead if you need more flexible matching.

### matchDepNames

### matchDepPatterns

### matchPackageNames

Use this field if you want to have one or more exact name matches in your package rule.
See also `excludePackageNames`.

```json
{
  "packageRules": [
    {
      "matchPackageNames": ["angular"],
      "rangeStrategy": "pin"
    }
  ]
}
```

The above will configure `rangeStrategy` to `pin` only for the package `angular`.

### matchPackagePatterns

Use this field if you want to have one or more package names patterns in your package rule.
See also `excludePackagePatterns`.

```json
{
  "packageRules": [
    {
      "matchPackagePatterns": ["^angular"],
      "rangeStrategy": "replace"
    }
  ]
}
```

The above will configure `rangeStrategy` to `replace` for any package starting with `angular`.

### matchPackagePrefixes

Use this field to match a package prefix without needing to write a regex expression.
See also `excludePackagePrefixes`.

```json
{
  "packageRules": [
    {
      "matchPackagePrefixes": ["angular"],
      "rangeStrategy": "replace"
    }
  ]
}
```

Just like the earlier `matchPackagePatterns` example, the above will configure `rangeStrategy` to `replace` for any package starting with `angular`.

### matchPaths

Renovate finds the file(s) listed in `matchPaths` with a minimatch glob pattern.

For example the following would match any `package.json`, including files like `backend/package.json`:

```json
{
  "packageRules": [
    {
      "description": "Group dependencies from package.json files",
      "matchPaths": ["**/package.json"],
      "groupName": "All package.json changes"
    }
  ]
}
```

The following would match any file in directories starting with `app/`:

```json
{
  "packageRules": [
    {
      "description": "Group all dependencies from the app directory",
      "matchPaths": ["app/**"],
      "groupName": "App dependencies"
    }
  ]
}
```

### matchSourceUrlPrefixes

Here's an example of where you use this to group together all packages from the `renovatebot` GitHub org:

```json
{
  "packageRules": [
    {
      "matchSourceUrlPrefixes": ["https://github.com/renovatebot/"],
      "groupName": "All renovate packages"
    }
  ]
}
```

### matchSourceUrls

Here's an example of where you use this to group together all packages from the Vue monorepo:

```json
{
  "packageRules": [
    {
      "matchSourceUrls": ["https://github.com/vuejs/vue"],
      "groupName": "Vue monorepo packages"
    }
  ]
}
```

### matchUpdateTypes

Use `matchUpdateTypes` to match rules against types of updates.
For example to apply a special label to `major` updates:

```json
{
  "packageRules": [
    {
      "matchUpdateTypes": ["major"],
      "labels": ["UPDATE-MAJOR"]
    }
  ]
}
```

<!-- prettier-ignore -->
!!! warning
    Packages that follow SemVer are allowed to make breaking changes in _any_ `0.x` version, even `patch` and `minor`.
    Check if you're using any `0.x` package, and see if you need custom `packageRules` for it.
    When setting up automerge for dependencies, make sure to stop accidental automerges of `0.x` versions.
    Read the [automerge non-major updates](./key-concepts/automerge.md#automerge-non-major-updates) docs for a config example that blocks `0.x` updates.

### matchConfidence

<!-- prettier-ignore -->
!!! warning
    This configuration option needs a Mend API key, and is in private beta testing only.
    API keys are not available for free or via the `renovatebot/renovate` repository.

For example to group high merge confidence updates:

```json
{
  "packageRules": [
    {
      "matchConfidence": ["high", "very high"],
      "groupName": "high merge confidence"
    }
  ]
}
```

Tokens can be configured via `hostRules` using the `"merge-confidence"` `hostType`:

```json
{
  "hostRules": [
    {
      "hostType": "merge-confidence",
      "token": "********"
    }
  ]
}
```

### customChangelogUrl

Use this field to set the source URL for a package, including overriding an existing one.
Source URLs are necessary in order to look up release notes.

Using this field we can specify the exact URL to fetch release notes from.

Example setting source URL for package "dummy":

```json
{
  "packageRules": [
    {
      "matchPackageNames": ["dummy"],
      "customChangelogUrl": "https://github.com/org/dummy"
    }
  ]
}
```

<!-- prettier-ignore -->
!!! note
    Renovate can fetch changelogs from GitHub and GitLab platforms only, and setting the URL to an unsupported host/platform type won't change that.

### replacementName

This config option only works with some managers.
We're working to support more managers, subscribe to issue [renovatebot/renovate#14149](https://github.com/renovatebot/renovate/issues/14149) to follow our progress.

Managers which do not support replacement:

- `bazel`
- `git-submodules`
- `gomod`
- `gradle`
- `hermit`
- `homebrew`
- `maven`
- `regex`

Use the `replacementName` config option to set the name of a replacement package.

Can be used in combination with `replacementVersion`.

You can suggest a new community package rule by editing [the `replacements.ts` file on the Renovate repository](https://github.com/renovatebot/renovate/blob/main/lib/config/presets/internal/replacements.ts) and opening a pull request.

### replacementNameTemplate

<!-- prettier-ignore -->
!!! note
    `replacementName` will take precedence if used within the same package rule.

Use the `replacementNameTemplate` config option to control the replacement name.

Use the triple brace `{{{ }}}` notation to avoid Handlebars escaping any special characters.

For example, the following package rule can be used to replace the registry for `docker` images:

```json
{
  "packageRules": [
    {
      "matchDatasources": ["docker"],
      "matchPackagePatterns": ["^docker\\.io/.+"],
      "replacementNameTemplate": "{{{replace 'docker\\.io/' 'ghcr.io/' packageName}}}"
    }
  ]
}
```

Or, to add a registry prefix to any `docker` images that do not contain an explicit registry:

```json
{
  "packageRules": [
    {
      "description": "official images",
      "matchDatasources": ["docker"],
      "matchPackagePatterns": ["^[a-z-]+$"],
      "replacementNameTemplate": "some.registry.org/library/{{{packageName}}}"
    },
    {
      "description": "non-official images",
      "matchDatasources": ["docker"],
      "matchPackagePatterns": ["^[a-z-]+/[a-z-]+$"],
      "replacementNameTemplate": "some.registry.org/{{{packageName}}}"
    }
  ]
}
```

### replacementVersion

This config option only works with some managers.
We're working to support more managers, subscribe to issue [renovatebot/renovate#14149](https://github.com/renovatebot/renovate/issues/14149) to follow our progress.
For a list of managers which do not support replacement read the `replacementName` config option docs.

Use the `replacementVersion` config option to set the version of a replacement package.
Must be used with `replacementName`.
For example to replace the npm package `jade` with version `2.0.0` of the package `pug`:

```json
{
  "packageRules": [
    {
      "matchDatasources": ["npm"],
      "matchPackageNames": ["jade"],
      "replacementName": "pug",
      "replacementVersion": "2.0.0"
    }
  ]
}
```

## patch

Add to this object if you wish to define rules that apply only to patch updates.

## pin

Add to this object if you wish to define rules that apply only to PRs that pin dependencies.

## pinDigest

Add to this object if you wish to define rules that apply only to PRs that pin digests.

## pinDigests

If enabled Renovate will pin Docker images or GitHub Actions by means of their SHA256 digest and not only by tag so that they are immutable.

## platformAutomerge

<!-- prettier-ignore -->
!!! warning
    Before you enable `platformAutomerge` you should enable your Git hosting platform's capabilities to enforce test passing before PR merge.
    If you don't do this, the platform might merge Renovate PRs even if the repository's tests haven't started, are in still in progress, or possibly even when they have failed.
    On GitHub this is called "Require status checks before merging", which you can find in the "Branch protection rules" section of the settings for your repository.
    [GitHub docs, about protected branches](https://docs.github.com/en/repositories/configuring-branches-and-merges-in-your-repository/defining-the-mergeability-of-pull-requests/about-protected-branches)
    [GitHub docs, require status checks before merging](https://docs.github.com/en/repositories/configuring-branches-and-merges-in-your-repository/defining-the-mergeability-of-pull-requests/about-protected-branches#require-status-checks-before-merging)
    If you're using another platform, search their documentation for a similar feature.

If you have enabled `automerge` and set `automergeType=pr` in the Renovate config, then you can also set `platformAutomerge` to `true` to speed up merging via the platform's native automerge functionality.

Renovate tries platform-native automerge only when it initially creates the PR.
Any PR that is being updated will be automerged with the Renovate-based automerge.

`platformAutomerge` will configure PRs to be merged after all (if any) branch policies have been met.
This option is available for Azure, GitHub and GitLab.
It falls back to Renovate-based automerge if the platform-native automerge is not available.

You can also fine-tune the behavior by setting `packageRules` if you want to use it selectively (e.g. per-package).

Note that the outcome of `rebaseWhen=auto` can differ when `platformAutomerge=true`.
Normally when you set `rebaseWhen=auto` Renovate rebases any branch that's behind the base branch automatically, and some people rely on that.
This behavior is no longer guaranteed when you enable `platformAutomerge` because the platform might automerge a branch which is not up-to-date.
For example, GitHub might automerge a Renovate branch even if it's behind the base branch at the time.

Please check platform specific docs for version requirements.

To learn how to use GitHub's Merge Queue feature with Renovate, read our [Key Concepts, Automerge, GitHub Merge Queue](./key-concepts/automerge.md#github-merge-queue) docs.

## platformCommit

Only use this option if you run Renovate as a [GitHub App](https://docs.github.com/en/developers/apps/getting-started-with-apps/about-apps).
It does not apply when you use a Personal Access Token as credential.

When `platformCommit` is enabled, Renovate will create commits with GitHub's API instead of using `git` directly.
This way Renovate can use GitHub's [Commit signing support for bots and other GitHub Apps](https://github.blog/2019-08-15-commit-signing-support-for-bots-and-other-github-apps/) feature.

## postUpdateOptions

Table with options:

| Name                     | Description                                                                                                                                                |
| ------------------------ | ---------------------------------------------------------------------------------------------------------------------------------------------------------- |
| `bundlerConservative`    | Enable conservative mode for `bundler` (Ruby dependencies). This will only update the immediate dependency in the lockfile instead of all subdependencies. |
| `gomodMassage`           | Enable massaging `replace` directives before calling `go` commands.                                                                                        |
| `gomodTidy`              | Run `go mod tidy` after Go module updates. This is implicitly enabled for major module updates when `gomodUpdateImportPaths` is enabled.                   |
| `gomodTidy1.17`          | Run `go mod tidy -compat=1.17` after Go module updates.                                                                                                    |
| `gomodTidyE`             | Run `go mod tidy -e` after Go module updates.                                                                                                              |
| `gomodUpdateImportPaths` | Update source import paths on major module updates, using [mod](https://github.com/marwan-at-work/mod).                                                    |
| `npmDedupe`              | Run `npm dedupe` after `package-lock.json` updates.                                                                                                        |
| `pnpmDedupe`             | Run `pnpm dedupe` after `pnpm-lock.yaml` updates.                                                                                                          |
| `yarnDedupeFewer`        | Run `yarn-deduplicate --strategy fewer` after `yarn.lock` updates.                                                                                         |
| `yarnDedupeHighest`      | Run `yarn-deduplicate --strategy highest` (`yarn dedupe --strategy highest` for Yarn >=2.2.0) after `yarn.lock` updates.                                   |

## postUpgradeTasks

<!-- prettier-ignore -->
!!! note
    Post-upgrade tasks can only be used on self-hosted Renovate instances.

Post-upgrade tasks are commands that are executed by Renovate after a dependency has been updated but before the commit is created.
The intention is to run any additional command line tools that would modify existing files or generate new files when a dependency changes.

Each command must match at least one of the patterns defined in `allowedPostUpgradeCommands` (a global-only configuration option) in order to be executed.
If the list of allowed tasks is empty then no tasks will be executed.

e.g.

```json
{
  "postUpgradeTasks": {
    "commands": ["tslint --fix"],
    "fileFilters": ["yarn.lock", "**/*.js"],
    "executionMode": "update"
  }
}
```

The `postUpgradeTasks` configuration consists of three fields:

### commands

A list of commands that are executed after Renovate has updated a dependency but before the commit is made.

You can use variable templating in your commands if [`allowPostUpgradeCommandTemplating`](https://docs.renovatebot.com/self-hosted-configuration/#allowpostupgradecommandtemplating) is enabled.

### fileFilters

A list of glob-style matchers that determine which files will be included in the final commit made by Renovate.

### executionMode

Defaults to `update`, but can also be set to `branch`.
This sets the level the postUpgradeTask runs on, if set to `update` the postUpgradeTask will be executed for every dependency on the branch.
If set to `branch` the postUpgradeTask is executed for the whole branch.

## prBodyColumns

Use this array to provide a list of column names you wish to include in the PR tables.

For example, if you wish to add the package file name to the table, you would add this to your config:

```json
{
  "prBodyColumns": [
    "Package",
    "Update",
    "Type",
    "New value",
    "Package file",
    "References"
  ]
}
```

<!-- prettier-ignore -->
!!! note
    "Package file" is predefined in the default `prBodyDefinitions` object so does not require a definition before it can be used.

## prBodyDefinitions

You can configure this object to either (a) modify the template for an existing table column in PR bodies, or (b) you wish to _add_ a definition for a new/additional column.

Here is an example of modifying the default value for the `"Package"` column to put it inside a `<code></code>` block:

```json
{
  "prBodyDefinitions": {
    "Package": "`{{{depName}}}`"
  }
}
```

Here is an example of adding a custom `"Sourcegraph"` column definition:

```json
{
  "prBodyDefinitions": {
    "Sourcegraph": "[![code search for \"{{{depName}}}\"](https://sourcegraph.com/search/badge?q=repo:%5Egithub%5C.com/{{{repository}}}%24+case:yes+-file:package%28-lock%29%3F%5C.json+{{{depName}}}&label=matches)](https://sourcegraph.com/search?q=repo:%5Egithub%5C.com/{{{repository}}}%24+case:yes+-file:package%28-lock%29%3F%5C.json+{{{depName}}})"
  },
  "prBodyColumns": [
    "Package",
    "Update",
    "New value",
    "References",
    "Sourcegraph"
  ]
}
```

<!-- prettier-ignore -->
!!! tip
    Columns must also be included in the `prBodyColumns` array in order to be used, so that's why it's included above in the example.

## prBodyNotes

Use this field to add custom content inside PR bodies, including conditionally.

e.g. if you wish to add an extra Warning to major updates:

```json
{
  "prBodyNotes": ["{{#if isMajor}}:warning: MAJOR MAJOR MAJOR :warning:{{/if}}"]
}
```

## prBodyTemplate

The available sections are:

- `header`
- `table`
- `warnings`
- `notes`
- `changelogs`
- `configDescription`
- `controls`
- `footer`

## prConcurrentLimit

This setting - if enabled - limits Renovate to a maximum of `x` concurrent PRs open at any time.

This limit is enforced on a per-repository basis.

<!-- prettier-ignore -->
!!! note
    Renovate always creates security PRs, even if the concurrent PR limit is already reached.
    Security PRs have `[SECURITY]` in their PR title.

## prCreation

This setting tells Renovate when you would like it to raise PRs:

- `immediate` (default): Renovate will create PRs immediately after creating the corresponding branch
- `not-pending`: Renovate will wait until status checks have completed (passed or failed) before raising the PR
- `status-success`: Renovate won't raise PRs unless tests pass

Renovate defaults to `immediate` but you might want to change this to `not-pending` instead.

With prCreation set to `immediate`, you'll get a Pull Request and possible associated notification right away when a new update is available.
You'll have to wait until the checks have been performed, before you can decide if you want to merge the PR or not.

With prCreation set to `not-pending`, Renovate creates the PR only once all tests have passed or failed.
When you get the PR notification, you can take action immediately, as you have the full test results.
If there are no checks associated, Renovate will create the PR once 24 hrs have elapsed since creation of the commit.

With prCreation set to `status-success`, Renovate creates the PR only if/ once all tests have passed.

For all cases of non-immediate PR creation, Renovate doesn't run instantly once tests complete.
Instead, Renovate can create the PR on its next run after relevant tests have completed, so there will be some delay.

## prFooter

## prHeader

## prHourlyLimit

This config option slows down the _rate_ at which Renovate creates PRs.

Slowing Renovate down can be handy when you're onboarding a repository with a lot of dependencies.
What may happen if you don't set a `prHourlyLimit`:

1. Renovate creates an Onboarding PR
1. You merge the onboarding PR to activate Renovate
1. Renovate creates a "Pin Dependencies" PR (if needed)
1. You merge the "Pin Dependencies" PR
1. Renovate creates every single upgrade PR needed, which can be a lot

The above may cause:

- Renovate bot's PRs to overwhelm your CI systems
- a lot of test runs, because branches are rebased each time you merge a PR

To prevent these problems you can set `prHourlyLimit` to a value like `1` or `2`.
Renovate will only create that many PRs within each hourly period (`:00` through `:59`).
You still get all the PRs in a reasonable time, perhaps over a day or so.
Now you can merge the PRs at a do-able rate, once the tests pass.

<!-- prettier-ignore -->
!!! tip
    The `prHourlyLimit` setting does _not_ limit the number of _concurrently open PRs_, only the _rate_ at which PRs are created.
    The `prHourlyLimit` setting is enforced on a per-repository basis.

## prNotPendingHours

If you configure `prCreation=not-pending`, then Renovate will wait until tests are non-pending (all pass or at least one fails) before creating PRs.
However there are cases where PRs may remain in pending state forever, e.g. absence of tests or status checks that are configure to pending indefinitely.
This is why we configured an upper limit for how long we wait until creating a PR.

<!-- prettier-ignore -->
!!! note
    If the option `minimumReleaseAge` is non-zero then Renovate disables the `prNotPendingHours` functionality.

## prPriority

Sometimes Renovate needs to rate limit its creation of PRs, e.g. hourly or concurrent PR limits.
In such cases it sorts/prioritizes by default based on the update type (e.g. patches raised before minor, minor before major).
If you have dependencies that are more or less important than others then you can use the `prPriority` field for PR sorting.
The default value is 0, so setting a negative value will make dependencies sort last, while higher values sort first.

Here's an example of how you would define PR priority so that devDependencies are raised last and `react` is raised first:

```json
{
  "packageRules": [
    {
      "matchDepTypes": ["devDependencies"],
      "prPriority": -1
    },
    {
      "matchPackageNames": ["react"],
      "prPriority": 5
    }
  ]
}
```

## prTitle

The PR title is important for some of Renovate's matching algorithms (e.g. determining whether to recreate a PR or not) so ideally don't modify it much.

## prTitleStrict

There are certain scenarios where the default behavior appends extra context to the PR title.

These scenarios include if a `baseBranch` or if there is a grouped update and either `separateMajorMinor` or `separateMinorPatch` is true.

Using this option allows you to skip these default behaviors and use other templating methods to control the format of the PR title.

## printConfig

This option is useful for troubleshooting, particularly if using presets.
e.g. run `renovate foo/bar --print-config > config.log` and the fully-resolved config will be included in the log file.

## pruneBranchAfterAutomerge

By default Renovate deletes, or "prunes", the branch after automerging.
Set `pruneBranchAfterAutomerge` to `false` to keep the branch after automerging.

## pruneStaleBranches

Configure to `false` to disable deleting orphan branches and autoclosing PRs.
Defaults to `true`.

## rangeStrategy

Behavior:

- `auto` = Renovate decides (this will be done on a manager-by-manager basis)
- `pin` = convert ranges to exact versions, e.g. `^1.0.0` -> `1.1.0`
- `bump` = e.g. bump the range even if the new version satisfies the existing range, e.g. `^1.0.0` -> `^1.1.0`
- `replace` = Replace the range with a newer one if the new version falls outside it, and update nothing otherwise
- `widen` = Widen the range with newer one, e.g. `^1.0.0` -> `^1.0.0 || ^2.0.0`
- `update-lockfile` = Update the lock file when in-range updates are available, otherwise `replace` for updates out of range. Works for `bundler`, `composer`, `npm`, `yarn`, `terraform` and `poetry` so far
- `in-range-only` = Update the lock file when in-range updates are available, ignore package file updates

Renovate's `"auto"` strategy works like this for npm:

1. Widen `peerDependencies`
1. If an existing range already ends with an "or" operator like `"^1.0.0 || ^2.0.0"`, then Renovate widens it into `"^1.0.0 || ^2.0.0 || ^3.0.0"`
1. Otherwise, if the update is outside the existing range, Renovate replaces the range. So `"^2.0.0"` is replaced by `"^3.0.0"`
1. Finally, if the update is in-range, Renovate will update the lockfile with the new exact version.

By default, Renovate assumes that if you are using ranges then it's because you want them to be wide/open.
Renovate won't deliberately "narrow" any range by increasing the semver value inside.

For example, if your `package.json` specifies a value for `left-pad` of `^1.0.0` and the latest version on npmjs is `1.2.0`, then Renovate won't change anything because `1.2.0` satisfies the range.
If instead you'd prefer to be updated to `^1.2.0` in cases like this, then configure `rangeStrategy` to `bump` in your Renovate config.

This feature supports simple caret (`^`) and tilde (`~`) ranges only, like `^1.0.0` and `~1.0.0`.

The `in-range-only` strategy may be useful if you want to leave the package file unchanged and only do `update-lockfile` within the existing range.
The `in-range-only` strategy behaves like `update-lockfile`, but discards any updates where the new version of the dependency is not equal to the current version.
We recommend you avoid using the `in-range-only` strategy unless you strictly need it.
Using the `in-range-only` strategy may result in you being multiple releases behind without knowing it.

## rebaseLabel

On supported platforms it is possible to add a label to a PR to manually request Renovate to recreate/rebase it.
By default this label is `"rebase"` but you can configure it to anything you want by changing this `rebaseLabel` field.

## rebaseWhen

Possible values and meanings:

- `auto`: Renovate will autodetect the best setting. It will use `behind-base-branch` if configured to automerge or repository has been set to require PRs to be up to date. Otherwise, `conflicted` will be used instead
- `never`: Renovate will never rebase the branch or update it unless manually requested
- `conflicted`: Renovate will rebase only if the branch is conflicted
- `behind-base-branch`: Renovate will rebase whenever the branch falls 1 or more commit behind its base branch

`rebaseWhen=conflicted` is not recommended if you have enabled Renovate automerge, because:

- It could result in a broken base branch if two updates are merged one after another without testing the new versions together
- If you have enforced that PRs must be up-to-date before merging (e.g. using branch protection on GitHub), then automerge won't be possible as soon as a PR gets out-of-date but remains non-conflicted

It is also recommended to avoid `rebaseWhen=never` as it can result in conflicted branches with outdated PR descriptions and/or status checks.

Avoid setting `rebaseWhen=never` and then also setting `prCreation=not-pending` as this can prevent creation of PRs.

## recreateClosed

By default, Renovate will detect if it has proposed an update to a project before and not propose the same one again.
For example the Webpack 3.x case described above.
This field lets you customize this behavior down to a per-package level.
For example we override it to `true` in the following cases where branch names and PR titles need to be reused:

- Package groups
- When pinning versions
- Lock file maintenance

Typically you shouldn't need to modify this setting.

## regexManagers

Use `regexManagers` entries to configure the `regex` manager in Renovate.

You can define custom managers for cases such as:

- Proprietary file formats or conventions
- Popular file formats not yet supported as a manager by Renovate

The custom manager concept is based on using Regular Expression named capture groups.

You must have a named capture group matching (e.g. `(?<depName>.*)`) _or_ configure it's corresponding template (e.g. `depNameTemplate`) for these fields:

- `datasource`
- `depName`
- `currentValue`

Use named capture group matching _or_ set a corresponding template.
We recommend you use only one of these methods, or you'll get confused.

We recommend that you also tell Renovate what `versioning` to use.
If the `versioning` field is missing, then Renovate defaults to using `semver` versioning.

For more details and examples, see our [documentation for the `regex` manager](/modules/manager/regex/).
For template fields, use the triple brace `{{{ }}}` notation to avoid Handlebars escaping any special characters.

### matchStrings

`matchStrings` should each be a valid regular expression, optionally with named capture groups.

Example:

```json
{
  "matchStrings": [
    "ENV .*?_VERSION=(?<currentValue>.*) # (?<datasource>.*?)/(?<depName>.*?)\\s"
  ]
}
```

### matchStringsStrategy

`matchStringsStrategy` controls behavior when multiple `matchStrings` values are provided.
Three options are available:

- `any` (default)
- `recursive`
- `combination`

#### any

Each provided `matchString` will be matched individually to the content of the `packageFile`.
If a `matchString` has multiple matches in a file each will be interpreted as an independent dependency.

As example the following configuration will update all 3 lines in the Dockerfile.
renovate.json:

```json
{
  "regexManagers": [
    {
      "fileMatch": ["^Dockerfile$"],
      "matchStringsStrategy": "any",
      "matchStrings": [
        "ENV [A-Z]+_VERSION=(?<currentValue>.*) # (?<datasource>.*?)/(?<depName>.*?)(\\&versioning=(?<versioning>.*?))?\\s",
        "FROM (?<depName>\\S*):(?<currentValue>\\S*)"
      ],
      "datasourceTemplate": "docker"
    }
  ]
}
```

a Dockerfile:

```dockerfile
FROM amd64/ubuntu:18.04
ENV GRADLE_VERSION=6.2 # gradle-version/gradle&versioning=maven
ENV NODE_VERSION=10.19.0 # github-tags/nodejs/node&versioning=node
```

#### recursive

If using `recursive` the `matchStrings` will be looped through and the full match of the last will define the range of the next one.
This can be used to narrow down the search area to prevent multiple matches.
But the `recursive` strategy still allows the matching of multiple dependencies as described below.
All matches of the first `matchStrings` pattern are detected, then each of these matches will used as basis be used as the input for the next `matchStrings` pattern, and so on.
If the next `matchStrings` pattern has multiple matches then it will split again.
This process will be followed as long there is a match plus a next `matchingStrings` pattern is available.

Matched groups will be available in subsequent matching layers.

This is an example how this can work.
The first regex manager will only upgrade `grafana/loki` as looks for the `backup` key then looks for the `test` key and then uses this result for extraction of necessary attributes.
But the second regex manager will upgrade both definitions as its first `matchStrings` matches both `test` keys.

renovate.json:

```json
{
  "regexManagers": [
    {
      "fileMatch": ["^example.json$"],
      "matchStringsStrategy": "recursive",
      "matchStrings": [
        "\"backup\":\\s*{[^}]*}",
        "\"test\":\\s*\\{[^}]*}",
        "\"name\":\\s*\"(?<depName>.*)\"[^\"]*\"type\":\\s*\"(?<datasource>.*)\"[^\"]*\"value\":\\s*\"(?<currentValue>.*)\""
      ],
      "datasourceTemplate": "docker"
    },
    {
      "fileMatch": ["^example.json$"],
      "matchStringsStrategy": "recursive",
      "matchStrings": [
        "\"test\":\\s*\\{[^}]*}",
        "\"name\":\\s*\"(?<depName>.*)\"[^\"]*\"type\":\\s*\"(?<datasource>.*)\"[^\"]*\"value\":\\s*\"(?<currentValue>.*)\""
      ],
      "datasourceTemplate": "docker"
    }
  ]
}
```

example.json:

```json
{
  "backup": {
    "test": {
      "name": "grafana/loki",
      "type": "docker",
      "value": "1.6.1"
    }
  },
  "setup": {
    "test": {
      "name": "python",
      "type": "docker",
      "value": "3.9.0"
    }
  }
}
```

#### combination

This option allows the possibility to combine the values of multiple lines inside a file.
While using multiple lines is also possible using both other `matchStringStrategy` values, the `combination` approach is less susceptible to white space or line breaks stopping a match.

`combination` will only match at most one dependency per file, so if you want to update multiple dependencies using `combination` you have to define multiple regex managers.

Matched group values will be merged to form a single dependency.

renovate.json:

```json
{
  "regexManagers": [
    {
      "fileMatch": ["^main.yml$"],
      "matchStringsStrategy": "combination",
      "matchStrings": [
        "prometheus_image:\\s*\"(?<depName>.*)\"\\s*//",
        "prometheus_version:\\s*\"(?<currentValue>.*)\"\\s*//"
      ],
      "datasourceTemplate": "docker"
    },
    {
      "fileMatch": ["^main.yml$"],
      "matchStringsStrategy": "combination",
      "matchStrings": [
        "thanos_image:\\s*\"(?<depName>.*)\"\\s*//",
        "thanos_version:\\s*\"(?<currentValue>.*)\"\\s*//"
      ],
      "datasourceTemplate": "docker"
    }
  ]
}
```

Ansible variable file ( yaml ):

```yaml
prometheus_image: "prom/prometheus"  // a comment
prometheus_version: "v2.21.0" // a comment
------
thanos_image: "prom/prometheus"  // a comment
thanos_version: "0.15.0" // a comment
```

In the above example, each regex manager will match a single dependency each.

### depNameTemplate

If `depName` cannot be captured with a named capture group in `matchString` then it can be defined manually using this field.
It will be compiled using Handlebars and the regex `groups` result.

### extractVersionTemplate

If `extractVersion` cannot be captured with a named capture group in `matchString` then it can be defined manually using this field.
It will be compiled using Handlebars and the regex `groups` result.

### packageNameTemplate

`packageName` is used for looking up dependency versions.
It will be compiled using Handlebars and the regex `groups` result.
It will default to the value of `depName` if left unconfigured/undefined.

### currentValueTemplate

If the `currentValue` for a dependency is not captured with a named group then it can be defined in config using this field.
It will be compiled using Handlebars and the regex `groups` result.

### datasourceTemplate

If the `datasource` for a dependency is not captured with a named group then it can be defined in config using this field.
It will be compiled using Handlebars and the regex `groups` result.

### depTypeTemplate

If `depType` cannot be captured with a named capture group in `matchString` then it can be defined manually using this field.
It will be compiled using Handlebars and the regex `groups` result.

### versioningTemplate

If the `versioning` for a dependency is not captured with a named group then it can be defined in config using this field.
It will be compiled using Handlebars and the regex `groups` result.

### registryUrlTemplate

If the `registryUrls` for a dependency is not captured with a named group then it can be defined in config using this field.
It will be compiled using Handlebars and the regex `groups` result.

### autoReplaceStringTemplate

Allows overwriting how the matched string is replaced.
This allows for some migration strategies.
E.g. moving from one Docker image repository to another one.

helm-values.yaml:

```yaml
# The image of the service <registry>/<repo>/<image>:<tag>
image: my.old.registry/aRepository/andImage:1.18-alpine
```

regex definition:

```json
{
  "regexManagers": [
    {
      "fileMatch": ["values.yaml$"],
      "matchStrings": [
        "image:\\s+(?<depName>my\\.old\\.registry/aRepository/andImage):(?<currentValue>[^\\s]+)"
      ],
      "depNameTemplate": "my.new.registry/aRepository/andImage",
      "autoReplaceStringTemplate": "image: {{{depName}}}:{{{newValue}}}",
      "datasourceTemplate": "docker"
    }
  ]
}
```

This will lead to following update where `1.21-alpine` is the newest version of `my.new.registry/aRepository/andImage`:

```yaml
# The image of the service <registry>/<repo>/<image>:<tag>
image: my.new.registry/aRepository/andImage:1.21-alpine
```

## registryAliases

You can use the `registryAliases` object to set registry aliases.

This feature works with the following managers:

- [`helm-requirements`](/modules/manager/helm-requirements/)
- [`helmv3`](/modules/manager/helmv3/)
- [`helmfile`](/modules/manager/helmfile/)
- [`gitlabci`](/modules/manager/gitlabci/)
- [`dockerfile`](/modules/manager/dockerfile)
- [`docker-compose`](/modules/manager/docker-compose)
- [`kubernetes`](/modules/manager/kubernetes)
- [`ansible`](/modules/manager/ansible)
- [`droneci`](/modules/manager/droneci)

## registryUrls

Usually Renovate is able to either (a) use the default registries for a datasource, or (b) automatically detect during the manager extract phase which custom registries are in use.
In case there is a need to configure them manually, it can be done using this `registryUrls` field, typically using `packageRules` like so:

```json
{
  "packageRules": [
    {
      "matchDatasources": ["docker"],
      "registryUrls": ["https://docker.mycompany.domain"]
    }
  ]
}
```

The field supports multiple URLs but it is datasource-dependent on whether only the first is used or multiple.

## replacement

Add to this object if you wish to define rules that apply only to PRs that replace dependencies.

## respectLatest

Similar to `ignoreUnstable`, this option controls whether to update to versions that are greater than the version tagged as `latest` in the repository.
By default, `renovate` will update to a version greater than `latest` only if the current version is itself past latest.

## reviewers

Must be valid usernames.

**Required reviewers on GitHub**

If you're assigning a team to review on GitHub, you must use the prefix `team:` and add the _last part_ of the team name.
Say the full team name on GitHub is `@organization/foo`, then you'd set the config option like this:

```json
{
  "reviewers": ["team:foo"]
}
```

**Required reviewers on Azure DevOps**

To mark a reviewer as required on Azure DevOps, you must use the prefix `required:`.

For example: if the username or team name is `bar` then you would set the config option like this:

```json
{
  "reviewers": ["required:bar"]
}
```

## reviewersFromCodeOwners

If enabled Renovate tries to determine PR reviewers by matching rules defined in a CODEOWNERS file against the changes in the PR.

See [GitHub](https://help.github.com/en/github/creating-cloning-and-archiving-repositories/about-code-owners) or [GitLab](https://docs.gitlab.com/ee/user/project/code_owners.html) documentation for details on syntax and possible file locations.

## reviewersSampleSize

## rollback

Add to this object if you wish to define rules that apply only to PRs that roll back versions.

## rollbackPrs

There are times when a dependency version in use by a project gets removed from the registry.
For some registries, existing releases or even whole packages can be removed or "yanked" at any time, while for some registries only very new or unused releases can be removed.
Renovate's "rollback" feature exists to propose a downgrade to the next-highest release if the current release is no longer found in the registry.

Renovate does not create these rollback PRs by default, with one exception: npm packages get a rollback PR if needed.

You can configure the `rollbackPrs` property globally, per-language, or per-package to override the default behavior.

## schedule

The `schedule` option allows you to define times of week or month for Renovate updates.
Running Renovate around the clock can be too "noisy" for some projects.
To reduce the noise you can use the `schedule` config option to limit the time frame in which Renovate will perform actions on your repository.
You can use the standard [Cron syntax](https://crontab.guru/crontab.5.html) and [Later syntax](https://github.com/breejs/later) to define your schedule.

The default value for `schedule` is "at any time", which is functionally the same as declaring a `null` schedule.
i.e. Renovate will run on the repository around the clock.

The easiest way to define a schedule is to use a preset if one of them fits your requirements.
See [Schedule presets](https://docs.renovatebot.com/presets-schedule/) for details and feel free to request a new one in the source repository if you think others would benefit from it too.

Otherwise, here are some text schedules that are known to work:

```
every weekend
before 5:00am
after 10pm and before 5:00am
after 10pm and before 5am every weekday
on friday and saturday
every 3 months on the first day of the month
* 0 2 * *
```

<!-- prettier-ignore -->
!!! warning
    For Cron schedules, you _must_ use the `*` wildcard for the minutes value, as Renovate doesn't support minute granularity.

One example might be that you don't want Renovate to run during your typical business hours, so that your build machines don't get clogged up testing `package.json` updates.
You could then configure a schedule like this at the repository level:

```json
{
  "schedule": ["after 10pm and before 5am every weekday", "every weekend"]
}
```

This would mean that Renovate can run for 7 hours each night plus all the time on weekends.

This scheduling feature can also be particularly useful for "noisy" packages that are updated frequently, such as `aws-sdk`.

To restrict `aws-sdk` to only monthly updates, you could add this package rule:

```json
{
  "packageRules": [
    {
      "matchPackageNames": ["aws-sdk"],
      "extends": ["schedule:monthly"]
    }
  ]
}
```

Technical details: We mostly rely on the text parsing of the library [@breejs/later](https://github.com/breejs/later) but only its concepts of "days", "time_before", and "time_after".
Read the parser documentation at [breejs.github.io/later/parsers.html#text](https://breejs.github.io/later/parsers.html#text).
To parse Cron syntax, Renovate uses [@cheap-glitch/mi-cron](https://github.com/cheap-glitch/mi-cron).
Renovate does not support scheduled minutes or "at an exact time" granularity.

<!-- prettier-ignore -->
!!! tip
    If you want to _disable_ Renovate, then avoid setting `schedule` to `"never"`.
    Instead, use the `enabled` config option to disable Renovate.
    Read the [`enabled` config option docs](https://docs.renovatebot.com/configuration-options/#enabled) to learn more.

<!-- prettier-ignore -->
!!! note
    Actions triggered via the [Dependency Dashboard](https://docs.renovatebot.com/configuration-options/#dependencydashboard) are not restricted by a configured schedule.

<!-- prettier-ignore -->
!!! tip
    To validate your `later` schedule before updating your `renovate.json`, you can use [this CodePen](https://codepen.io/rationaltiger24/full/ZExQEgK).

## semanticCommitScope

By default you will see Angular-style commit prefixes like `"chore(deps):"`.
If you wish to change it to something else like `"package"` then it will look like `"chore(package):"`.
You can also use `parentDir` or `baseDir` to namespace your commits for monorepos e.g. `"{{parentDir}}"`.

## semanticCommitType

By default you will see Angular-style commit prefixes like `"chore(deps):"`.
If you wish to change it to something else like "ci" then it will look like `"ci(deps):"`.

## semanticCommits

If you are using a semantic prefix for your commits, then you will want to enable this setting.
Although it's configurable to a package-level, it makes most sense to configure it at a repository level.
If configured to `enabled`, then the `semanticCommitScope` and `semanticCommitType` fields will be used for each commit message and PR title.

Renovate autodetects if your repository is already using semantic commits or not and follows suit, so you only need to configure this if you wish to _override_ Renovate's autodetected setting.

## separateMajorMinor

Renovate's default behavior is to create a separate branch/PR if both minor and major version updates exist (note that your choice of `rangeStrategy` value can influence which updates exist in the first place however).
For example, if you were using Webpack 2.0.0 and versions 2.1.0 and 3.0.0 were both available, then Renovate would create two PRs so that you have the choice whether to apply the minor update to 2.x or the major update of 3.x.
If you were to apply the minor update then Renovate would keep updating the 3.x branch for you as well, e.g. if Webpack 3.0.1 or 3.1.0 were released.
If instead you applied the 3.0.0 update then Renovate would clean up the unneeded 2.x branch for you on the next run.

It is recommended that you leave this option to `true`, because of the polite way that Renovate handles this.
For example, let's say in the above example that you decided you wouldn't update to Webpack 3 for a long time and don't want to build/test every time a new 3.x version arrives.
In that case, simply close the "Update Webpack to version 3.x" PR and it _won't_ be recreated again even if subsequent Webpack 3.x versions are released.
You can continue with Webpack 2.x for as long as you want and get any updates/patches that are made for it.
Then eventually when you do want to update to Webpack 3.x you can make that update to `package.json` yourself and commit it to the base branch once it's tested.
After that, Renovate will resume providing you updates to 3.x again!
i.e. if you close a major upgrade PR then it won't come back again, but once you make the major upgrade yourself then Renovate will resume providing you with minor or patch updates.

This option also has priority over package groups configured by `packageRule`.
So Renovate will propose separate PRs for major and minor updates of packages even if they are grouped.
If you want to enforce grouped package updates, you need to set this option to `false` within the `packageRule`.

## separateMinorPatch

By default, Renovate won't distinguish between "patch" (e.g. 1.0.x) and "minor" (e.g. 1.x.0) releases - it groups them together.
E.g., if you are running version 1.0.0 of a package and both versions 1.0.1 and 1.1.0 are available then Renovate will raise a single PR for version 1.1.0.
If you wish to distinguish between patch and minor upgrades, for example if you wish to automerge patch but not minor, then you can configured this option to `true`.

## separateMultipleMajor

Configure this to `true` if you wish to get one PR for every separate major version upgrade of a dependency.
e.g. if you are on webpack@v1 currently then default behavior is a PR for upgrading to webpack@v3 and not for webpack@v2.
If this setting is true then you would get one PR for webpack@v2 and one for webpack@v3.

## stopUpdatingLabel

This feature only works on supported platforms, check the table above.

If you want Renovate to stop updating a PR, you can apply a label to the PR.
By default, Renovate listens to the label: `"stop-updating"`.

You can set your own label name with the `"stopUpdatingLabel"` field:

```json
{
  "stopUpdatingLabel": "take-a-break-renovate"
}
```

## suppressNotifications

Use this field to suppress various types of warnings and other notifications from Renovate.
Example:

```json
{
  "suppressNotifications": ["prIgnoreNotification"]
}
```

The above config will suppress the comment which is added to a PR whenever you close a PR unmerged.

## timezone

It is only recommended to configure this field if you wish to use the `schedules` feature and want to write them in your local timezone.
Please see the above link for valid timezone names.

## transitiveRemediation

When enabled, Renovate tries to remediate vulnerabilities even if they exist only in transitive dependencies.

Applicable only for GitHub platform (with vulnerability alerts enabled) and `npm` manager.
When the `lockfileVersion` is higher than `1` in `package-lock.json`, remediations are only possible when changes are made to `package.json`.

This is considered a feature flag with the aim to remove it and default to this behavior once it has been more widely tested.

## updateInternalDeps

Renovate defaults to skipping any internal package dependencies within monorepos.
In such case dependency versions won't be updated by Renovate.

To opt in to letting Renovate update internal package versions normally, set this configuration option to true.

## updateLockFiles

## updateNotScheduled

When schedules are in use, it generally means "no updates".
However there are cases where updates might be desirable - e.g. if you have configured `prCreation=not-pending`, or you have `rebaseWhen=behind-base-branch` and the base branch is updated so you want Renovate PRs to be rebased.

This defaults to `true`, meaning that Renovate will perform certain "desirable" updates to _existing_ PRs even when outside of schedule.
If you wish to disable all updates outside of scheduled hours then configure this field to `false`.

## updatePinnedDependencies

By default, Renovate will try to update all detected dependencies, regardless of whether they are defined using pinned single versions (e.g. `1.2.3`) or constraints/ranges (e.g. (`^1.2.3`).
You can set this option to `false` if you wish to disable updating for pinned (single version) dependencies specifically.

## useBaseBranchConfig

By default, Renovate will read config file from the default branch only and will ignore any config files in base branches.
You can configure `useBaseBranchConfig=merge` to instruct Renovate to merge the config from each base branch over the top of the config in the default branch.

The config file name in the base branch must be the same as in the default branch and cannot be `package.json`.
This scenario may be useful for testing the config changes in base branches instantly.

## userStrings

When a PR is closed, Renovate posts a comment to let users know that future updates will be ignored.
If you want, you can change the text in the comment with the `userStrings` config option.

You can edit these user-facing strings:

- `ignoreDigest`: Text of the PR comment for digest upgrades.
- `ignoreMajor`: Text of the PR comment for major upgrades.
- `ignoreOther`: Text of the PR comment for other (neither digest nor major) upgrades.
- `ignoreTopic`: Topic of the PR comment.

Example:

```json
{
  "userStrings": {
    "ignoreTopic": "Custom topic for PR comment",
    "ignoreMajor": "Custom text for major upgrades.",
    "ignoreDigest": "Custom text for digest upgrades.",
    "ignoreOther": "Custom text for other upgrades."
  }
}
```

## versioning

Usually, each language or package manager has a specific type of "versioning":
JavaScript uses npm's SemVer implementation, Python uses pep440, etc.

Renovate also uses custom versioning, like `"docker"` to address the most common way people tag versions using Docker, and `"loose"` as a fallback that tries SemVer first but otherwise just does its best to sort and compare.

By exposing `versioning` to config, you can override the default versioning for a package manager if needed.
We do not recommend overriding the default versioning, but there are some cases such as Docker or Gradle where versioning is not strictly defined and you may need to specify the versioning type per-package.

Renovate supports 4-part versions (1.2.3.4) in full for the NuGet package manager.
Other managers can use the `"loose"` versioning fallback: the first 3 parts are used as the version, all trailing parts are used for alphanumeric sorting.

## vulnerabilityAlerts

Renovate can read GitHub's Vulnerability Alerts to customize its Pull Requests.
For this to work, you must enable the [Dependency graph](https://docs.github.com/en/code-security/supply-chain-security/understanding-your-software-supply-chain/about-the-dependency-graph#enabling-the-dependency-graph), and [Dependabot alerts](https://docs.github.com/en/repositories/managing-your-repositorys-settings-and-features/enabling-features-for-your-repository/managing-security-and-analysis-settings-for-your-repository).
Follow these steps:

1. While logged in to GitHub, navigate to your repository
1. Select the "Settings" tab
1. Select "Code security and analysis" in the sidebar
1. Enable the "Dependency graph"
1. Enable "Dependabot alerts"
1. If you're running Renovate in app mode: make sure the app has `read` permissions for "Vulnerability alerts".
   If you're the account administrator, browse to the app (for example [https://github.com/apps/renovate](https://github.com/apps/renovate)), select "Configure", and then scroll down to the "Permissions" section and make sure that `read` access to "vulnerability alerts" is mentioned

Once the above conditions are met, and you got one or more vulnerability alerts from GitHub for this repository, then Renovate tries to raise fix PRs.

You may use the `vulnerabilityAlerts` configuration object to customize vulnerability-fix PRs.
For example, to set custom labels and assignees:

```json
{
  "vulnerabilityAlerts": {
    "labels": ["security"],
    "automerge": true,
    "assignees": ["@rarkins"]
  }
}
```

<!-- prettier-ignore -->
!!! warning
    There's a small chance that an incorrect vulnerability alert could result in flapping/looping vulnerability fixes, so observe carefully if enabling `automerge`.

To disable the vulnerability alerts feature, set `enabled=false` in a `vulnerabilityAlerts` config object, like this:

```json
{
  "vulnerabilityAlerts": {
    "enabled": false
  }
}
```<|MERGE_RESOLUTION|>--- conflicted
+++ resolved
@@ -1041,8 +1041,6 @@
 This option works only when `automerge=true`, `automergeType=pr` or `automergeType=branch`, and `platformAutomerge=true`.
 Also, approval rules overriding should not be [prevented in GitLab settings](https://docs.gitlab.com/ee/user/project/merge_requests/approvals/settings.html#prevent-editing-approval-rules-in-merge-requests).
 
-<<<<<<< HEAD
-=======
 ## goGetDirs
 
 By default, Renovate will run `go get -d -t ./...` to update the `go.sum`.
@@ -1054,17 +1052,6 @@
 }
 ```
 
-## golang
-
-Configuration added here applies for all Go-related updates.
-The only supported package manager for Go is the native Go Modules (the `gomod` manager).
-
-For self-hosted users, `GOPROXY`, `GONOPROXY`, `GOPRIVATE` and `GOINSECURE` environment variables are supported ([reference](https://go.dev/ref/mod#module-proxy)).
-
-Usage of `direct` will fallback to the Renovate-native release fetching mechanism.
-Also we support the `off` keyword which will stop any fetching immediately.
-
->>>>>>> 5ac20233
 ## group
 
 The default configuration for groups are essentially internal to Renovate and you normally shouldn't need to modify them.
