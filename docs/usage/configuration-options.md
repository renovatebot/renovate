--- conflicted
+++ resolved
@@ -1415,23 +1415,20 @@
 
 - `.terraform.lock.hcl`
 - `Cargo.lock`
+- `Chart.lock`
 - `composer.lock`
 - `flake.lock`
 - `Gemfile.lock`
 - `gradle.lockfile`
 - `jsonnetfile.lock.json`
-<<<<<<< HEAD
 - `package-lock.json`
 - `Pipfile.lock`
 - `pnpm-lock.yaml`
 - `poetry.lock`
+- `pubspec.lock`
 - `pyproject.toml`
-- `Chart.lock`
 - `requirements.txt`
 - `yarn.lock`
-=======
-- `pubspec.lock`
->>>>>>> 0eb77da9
 
 Others may be added via feature request.
 
