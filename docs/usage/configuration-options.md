--- conflicted
+++ resolved
@@ -3767,7 +3767,6 @@
 e.g. if you are on webpack@v1 currently then default behavior is a PR for upgrading to webpack@v3 and not for webpack@v2.
 If this setting is true then you would get one PR for webpack@v2 and one for webpack@v3.
 
-<<<<<<< HEAD
 ## separateMultipleMinor
 
 Enable this for dependencies when it is important to split updates into separate PRs per minor release stream (e.g. `python`).
@@ -3776,13 +3775,12 @@
 By default, Renovate skips versions in between, like `python@v3.10.x`.
 
 But if you set `separateMultipleMinor=true` then you get separate PRs for each minor stream, like `python@3.9.x`, `python@v3.10.x` and `python@v3.11.x`, etc.
-=======
+
 ## skipInstalls
 
 By default, Renovate will use the most efficient approach to updating package files and lock files, which in most cases skips the need to perform a full module install by the bot.
 If this is set to false, then a full install of modules will be done.
 This is currently applicable to `npm` only, and only used in cases where bugs in `npm` result in incorrect lock files being updated.
->>>>>>> a442f242
 
 ## statusCheckNames
 
