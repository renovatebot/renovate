---
title: Configuration Options
description: Configuration Options usable in renovate.json or package.json
---

# Configuration Options

This document describes all the configuration options you may use in a Renovate configuration file.
Any config you define applies to the whole repository (e.g. if you have a monorepo).

You can store your Renovate configuration file in one of these locations:

1. `renovate.json`
1. `renovate.json5`
1. `.github/renovate.json`
1. `.github/renovate.json5`
1. `.gitlab/renovate.json`
1. `.gitlab/renovate.json5`
1. `.renovaterc`
1. `.renovaterc.json`
1. `.renovaterc.json5`
1. `package.json` _(within a `"renovate"` section)_

<!-- prettier-ignore -->
!!! warning
    Storing the Renovate configuration in a `package.json` file is deprecated and support may be removed in the future.

When renovating a repository, Renovate tries to detect the configuration files in the order listed above, and stops after the first one is found.

Renovate always uses the config from the repository's default branch, even if that configuration specifies multiple `baseBranches`.
Renovate does not read/override the config from within each base branch if present.

Also, be sure to check out Renovate's [shareable config presets](./config-presets.md) to save yourself from reinventing any wheels.
Shareable config presets only work with the JSON format.

If you have any questions about the config options, or want to get help/feedback about a config, go to the [discussions tab in the Renovate repository](https://github.com/renovatebot/renovate/discussions) and start a new "config help" discussion.
We will do our best to answer your question(s).

A `subtype` in the configuration table specifies what type you're allowed to use within the main element.

If a config option has a `parent` defined, it means it's only allowed to configure it within an object with the parent name, such as `packageRules` or `hostRules`.

When an array or object configuration option is `mergeable`, it means that values inside it will be added to any existing object or array that existed with the same name.

<!-- prettier-ignore -->
!!! note
    Config options with `type=string` are always non-mergeable, so `mergeable=false`.

---

## addLabels

The `labels` field is non-mergeable, meaning that any config setting a list of PR labels will replace any existing list.
If you want to append labels for matched rules, then define an `addLabels` array with one (or more) label strings.
All matched `addLabels` strings will be attached to the PR.

Consider this example:

```json
{
  "labels": ["dependencies"],
  "packageRules": [
    {
      "matchPackagePatterns": ["eslint"],
      "labels": ["linting"]
    },
    {
      "matchDepTypes": ["optionalDependencies"],
      "addLabels": ["optional"]
    }
  ]
}
```

With the above config:

- Optional dependencies will have the labels `dependencies` and `optional`
- ESLint dependencies will have the label `linting`
- All other dependencies will have the label `dependencies`

## additionalBranchPrefix

By default, the value for this config option is an empty string.
Normally you don't need to set this config option.

Here's an example where `additionalBranchPrefix` can help you.
Say you're using a monorepo and want to split pull requests based on the location of the package definition, so that individual teams can manage their own Renovate pull requests.
This can be done with this configuration:

```json
{
  "additionalBranchPrefix": "{{parentDir}}-"
}
```

## additionalReviewers

This option _adds_ to the existing reviewer list, rather than _replacing_ it like `reviewers`.

Use `additionalReviewers` when you want to add to a preset or base list, without replacing the original.
For example, when adding focused reviewers for a specific package group.

## assignAutomerge

By default, Renovate will not assign reviewers and assignees to an automerge-enabled PR unless it fails status checks.
By configuring this setting to `true`, Renovate will instead always assign reviewers and assignees for automerging PRs at time of creation.

## assignees

Must be valid usernames on the platform in use.

## assigneesFromCodeOwners

If enabled Renovate tries to determine PR assignees by matching rules defined in a CODEOWNERS file against the changes in the PR.

See [GitHub](https://docs.github.com/en/repositories/managing-your-repositorys-settings-and-features/customizing-your-repository/about-code-owners) or [GitLab](https://docs.gitlab.com/ee/user/project/code_owners.html) documentation for details on syntax and possible file locations.

## assigneesSampleSize

If configured, Renovate will take a random sample of given size from assignees and assign them only, instead of assigning the entire list of `assignees` you have configured.

## autoReplaceGlobalMatch

Setting this to `false` will replace only the first match during replacements updates.

Disabling this is useful for situations where values are repeated within the dependency string, such as when the `currentVersion` is also featured somewhere within the `currentDigest`, but you only want to replace the first instance.

Consider this example:

```dockerfile
FROM java:8@sha256:0e8b2a860
```

```json
{
  "packageRules": [
    {
      "matchPackageNames": ["java"],
      "replacementName": "eclipse-temurin",
      "replacementVersion": "11"
    }
  ]
}
```

With the above replacement scenario, the current dependency has a version of `8`, which also features several times within the digest section.

When using the default `autoReplaceGlobalMatch` configuration, Renovate will attempt to replace all instances of `8` within the dependency string with the `replacementVersion` value of `11`.
This will replace more than is intended and will be caught during replacement validation steps, resulting in the replacement PR to not be created.

When setting `autoReplaceGlobalMatch` configuration to `false`, Renovate will only replace the first occurrence of `8` and will successfully create a replacement PR.

## automerge

By default, Renovate raises PRs but leaves them to someone or something else to merge them.
By configuring this setting, you allow Renovate to automerge PRs or even branches.
Using automerge reduces the amount of human intervention required.

Usually you won't want to automerge _all_ PRs, for example most people would want to leave major dependency updates to a human to review first.
You could configure Renovate to automerge all but major this way:

```json
{
  "packageRules": [
    {
      "matchUpdateTypes": ["minor", "patch", "pin", "digest"],
      "automerge": true
    }
  ]
}
```

Also note that this option can be combined with other nested settings, such as dependency type.
So for example you could choose to automerge all (passing) `devDependencies` only this way:

```json
{
  "packageRules": [
    {
      "matchDepTypes": ["devDependencies"],
      "automerge": true
    }
  ]
}
```

<!-- prettier-ignore -->
!!! warning "Negative reviews on GitHub block Renovate automerge"
    Renovate won't automerge on GitHub if a PR has a negative review.

<!-- prettier-ignore -->
!!! note
    On Azure there can be a delay between a PR being set as completed by Renovate, and Azure merging the PR / finishing its tasks.
    Renovate tries to delay until Azure is in the expected state, but it will continue if it takes too long.
    In some cases this can result in a dependency not being merged, and a fresh PR being created for the dependency.

## automergeComment

Use this only if you configure `automergeType="pr-comment"`.

Example use:

```json
{
  "automerge": true,
  "automergeType": "pr-comment",
  "automergeComment": "bors: r+"
}
```

## automergeSchedule

Use the `automergeSchedule` option to define times of week or month during which Renovate may automerge its PRs.
The default value for `automergeSchedule` is "at any time", which functions the same as setting a `null` schedule.
To configure this option refer to [`schedule`](#schedule) as the syntax is the same.

## automergeStrategy

The automerge strategy defaults to `auto`, so Renovate decides how to merge pull requests as best it can.
If possible, Renovate follows the merge strategy set on the platform itself for the repository.

If you've set `automerge=true` and `automergeType=pr` for any of your dependencies, then you may choose what automerge strategy Renovate uses by setting the `automergeStrategy` config option.
If you're happy with the default behavior, you don't need to do anything.

You may choose from these values:

- `auto`, Renovate decides how to merge
- `fast-forward`, "fast-forwarding" the main branch reference, no new commits in the resultant tree
- `merge-commit`, create a new merge commit
- `rebase`, rewrite history as part of the merge, but usually keep the individual commits
- `squash`, flatten the commits that are being merged into a single new commit

Platforms may only support _some_ of these merge strategies.

If the chosen automerge strategy is not supported on your platform then Renovate stops automerging.
In that case just set a supported automerge strategy.

## automergeType

This setting is only applicable if you opt in to configure `automerge` to `true` for any of your dependencies.

Automerging defaults to using Pull Requests (`automergeType="pr"`).
In that case Renovate first creates a branch and associated Pull Request, and then automerges the PR on a subsequent run once it detects the PR's status checks are "green".
If by the next run the PR is already behind the base branch it will be automatically rebased, because Renovate only automerges branches which are up-to-date and green.
If Renovate is scheduled for hourly runs on the repository but commits are made every 15 minutes to the main branch, then an automerge like this will keep getting deferred with every rebase.

<!-- prettier-ignore -->
!!! tip
    If you have no tests but still want Renovate to automerge, you need to add `"ignoreTests": true` to your configuration.

If you prefer that Renovate more silently automerge _without_ Pull Requests at all, you can configure `"automergeType": "branch"`. In this case Renovate will:

- Create the branch, wait for test results
- Rebase it any time it gets out of date with the base branch
- Automerge the branch commit if it's: (a) up-to-date with the base branch, and (b) passing all tests
- As a backup, raise a PR only if either: (a) tests fail, or (b) tests remain pending for too long (default: 24 hours)

The final value for `automergeType` is `"pr-comment"`, intended only for users who already have a "merge bot" such as [bors-ng](https://github.com/bors-ng/bors-ng) and want Renovate to _not_ actually automerge by itself and instead tell `bors-ng` to merge for it, by using a comment in the PR.
If you're not already using `bors-ng` or similar, don't worry about this option.

## azureAutoApprove

Setting this to `true` will automatically approve the PRs in Azure DevOps.

You can also configure this using `packageRules` if you want to use it selectively (e.g. per-package).

## azureWorkItemId

When creating a PR in Azure DevOps, some branches can be protected with branch policies to [check for linked work items](https://docs.microsoft.com/en-us/azure/devops/repos/git/branch-policies?view=azure-devops#check-for-linked-work-items).
Creating a work item in Azure DevOps is beyond the scope of Renovate, but Renovate can link an already existing work item when creating PRs.

## baseBranches

By default, Renovate will detect and process only the repository's default branch.
For most projects, this is the expected approach.
Renovate also allows users to explicitly configure `baseBranches`, e.g. for use cases such as:

- You wish Renovate to process only a non-default branch, e.g. `dev`: `"baseBranches": ["dev"]`
- You have multiple release streams you need Renovate to keep up to date, e.g. in branches `main` and `next`: `"baseBranches": ["main", "next"]`
- You want to update your main branch and consistently named release branches, e.g. `main` and `release/<version>`: `"baseBranches": ["main", "/^release\\/.*/"]`

It's possible to add this setting into the `renovate.json` file as part of the "Configure Renovate" onboarding PR.
If so then Renovate will reflect this setting in its description and use package file contents from the custom base branch(es) instead of default.

`baseBranches` supports Regular Expressions that must begin and end with `/`, e.g.:

```json
{
  "baseBranches": ["main", "/^release\\/.*/"]
}
```

You can negate the regex by prefixing it with `!`.
Only use a single negation and do not mix it with other branch names, since all branches are combined with `or`.
With a negation, all branches except those matching the regex will be added to the result:

```json
{
  "baseBranches": ["!/^pre-release\\/.*/"]
}
```

<!-- prettier-ignore -->
!!! note
    Do _not_ use the `baseBranches` config option when you've set a `forkToken`.
    You may need a `forkToken` when you're using the Forking Renovate app.

## bbUseDefaultReviewers

Configuring this to `true` means that Renovate will detect and apply the default reviewers rules to PRs (Bitbucket only).

## branchConcurrentLimit

By default, Renovate won't enforce any concurrent branch limits.
The `config:base` preset that many extend from limits the number of concurrent branches to 10, but in many cases a limit as low as 3 or 5 can be most efficient for a repository.

If you want the same limit for both concurrent branches and concurrent PRs, then just set a value for `prConcurrentLimit` and it will be reused for branch calculations too.
But if you want to allow more concurrent branches than concurrent PRs, you can configure both values (e.g. `branchConcurrentLimit=5` and `prConcurrentLimit=3`).

This limit is enforced on a per-repository basis.

Example config:

```json
{
  "branchConcurrentLimit": 3
}
```

<!-- prettier-ignore -->
!!! warning
    Leaving PRs/branches as unlimited or as a high number increases the time it takes for Renovate to process a repository.
    If you find that Renovate is too slow when rebasing out-of-date branches, decrease the `branchConcurrentLimit`.

If you have too many concurrent branches which rebase themselves each run, Renovate can take a lot of time to rebase.
Solutions:

- Decrease the concurrent branch limit (note: this won't go and delete any existing, so won't have an effect until you either merge or close existing ones manually)
- Remove automerge and/or automatic rebasing (set `rebaseWhen` to `conflicted`). However if you have branch protection saying PRs must be up to date then it's not ideal to remove automatic rebasing

## branchName

<!-- prettier-ignore -->
!!! warning
    We strongly recommended that you do not configure this field directly.
    Use at your own risk.

If you truly need to configure this then it probably means either:

- You are hopefully mistaken, and there's a better approach you should use, so open a new "config help" discussion at the [Renovate discussions tab](https://github.com/renovatebot/renovate/discussions) or
- You have a use case we didn't expect and we should have a feature request from you to add it to the project

## branchNameStrict

If `true`, Renovate removes special characters when slugifying the branch name:

- all special characters are removed
- only alphabetic characters are allowed
- hyphens `-` are used to separate sections

The default `false` behavior will mean that special characters like `.` may end up in the branch name.

## branchPrefix

You can modify this field if you want to change the prefix used.
For example if you want branches to be like `deps/eslint-4.x` instead of `renovate/eslint-4.x` then you configure `branchPrefix` = `deps/`.
Or if you wish to avoid forward slashes in branch names then you could use `renovate_` instead, for example.

`branchPrefix` must be configured at the root of the configuration (e.g. not within any package rule) and is not allowed to use template values.
e.g. instead of `renovate/{{parentDir}}-`, configure the template part in `additionalBranchPrefix`, like `"additionalBranchPrefix": "{{parentDir}}-"`.

<!-- prettier-ignore -->
!!! note
    This setting does not change the default _onboarding_ branch name, i.e. `renovate/configure`.
    If you wish to change that too, you need to also configure the field `onboardingBranch` in your global bot config.

## branchPrefixOld

Renovate uses branch names as part of its checks to see if an update PR was created previously, and already merged or ignored.
If you change `branchPrefix`, then no previously closed PRs will match, which could lead to Renovate recreating PRs in such cases.
Instead, set the old `branchPrefix` value as `branchPrefixOld` to allow Renovate to look for those branches too, and avoid this happening.

## branchTopic

This field is combined with `branchPrefix` and `additionalBranchPrefix` to form the full `branchName`. `branchName` uniqueness is important for dependency update grouping or non-grouping so be cautious about ever editing this field manually.
This is an advance field and it's recommend you seek a config review before applying it.

## bumpVersion

Currently this setting supports `helmv3`, `npm`, `nuget`, `maven` and `sbt` only, so raise a feature request if you have a use for it with other package managers.
Its purpose is if you want Renovate to update the `version` field within your package file any time it updates dependencies within.
Usually this is for automatic release purposes, so that you don't need to add another step after Renovate before you can release a new version.

Configure this value to `"prerelease"`, `"patch"`, `"minor"` or `"major"` to have Renovate update the version in your edited package file.
e.g. if you wish Renovate to always increase the target `package.json` version with a patch update, configure this to `"patch"`.

For `npm` only you can also configure this field to `"mirror:x"` where `x` is the name of a package in the `package.json`.
Doing so means that the `package.json` `version` field will mirror whatever the version is that `x` depended on.
Make sure that version is a pinned version of course, as otherwise it won't be valid.

For `sbt` note that Renovate will update the version string only for packages that have the version string in their project's `built.sbt` file.

## cloneSubmodules

Enabling this option will mean that any detected Git submodules will be cloned at time of repository clone.

Important: private submodules aren't supported by Renovate, unless the underlying `ssh` layer already has the correct permissions.

## commitBody

Configure this if you wish Renovate to add a commit body, otherwise Renovate just uses a regular single-line commit.

For example, To add `[skip ci]` to every commit you could configure:

```json
{
  "commitBody": "[skip ci]"
}
```

Another example would be if you want to configure a DCO signoff to each commit.

If you want Renovate to signoff its commits, add the [`:gitSignOff` preset](https://docs.renovatebot.com/presets-default/#gitsignoff) to your `extends` array:

```json
{
  "extends": [":gitSignOff"]
}
```

## commitBodyTable

## commitMessage

<!-- prettier-ignore -->
!!! warning
    We deprecated editing the `commitMessage` directly, and we recommend you stop using this config option.
    Instead use config options like `commitMessageAction`, `commitMessageExtra`, and so on, to create the commit message you want.

## commitMessageAction

This is used to alter `commitMessage` and `prTitle` without needing to copy/paste the whole string.
Actions may be like `Update`, `Pin`, `Roll back`, `Refresh`, etc.
Check out the default value for `commitMessage` to understand how this field is used.

## commitMessageExtra

This is used to alter `commitMessage` and `prTitle` without needing to copy/paste the whole string.
The "extra" is usually an identifier of the new version, e.g. "to v1.3.2" or "to tag 9.2".

## commitMessagePrefix

This is used to alter `commitMessage` and `prTitle` without needing to copy/paste the whole string.
The "prefix" is usually an automatically applied semantic commit prefix, but it can also be statically configured.

## commitMessageSuffix

This is used to add a suffix to commit messages.
Usually left empty except for internal use (multiple base branches, and vulnerability alerts).

## commitMessageTopic

You can use `commitMessageTopic` to change the `commitMessage` and `prTitle` without copy/pasting the whole string.
The "topic" usually refers to the dependency being updated, for example: `"dependency react"`.

We recommend you use `matchManagers` and `commitMessageTopic` in a `packageRules` array to set the commit message topic, like this:

```json
{
  "packageRules": [
    {
      "matchManagers": ["github-actions"],
      "commitMessageTopic": "{{depName}}"
    }
  ]
}
```

## composerIgnorePlatformReqs

By default, Renovate will ignore Composer platform requirements as the PHP platform used by Renovate most probably won't match the required PHP environment of your project as configured in your `composer.json` file.

Composer `2.2` and up will be run with `--ignore-platform-req='ext-*' --ignore-platform-req='lib-*'`, which ignores extension and library platform requirements but not the PHP version itself and should work in most cases.

Older Composer versions will be run with `--ignore-platform-reqs`, which means that all platform constraints (including the PHP version) will be ignored by default.
This can result in updated dependencies that are not compatible with your platform.

To customize this behaviour, you can explicitly ignore platform requirements (for example `ext-zip`) by setting them separately in this array.
Each item will be added to the Composer command with `--ignore-platform-req`, resulting in it being ignored during its invocation.
Note that this requires your project to use Composer V2, as V1 doesn't support excluding single platform requirements.
The used PHP version will be guessed automatically from your `composer.json` definition, so `php` should not be added as explicit dependency.

If an empty array is configured, Renovate uses its default behaviour.

Set to `null` (not recommended) to fully omit `--ignore-platform-reqs/--ignore-platform-req` during Composer invocation.
This requires the Renovate image to be fully compatible with your Composer platform requirements in order for the Composer invocation to succeed, otherwise Renovate will fail to create the updated lock file.
The Composer output should inform you about the reasons the update failed.

## confidential

If enabled, all issues created by Renovate are set as confidential, even in a public repository.

<!-- prettier-ignore -->
!!! note
    The Dependency Dashboard issue will also be confidential.
    By default issues created by Renovate are visible to all users.

<!-- prettier-ignore -->
!!! note
    This option is applicable to GitLab only.

## configMigration

If enabled, Renovate raises a pull request when it needs to migrate the Renovate config file.
Renovate only performs `configMigration` on `.json` and `.json5` files.

We're adding new features to Renovate bot often.
Often you can keep using your Renovate config and benefit from the new features right away.
But sometimes you need to update your Renovate configuration.
To help you with this, Renovate will create config migration pull requests, when you enable `configMigration`.

Example:

After we changed the [`baseBranches`](https://docs.renovatebot.com/configuration-options/#basebranches) feature, the Renovate configuration migration pull request would make this change:

```diff
{
- "baseBranch": "main"
+ "baseBranches": ["main"]
}
```

<!-- prettier-ignore -->
!!! caution
    The `configMigration` feature writes plain JSON for `.json` files, and JSON5 for `.json5` files.
    Renovate may downgrade JSON5 content to plain JSON.
    When downgrading JSON5 to JSON Renovate may also remove the JSON5 comments.
    This can happen because Renovate wrongly converts JSON5 to JSON, thus removing the comments.

<!-- prettier-ignore -->
!!! note
    When you close a config migration PR, Renovate ignores it forever.
    This also means that Renovate won't create a config migration PR in future.
    If you closed the PR by accident, find the closed PR and re-name the PR title to get a new PR.

## configWarningReuseIssue

Renovate's default behavior is to reuse/reopen a single Config Warning issue in each repository so as to keep the "noise" down.
However for some people this has the downside that the config warning won't be sorted near the top if you view issues by creation date.
Configure this option to `false` if you prefer Renovate to open a new issue whenever there is a config warning.

## constraints

Constraints are used in package managers which use third-party tools to update "artifacts" like lock files or checksum files.
Typically, the constraint is detected automatically by Renovate from files within the repository and there is no need to manually configure it.
Manually specifying constraints is supported for `ruby`, `bundler`, `composer`, `go`, `helmfile`, `npm`, `yarn`, `pnpm`, `python`, `pipenv`, and `poetry`.

Constraints are also used to manually restrict which _datasource_ versions are possible to upgrade to based on their language support.
For now this datasource constraint feature only supports `python`, other compatibility restrictions will be added in the future.

```json
{
  "constraints": {
    "python": "2.7"
  }
}
```

If you need to _override_ constraints that Renovate detects from the repository, wrap it in the `force` object like so:

```json
{
  "force": {
    "constraints": {
      "node": "< 15.0.0"
    }
  }
}
```

<!-- prettier-ignore -->
!!! note
    Make sure not to mix this up with the term `compatibility`, which Renovate uses in the context of version releases, e.g. if a Docker image is `node:12.16.0-alpine` then the `-alpine` suffix represents `compatibility`.

## constraintsFiltering

This option controls whether Renovate filters new releases based on configured or detected `constraints`.
Renovate supports two options:

- `none`: No release filtering (all releases allowed)
- `strict`: If the release's constraints match the package file constraints, then it's included

We are working on adding more advanced filtering options.

Note: There must be a `constraints` object in your Renovate config for this to work.
<<<<<<< HEAD
This feature is limited to `pypi` datasource only.
=======
This feature is limited to `packagist`, `npm`, and `pypi` datasources.
>>>>>>> fba90135

## defaultRegistryUrls

Override a datasource's default registries with this config option.
The datasources's `customRegistrySupport` value must be `true` for the config option to work.

Default registries are only used when both:

- The manager did not extract any `registryUrls` values, and
- No `registryUrls` values have been applied via config, such as `packageRules`

Think of `defaultRegistryUrls` as a way to specify the "fallback" registries for a datasource, for use when no `registryUrls` are extracted or configured.
Compare that to `registryUrls`, which are a way to _override_ registries.

## dependencyDashboard

Starting from version `v26.0.0` the "Dependency Dashboard" is enabled by default as part of the commonly-used `config:base` preset.

To disable the Dependency Dashboard, add the preset `:disableDependencyDashboard` or set `dependencyDashboard` to `false`.

```json
{
  "extends": ["config:base", ":disableDependencyDashboard"]
}
```

Configuring `dependencyDashboard` to `true` will lead to the creation of a "Dependency Dashboard" issue within the repository.
This issue has a list of all PRs pending, open, closed (unmerged) or in error.
The goal of this issue is to give visibility into all updates that Renovate is managing.

Examples of what having a Dependency Dashboard will allow you to do:

- View all PRs in one place, rather than having to filter PRs by author
- Rebase/retry multiple PRs without having to open each individually
- Override any rate limiting (e.g. concurrent PRs) or scheduling to force Renovate to create a PR that would otherwise be suppressed
- Recreate an unmerged PR (e.g. for a major update that you postponed by closing the original PR)

<!-- prettier-ignore -->
!!! tip
    Just enabling the Dependency Dashboard doesn't change the "control flow" of Renovate.
    Renovate still creates and manages PRs, and still follows your schedules and rate limits.
    The Dependency Dashboard gives you extra visibility and control over your updates.

## dependencyDashboardApproval

This feature allows you to use Renovate's Dependency Dashboard to force approval of updates before they are created.

By setting `dependencyDashboardApproval` to `true` in config (including within `packageRules`), you can tell Renovate to wait for your approval from the Dependency Dashboard before creating a branch/PR.
You can approve a pending PR by selecting the checkbox in the Dependency Dashboard issue.

<!-- prettier-ignore -->
!!! tip
    When you set `dependencyDashboardApproval` to `true` the Dependency Dashboard issue will be created automatically, you do not need to turn on `dependencyDashboard` explicitly.

You can configure Renovate to wait for approval for:

- all package upgrades
- major, minor, patch level upgrades
- specific package upgrades
- upgrades coming from specific package managers

If you want to approve _all_ upgrades, set `dependencyDashboardApproval` to `true`:

```json
{
  "dependencyDashboardApproval": true
}
```

If you want to require approval for _major_ updates, set `dependencyDashboardApproval` to `true` within a `major` object:

```json
{
  "major": {
    "dependencyDashboardApproval": true
  }
}
```

If you want to approve _specific_ packages, set `dependencyDashboardApproval` to `true` within a `packageRules` entry where you have defined a specific package or pattern.

```json
{
  "packageRules": [
    {
      "matchPackagePatterns": ["^@package-name"],
      "dependencyDashboardApproval": true
    }
  ]
}
```

## dependencyDashboardAutoclose

You can configure this to `true` if you prefer Renovate to close an existing Dependency Dashboard whenever there are no outstanding PRs left.

## dependencyDashboardFooter

## dependencyDashboardHeader

## dependencyDashboardLabels

The labels only get updated when the Dependency Dashboard issue updates its content and/or title.
It is pointless to edit the labels, as Renovate bot restores the labels on each run.

## dependencyDashboardTitle

Configure this option if you prefer a different title for the Dependency Dashboard.

## description

The description field can be used inside any configuration object to add a human-readable description of the object's config purpose.
Descriptions fields embedded within presets are also collated as part of the onboarding description.

## digest

Add to this object if you wish to define rules that apply only to PRs that update digests.

## draftPR

If you want the PRs created by Renovate to be considered as drafts rather than normal PRs, you could add this property to your `renovate.json`:

```json
{
  "draftPR": true
}
```

This option is evaluated at PR/MR creation time.

<!-- prettier-ignore -->
!!! note
    Forgejo, Gitea and GitLab implement draft status by checking if the PR's title starts with certain strings.
    This means that `draftPR` on Forgejo, Gitea and GitLab are incompatible with the legacy method of triggering Renovate to rebase a PR by renaming the PR to start with `rebase!`.

## enabled

The most common use of `enabled` is if you want to turn Renovate's functionality off, for some reason.

For example, if you wanted to disable Renovate completely on a repository, you could make this your `renovate.json`:

```json
{
  "enabled": false
}
```

To disable Renovate for all `eslint` packages, you can configure a package rule like:

```json
{
  "packageRules": [
    {
      "matchPackagePatterns": ["^eslint"],
      "enabled": false
    }
  ]
}
```

To disable Renovate for npm `devDependencies` but keep it for `dependencies` you could configure:

```json
{
  "packageRules": [
    {
      "matchManagers": ["npm"],
      "matchDepTypes": ["devDependencies"],
      "enabled": false
    }
  ]
}
```

## enabledManagers

This is a way to allow only certain package managers and implicitly disable all others.

Example:

```json
{
  "enabledManagers": ["dockerfile", "npm"]
}
```

For the full list of available managers, see the [Supported Managers](https://docs.renovatebot.com/modules/manager/#supported-managers) documentation.

## encrypted

See [Private module support](https://docs.renovatebot.com/getting-started/private-packages) for details on how this is used to encrypt npm tokens.

<!-- prettier-ignore -->
!!! note
    Encrypted secrets must have at least an org/group scope, and optionally a repository scope.
    This means that Renovate will check if a secret's scope matches the current repository before applying it, and warn/discard if there is a mismatch.

## excludeCommitPaths

Be careful you know what you're doing with this option.
The initial intended use is to allow the user to exclude certain dependencies from being added/removed/modified when "vendoring" dependencies.
Example:

```json
{
  "excludeCommitPaths": ["vendor/golang.org/x/text/**"]
}
```

The above would mean Renovate would not include files matching the above glob pattern in the commit, even if it thinks they should be updated.

## extends

See [shareable config presets](https://docs.renovatebot.com/config-presets) for details.

## extractVersion

Only use this config option when the raw version strings from the datasource do not match the expected format that you need in your package file.
You must define a "named capture group" called `version` like in the examples below.

For example, to extract only the major.minor precision from a GitHub release, the following would work:

```json
{
  "packageRules": [
    {
      "matchPackageNames": ["foo"],
      "extractVersion": "^(?<version>v\\d+\\.\\d+)"
    }
  ]
}
```

The above will change a raw version of `v1.31.5` to `v1.31`, for example.

Alternatively, to strip a `release-` prefix:

```json
{
  "packageRules": [
    {
      "matchPackageNames": ["bar"],
      "extractVersion": "^release-(?<version>.*)$"
    }
  ]
}
```

The above will change a raw version of `release-2.0.0` to `2.0.0`, for example.
A similar one could strip leading `v` prefixes:

```json
{
  "packageRules": [
    {
      "matchPackageNames": ["baz"],
      "extractVersion": "^v(?<version>.*)$"
    }
  ]
}
```

## fetchReleaseNotes

Set this to `false` if you want to disable release notes fetching.

Renovate can fetch release notes when they are hosted on one of these platforms:

- GitHub (.com and Enterprise Server)
- GitLab (.com and CE/EE)

<!-- prettier-ignore -->
!!! note
    Renovate can only show release notes from some platforms and some package managers.
    We're planning improvements so that Renovate can show more release notes.
    Read [issue 14138 on GitHub](https://github.com/renovatebot/renovate/issues/14138) to get an overview of the planned work.

## fileMatch

`fileMatch` is used by Renovate to know which files in a repository to parse and extract.
`fileMatch` patterns in the user config are added to the default values and do not replace them.
The default `fileMatch` patterns cannot be removed, so if you need to include or exclude specific paths then use the `ignorePaths` or `includePaths` configuration options.

Sometimes file matches are really simple - for example with Go Modules Renovate looks for any `go.mod` file, and you probably don't need to change that default.

At other times, the possible files is too vague for Renovate to have any default.
For default, Kubernetes manifests can exist in any `*.yaml` file and we don't want Renovate to parse every single YAML file in every repository just in case some of them have a Kubernetes manifest, so Renovate's default `fileMatch` for manager `kubernetes` is actually empty (`[]`) and needs the user to tell Renovate what directories/files to look in.

Finally, there are cases where Renovate's default `fileMatch` is good, but you may be using file patterns that a bot couldn't possibly guess about.
For example, Renovate's default `fileMatch` for `Dockerfile` is `['(^|/|\\.)Dockerfile$', '(^|/)Dockerfile[^/]*$']`.
This will catch files like `backend/Dockerfile`, `prefix.Dockerfile` or `Dockerfile-suffix`, but it will miss files like `ACTUALLY_A_DOCKERFILE.template`.
Because `fileMatch` is mergeable, you don't need to duplicate the defaults and could just add the missing file like this:

```json
{
  "dockerfile": {
    "fileMatch": ["^ACTUALLY_A_DOCKERFILE\\.template$"]
  }
}
```

If you configure `fileMatch` then it must be within a manager object (e.g. `dockerfile` in the above example).
The full list of supported managers can be found [here](https://docs.renovatebot.com/modules/manager/).

## filterUnavailableUsers

When this option is enabled PRs are not assigned to users that are unavailable.
This option only works on platforms that support the concept of user availability.
For now, you can only use this option on the GitLab platform.

## followTag

For `followTag` to work, the datasource must support distribution streams or tags, like for example npm does.

The main usecase is to follow a pre-release tag of a dependency, say TypeScripts's `"insiders"` build:

```json
{
  "packageRules": [
    {
      "matchPackageNames": ["typescript"],
      "followTag": "insiders"
    }
  ]
}
```

If you've set a `followTag` then Renovate skips its normal major/minor/patch upgrade logic and stable/unstable consistency logic, and instead keeps your dependency version synced _strictly_ to the version in the tag.

Renovate follows tags _strictly_, this can cause problems when a tagged stream is no longer maintained.
For example: you're following the `next` tag, but later the stream you actually want is called `stable` instead.
If `next` is no longer getting updates, you must switch your `followTag` to `stable` to get updates again.

## forkModeDisallowMaintainerEdits

Use `forkModeDisallowMaintainerEdits` to disallow maintainers from editing Renovate's pull requests when in fork mode.

If GitHub pull requests are created from a [fork repository](https://docs.github.com/en/get-started/quickstart/fork-a-repo), the PR author can decide to allow upstream repository to modify the PR directly.

Allowing maintainers to edit pull requests directly is helpful when Renovate pull requests require additional changes.
The reviewer can simply push to the pull request without having to create a new PR. [More details here](https://docs.github.com/en/pull-requests/collaborating-with-pull-requests/working-with-forks/allowing-changes-to-a-pull-request-branch-created-from-a-fork).

You may decide to disallow edits to Renovate pull requests in order to workaround issues in Renovate where modified fork branches are not deleted properly: [See this issue](https://github.com/renovatebot/renovate/issues/16657).
If this option is enabled, reviewers will need to create a new PR if additional changes are needed.

<!-- prettier-ignore -->
!!! note
    This option is only relevant if you set `forkToken`.

## forkProcessing

By default, Renovate will skip over any repositories that are forked if Renovate is using `autodiscover` mode.
This includes if the forked repository has a Renovate config file in the repo, because Renovate can't tell if that file was added by the original repository or not.
If you wish to enable processing of a forked repository by Renovate when autodiscovering, you need to add `"forkProcessing": "enabled"` to your repository config or run the CLI command with `--fork-processing=enabled`.

<!-- prettier-ignore -->
!!! note
    Only the `onboardingConfigFileName` (which defaults to `renovate.json`) is supported for `forkProcessing`. You cannot use other filenames because Renovate will use the platform API to check only for the default filename.

If you are running in non-autodiscover mode (e.g. supplying a list of repositories to Renovate) but wish to skip forked repositories, you need to configure `"forkProcessing": "disabled"` in your global config.

If you are using the hosted Mend Renovate then this option will be configured to `"enabled"` automatically if you "Selected" repositories individually but `"disabled"` if you installed for "All" repositories. If you have installed Renovate into "All" repositories but have a fork you want to use, then add `"forkProcessing": "enabled"` to the repository's `renovate.json` file.

## gitAuthor

You can customize the Git author that's used whenever Renovate creates a commit.
The `gitAuthor` option accepts a RFC5322-compliant string.

<!-- prettier-ignore -->
!!! danger
    We strongly recommend that the Git author email you use is unique to Renovate.
    Otherwise, if another bot or human shares the same email and pushes to one of Renovate's branches then Renovate will mistake the branch as unmodified and potentially force push over the changes.

## gitIgnoredAuthors

Specify commit authors ignored by Renovate.

By default, Renovate will treat any PR as modified if another Git author has added to the branch.
When a PR is considered modified, Renovate won't perform any further commits such as if it's conflicted or needs a version update.
If you have other bots which commit on top of Renovate PRs, and don't want Renovate to treat these PRs as modified, then add the other Git author(s) to `gitIgnoredAuthors`.

Example:

```json
{
  "gitIgnoredAuthors": ["some-bot@example.org"]
}
```

## gitLabIgnoreApprovals

Ignore the default project level approval(s), so that Renovate bot can automerge its merge requests, without needing approval(s).
Under the hood, it creates a MR-level approval rule where `approvals_required` is set to `0`.
This option works only when `automerge=true`, `automergeType=pr` or `automergeType=branch`, and `platformAutomerge=true`.
Also, approval rules overriding should not be [prevented in GitLab settings](https://docs.gitlab.com/ee/user/project/merge_requests/approvals/settings.html#prevent-editing-approval-rules-in-merge-requests).

## group

The default configuration for groups are essentially internal to Renovate and you normally shouldn't need to modify them.
But you may _add_ settings to any group by defining your own `group` configuration object.

## groupName

There are multiple cases where it can be useful to group multiple upgrades together.
Internally Renovate uses this for branches such as "Pin Dependencies", "Lock File Maintenance", etc.
Another example used previously is to group together all related `eslint` packages, or perhaps `angular` or `babel`.
To enable grouping, you configure the `groupName` field to something non-null.

The `groupName` field allows free text and does not have any semantic interpretation by Renovate.
All updates sharing the same `groupName` will be placed into the same branch/PR.
For example, to group all non-major devDependencies updates together into a single PR:

```json
{
  "packageRules": [
    {
      "matchDepTypes": ["devDependencies"],
      "matchUpdateTypes": ["patch", "minor"],
      "groupName": "devDependencies (non-major)"
    }
  ]
}
```

## groupSlug

By default, Renovate will "slugify" the groupName to determine the branch name.
For example if you named your group "devDependencies (non-major)" then the branchName would be `renovate/devdependencies-non-major`.
If you wished to override this then you could configure like this:

```json
{
  "packageRules": [
    {
      "matchDepTypes": ["devDependencies"],
      "matchUpdateTypes": ["patch", "minor"],
      "groupName": "devDependencies (non-major)",
      "groupSlug": "dev-dependencies"
    }
  ]
}
```

As a result of the above, the branchName would be `renovate/dev-dependencies` instead.

<!-- prettier-ignore -->
!!! note
    You shouldn't usually need to configure this unless you really care about your branch names.

## hashedBranchLength

Some code hosting systems have restrictions on the branch name lengths, this option lets you get around these restrictions.
You can set the `hashedBranchLength` option to a number of characters that works for your system and then Renovate will generate branch names with the correct length by hashing `additionalBranchPrefix` and `branchTopic`, and then truncating the hash so that the full branch name (including `branchPrefix`) has the right number of characters.

Example: If you have set `branchPrefix: "deps-"` and `hashedBranchLength: 12` it will result in a branch name like `deps-5bf36ec` instead of the traditional pretty branch name like `deps-react-17.x`.

## hostRules

The primary purpose of `hostRules` is to configure credentials for host authentication.
You tell Renovate how to match against the host you need authenticated, and then you also tell it which credentials to use.

The lookup keys for `hostRules` are: `hostType` and `matchHost`, both of which are optional.

Supported credential fields are `token`, `username`, `password`, `timeout`, `enabled` and `insecureRegistry`.

Example for configuring `docker` auth:

```json
{
  "hostRules": [
    {
      "matchHost": "docker.io",
      "username": "<some-username>",
      "password": "<some-password>"
    }
  ]
}
```

If multiple `hostRules` match a request, then they will be applied in the following order/priority:

1. rules with only `hostType` specified
1. rules with only `matchHost` specified (sorted by `matchHost` length if multiple match)
1. rules with both `matchHost` and `hostType` specified (sorted by `matchHost` length if multiple match)

To disable requests to a particular host, you can configure a rule like:

```json
{
  "hostRules": [
    {
      "matchHost": "registry.npmjs.org",
      "enabled": false
    }
  ]
}
```

A preset alternative to the above is:

```json
{
  "extends": [":disableHost(registry.npmjs.org)"]
}
```

<!-- prettier-ignore -->
!!! note
    Disabling a host is only 100% effective if added to self-hosted config.
    Renovate currently still checks its _cache_ for results first before trying to connect, so if a public host is blocked in your repository config (e.g. `renovate.json`) then it's possible you may get cached _results_ from that host if another repository using the same bot has successfully queried for the same dependency recently.

### abortIgnoreStatusCodes

This field can be used to configure status codes that Renovate ignores and passes through when `abortOnError` is set to `true`.
For example to also skip 404 responses then configure the following:

```json
{
  "hostRules": [
    {
      "abortOnError": true,
      "abortIgnoreStatusCodes": [404]
    }
  ]
}
```

<!-- prettier-ignore -->
!!! tip
    This field is _not_ mergeable, so the last-applied host rule takes precedence.

### abortOnError

Use this field to configure Renovate to abort runs for custom hosts.
By default, Renovate will only abort for known public hosts, which has the downside that transient errors for other hosts can cause autoclosing of PRs.

To abort Renovate runs for http failures from _any_ host:

```json
{
  "hostRules": [
    {
      "abortOnError": true
    }
  ]
}
```

To abort Renovate runs for any `docker` datasource failures:

```json
{
  "hostRules": [
    {
      "hostType": "docker",
      "abortOnError": true
    }
  ]
}
```

To abort Renovate for errors for a specific `docker` host:

```json
{
  "hostRules": [
    {
      "matchHost": "docker.company.com",
      "abortOnError": true
    }
  ]
}
```

When this field is enabled, Renovate will abort its run if it encounters either (a) any low-level http error (e.g. `ETIMEDOUT`) or (b) gets a response _not_ matching any of the configured `abortIgnoreStatusCodes` (e.g. `500 Internal Error`);

### authType

You may use the `authType` option to create a custom HTTP `authorization` header.
For `authType` to work, you must also set your own `token`.

Do not set `authType=Bearer`: it's the default setting for Renovate anyway.
Do not set a username or password when you're using `authType`, as `authType` doesn't use usernames or passwords.

An example for npm basic auth with token:

```json
{
  "hostRules": [
    {
      "matchHost": "npm.custom.org",
      "token": "<some-token>",
      "authType": "Basic"
    }
  ]
}
```

This will generate the following header: `authorization: Basic <some-token>`.

To use a bare token in the authorization header (required by e.g. Hex) - use the `authType` "Token-Only":

```json
{
  "hostRules": [
    {
      "matchHost": "https://hex.pm/api/repos/private_repo/",
      "token": "<some-token>",
      "authType": "Token-Only"
    }
  ]
}
```

This will generate the header `authorization: <some-token>`.

### concurrentRequestLimit

Usually the default setting is fine, but you can use `concurrentRequestLimit` to limit the number of concurrent outstanding requests.
You only need to adjust this setting if a datasource is rate limiting Renovate or has problems with the load.
The limit will be set for any host it applies to.

Example config:

```json
{
  "hostRules": [
    {
      "matchHost": "api.github.com",
      "concurrentRequestLimit": 2
    }
  ]
}
```

Use an exact host for `matchHost` and not a domain (e.g. `api.github.com` as shown above and not `github.com`).
Do not combine with `hostType` in the same rule or it won't work.

### maxRequestsPerSecond

In addition to `concurrentRequestLimit`, you can limit the maximum number of requests that can be made per one second.
It can be used to set minimal delay between two requests to the same host.
Fractional values are allowed, e.g. `0.25` means 1 request per 4 seconds.
Default value `0` means no limit.

Example config:

```json
{
  "hostRules": [
    {
      "matchHost": "api.github.com",
      "maxRequestsPerSecond": 2
    }
  ]
}
```

### dnsCache

Enable got [dnsCache](https://github.com/sindresorhus/got/blob/v11.5.2/readme.md#dnsCache) support.
It uses `QuickLRU` with a `maxSize` of `1000`.

### enableHttp2

Enable got [http2](https://github.com/sindresorhus/got/blob/v11.5.2/readme.md#http2) support.

### hostType

`hostType` is another way to filter rules and can be either a platform such as `github` and `bitbucket-server`, or it can be a datasource such as `docker` and `rubygems`.
You usually don't need to configure it in a host rule if you have already configured `matchHost` and only one host type is in use for those, as is usually the case.
`hostType` can help for cases like an enterprise registry that serves multiple package types and has different authentication for each, although it's often the case that multiple `matchHost` rules could achieve the same thing.

### insecureRegistry

Enable this option to allow Renovate to connect to an [insecure Docker registry](https://docs.docker.com/registry/insecure/) that is http only.
This is insecure and is not recommended.

Example:

```json
{
  "hostRules": [
    {
      "matchHost": "reg.insecure.com",
      "insecureRegistry": true
    }
  ]
}
```

### keepalive

If enabled, this allows a single TCP connection to remain open for multiple HTTP(S) requests/responses.

### matchHost

This can be a base URL (e.g. `https://api.github.com`) or a hostname like `github.com` or `api.github.com`.
If the value starts with `http(s)` then it will only match against URLs which start with the full base URL.
Otherwise, it will be matched by checking if the URL's hostname matches the `matchHost` directly or ends with it.
When checking the end of the hostname, a single dot is prefixed to the value of `matchHost`, if one is not already present, to ensure it can only match against whole domain segments.

The `matchHost` URL must be the same as the `registryUrl` set in `.npmrc`, or you'll get authentication issues when the artifacts are updated when yarn or npm runs.

```json
{
  "hostRules": [
    {
      "matchHost": "https://gitlab.myorg.com/api/v4/packages/npm/",
      "token": "abc123"
    }
  ]
}
```

The above corresponds with an `.npmrc` like the following:

```
registry=https://gitlab.myorg.com/api/v4/packages/npm/
```

<!-- prettier-ignore -->
!!! note
    Values containing a URL path but missing a scheme will be prepended with 'https://' (e.g. `domain.com/path` -> `https://domain.com/path`)

### timeout

Use this figure to adjust the timeout for queries.
The default is 60s, which is quite high.
To adjust it down to 10s for all queries, do this:

```json
{
  "hostRules": [
    {
      "timeout": 10000
    }
  ]
}
```

## ignoreDeprecated

By default, Renovate won't update a dependency version to a deprecated release unless the current version was _itself_ deprecated.
The goal of this is to make sure you don't upgrade from a non-deprecated version to a deprecated one just because it's higher than the current version.

If for some reason you wish to _force_ deprecated updates with Renovate, you can configure `ignoreDeprecated` to `false`, but this is not recommended for most situations.

## ignoreDeps

The `ignoreDeps` configuration field allows you to define a list of dependency names to be ignored by Renovate.
Currently it supports only "exact match" dependency names and not any patterns. e.g. to ignore both `eslint` and `eslint-config-base` you would add this to your config:

```json
{
  "ignoreDeps": ["eslint", "eslint-config-base"]
}
```

The above is the same as if you wrote this package rule:

```json
{
  "packageRules": [
    {
      "matchPackageNames": ["eslint", "eslint-config-base"],
      "enabled": false
    }
  ]
}
```

## ignorePaths

Renovate will extract dependencies from every file it finds in a repository, unless that file is explicitly ignored.
With this setting you can selectively ignore package files that would normally be "autodiscovered" and updated by Renovate.

For instance if you have a project with an `"examples/"` directory you wish to ignore:

```json
{
  "ignorePaths": ["**/examples/**"]
}
```

Renovate's default ignore is `node_modules` and `bower_components` only.
If you are extending from the popular `config:base` preset then it adds ignore patterns for `vendor`, `examples`, `test(s)` and `fixtures` directories too.

## ignorePlugins

Set this to `true` if running plugins causes problems.
Applicable for Composer only for now.

## ignorePrAuthor

This is usually needed if someone needs to migrate bot accounts, including from hosted app to self-hosted.
If `ignorePrAuthor` is configured to true, it means Renovate will fetch the entire list of repository PRs instead of optimizing to fetch only those PRs which it created itself.
You should only want to enable this if you are changing the bot account (e.g. from `@old-bot` to `@new-bot`) and want `@new-bot` to find and update any existing PRs created by `@old-bot`.
It's recommended to revert this setting once that transition period is over and all old PRs are resolved.

## ignorePresets

Use this if you are extending a complex preset but don't want to use every "sub preset" that it includes.
For example, consider this config:

```json
{
  "extends": ["config:base"],
  "ignorePresets": [":prHourlyLimit2"]
}
```

It would take the entire `"config:base"` preset - which has a lot of sub-presets - but ignore the `":prHourlyLimit2"` rule.

## ignoreReviewers

By default, Renovate does not add assignees or reviewers to PRs which are configured for automerge.
If tests have failed, Renovate then does add them, but only if the assignees and reviewers list is empty.
In the case that a user is automatically added as reviewer (such as Renovate Approve bot) and you want to ignore it for the purpose of this decision, add it to the `ignoreReviewers` list.

```json
{
  "reviewers": ["foo"],
  "ignoreReviewers": ["renovate-approve"]
}
```

## ignoreScripts

Applicable for npm and Composer only for now. Set this to `true` if running scripts causes problems.

## ignoreTests

Currently Renovate's default behavior is to only automerge if every status check has succeeded.

Setting this option to `true` means that Renovate will ignore _all_ status checks.
You can set this if you don't have any status checks but still want Renovate to automerge PRs.
Beware: configuring Renovate to automerge without any tests can lead to broken builds on your base branch, please think again before enabling this!

## ignoreUnstable

By default, Renovate won't update any package versions to unstable versions (e.g. `4.0.0-rc3`) unless the current version has the same `major.minor.patch` and was _already_ unstable (e.g. it was already on `4.0.0-rc2`).
Renovate will also not "jump" unstable versions automatically, e.g. if you are on `4.0.0-rc2` and newer versions `4.0.0` and `4.1.0-alpha.1` exist then Renovate will update you to `4.0.0` only.
If you need to force permanent unstable updates for a package, you can add a package rule setting `ignoreUnstable` to `false`.

Also check out the `followTag` configuration option above if you wish Renovate to keep you pinned to a particular release tag.

## includePaths

If you wish for Renovate to process only select paths in the repository, use `includePaths`.

Alternatively, if you need to just _exclude_ certain paths in the repository then consider `ignorePaths` instead.
If you are more interested in including only certain package managers (e.g. `npm`), then consider `enabledManagers` instead.

## internalChecksAsSuccess

By default, internal Renovate checks such as `renovate/stability-days` are not counted towards a branch being "green" or not.
This is primarily to prevent automerge when the only check is a passing Renovate check.

Internal checks will always be counted/considered if they are in pending or failed states.
If there are multiple passing checks for a branch, including non-Renovate ones, then this setting won't make any difference.

Change this setting to `true` if you want to use internal Renovate checks towards a passing branch result.

## internalChecksFilter

This setting determines whether Renovate controls when and how filtering of internal checks are performed, particularly when multiple versions of the same update type are available.
Currently this applies to the `stabilityDays` check only.

- `none`: No filtering will be performed, and the highest release will be used regardless of whether it's pending or not
- `strict`: All pending releases will be filtered. PRs will be skipped unless a non-pending version is available
- `flexible`: Similar to strict, but in the case where all versions are pending then a PR will be created with the highest pending version

The `flexible` mode can result in "flapping" of Pull Requests, where e.g. a pending PR with version `1.0.3` is first released but then downgraded to `1.0.2` once it passes `stabilityDays`.
We recommend that you use the `strict` mode, and enable the `dependencyDashboard` so that you have visibility into suppressed PRs.

## java

## labels

By default, Renovate won't add any labels to PRs.
If you want Renovate to add labels to PRs it creates then define a `labels` array of one or more label strings.
If you want the same label(s) for every PR then you can configure it at the top level of config.
However you can also fully override them on a per-package basis.

Consider this example:

```json
{
  "labels": ["dependencies"],
  "packageRules": [
    {
      "matchPackagePatterns": ["eslint"],
      "labels": ["linting"]
    }
  ]
}
```

With the above config, every PR raised by Renovate will have the label `dependencies` while PRs containing `eslint`-related packages will instead have the label `linting`.

Renovate only adds labels when it creates the PR, which means:

- If you remove labels which Renovate added, it won't re-apply them
- If you change your config, the new/changed labels are not applied to any open PRs

The `labels` array is non-mergeable, meaning if multiple `packageRules` match then Renovate uses the last value for `labels`.
If you want to add/combine labels, use the `addLabels` config option, which is mergeable.

## lockFileMaintenance

This feature can be used to refresh lock files and keep them up-to-date.
"Maintaining" a lock file means recreating it so that every dependency version within it is updated to the latest.
Supported lock files are:

- `.terraform.lock.hcl`
- `Cargo.lock`
- `Chart.lock`
- `composer.lock`
- `flake.lock`
- `Gemfile.lock`
- `gradle.lockfile`
- `jsonnetfile.lock.json`
- `package-lock.json`
- `packages.lock.json`
- `Pipfile.lock`
- `pnpm-lock.yaml`
- `poetry.lock`
- `pubspec.lock`
- `pyproject.toml`
- `requirements.txt`
- `yarn.lock`

Others may be added via feature request.

This feature is disabled by default.
If you wish to enable this feature then you could add this to your configuration:

```json
{
  "lockFileMaintenance": { "enabled": true }
}
```

To reduce "noise" in the repository, it defaults its schedule to `"before 5am on monday"`, i.e. to achieve once-per-week semantics.
Depending on its running schedule, Renovate may run a few times within that time window - even possibly updating the lock file more than once - but it hopefully leaves enough time for tests to run and automerge to apply, if configured.

## major

Add to this object if you wish to define rules that apply only to major updates.

## minor

Add to this object if you wish to define rules that apply only to minor updates.

## npmToken

See [Private npm module support](https://docs.renovatebot.com/getting-started/private-packages) for details on how this is used.
Typically you would encrypt it and put it inside the `encrypted` object.

## npmrc

See [Private npm module support](https://docs.renovatebot.com/getting-started/private-packages) for details on how this is used.

## npmrcMerge

This option exists to provide flexibility about whether `npmrc` strings in config should override `.npmrc` files in the repo, or be merged with them.
In some situations you need the ability to force override `.npmrc` contents in a repo (`npmrcMerge=false`) while in others you might want to simply supplement the settings already in the `.npmrc` (`npmrcMerge=true`).
A use case for the latter is if you are a Renovate bot admin and wish to provide a default token for `npmjs.org` without removing any other `.npmrc` settings which individual repositories have configured (such as scopes/registries).

If `false` (default), it means that defining `config.npmrc` will result in any `.npmrc` file in the repo being overridden and its values ignored.
If configured to `true`, it means that any `.npmrc` file in the repo will have `config.npmrc` prepended to it before running `npm`.

## osvVulnerabilityAlerts

Renovate integrates with [OSV](https://osv.dev/), an open-source vulnerability database, to check if extracted dependencies have known vulnerabilities.
Set `osvVulnerabilityAlerts` to `true` to get pull requests with vulnerability fixes (once they are available).

You will only get OSV-based vulnerability alerts for _direct_ dependencies.
Renovate only queries the OSV database for dependencies that use one of these datasources:

- [`crate`](https://docs.renovatebot.com/modules/datasource/crate/)
- [`go`](https://docs.renovatebot.com/modules/datasource/go/)
- [`hex`](https://docs.renovatebot.com/modules/datasource/hex/)
- [`maven`](https://docs.renovatebot.com/modules/datasource/maven/)
- [`npm`](https://docs.renovatebot.com/modules/datasource/npm/)
- [`nuget`](https://docs.renovatebot.com/modules/datasource/nuget/)
- [`packagist`](https://docs.renovatebot.com/modules/datasource/packagist/)
- [`pypi`](https://docs.renovatebot.com/modules/datasource/pypi/)
- [`rubygems`](https://docs.renovatebot.com/modules/datasource/rubygems/)

## packageRules

`packageRules` is a powerful feature that lets you apply rules to individual packages or to groups of packages using regex pattern matching.

Here is an example if you want to group together all packages starting with `eslint` into a single branch/PR:

```json
{
  "packageRules": [
    {
      "matchPackagePatterns": ["^eslint"],
      "groupName": "eslint packages"
    }
  ]
}
```

Note how the above uses `matchPackagePatterns` with a regex value.

Here is an example where you might want to limit the "noisy" package `aws-sdk` to updates just once per week:

```json
{
  "packageRules": [
    {
      "matchPackageNames": ["aws-sdk"],
      "schedule": ["after 9pm on sunday"]
    }
  ]
}
```

For Maven dependencies, the package name is `<groupId:artefactId>`, e.g. `"matchPackageNames": ["com.thoughtworks.xstream:xstream"]`

Note how the above uses `matchPackageNames` instead of `matchPackagePatterns` because it is an exact match package name.
This is the equivalent of defining `"matchPackagePatterns": ["^aws\-sdk$"]` and hence much simpler.
However you can mix together both `matchPackageNames` and `matchPackagePatterns` in the same package rule and the rule will be applied if _either_ match.
Example:

```json
{
  "packageRules": [
    {
      "matchPackageNames": ["neutrino"],
      "matchPackagePatterns": ["^@neutrino/"],
      "groupName": "neutrino monorepo"
    }
  ]
}
```

The above rule will group together the `neutrino` package and any package matching `@neutrino/*`.

Path rules are convenient to use if you wish to apply configuration rules to certain package files using patterns.
For example, if you have an `examples` directory and you want all updates to those examples to use the `chore` prefix instead of `fix`, then you could add this configuration:

```json
{
  "packageRules": [
    {
      "matchPaths": ["examples/**"],
      "extends": [":semanticCommitTypeAll(chore)"]
    }
  ]
}
```

If you wish to limit Renovate to apply configuration rules to certain files in the root repository directory, you have to use `matchPaths` with either a partial string match or a minimatch pattern.
For example you have multiple `package.json` and want to use `dependencyDashboardApproval` only on the root `package.json`:

```json
{
  "packageRules": [
    {
      "matchPaths": ["+(package.json)"],
      "dependencyDashboardApproval": true
    }
  ]
}
```

Important to know: Renovate will evaluate all `packageRules` and not stop once it gets a first match.
You should order your `packageRules` in ascending order of importance so that more important rules come later and can override settings from earlier rules if needed.

<!-- prettier-ignore -->
!!! warning
    Avoid nesting any `object`-type configuration in a `packageRules` array, such as a `major` or `minor` block.

### allowedVersions

Use this - usually within a packageRule - to limit how far to upgrade a dependency.
For example, if you wish to upgrade to Angular v1.5 but not to `angular` v1.6 or higher, you could define this to be `<= 1.5` or `< 1.6.0`:

```json
{
  "packageRules": [
    {
      "matchPackageNames": ["angular"],
      "allowedVersions": "<=1.5"
    }
  ]
}
```

The valid syntax for this will be calculated at runtime because it depends on the versioning scheme, which is itself dynamic.

This field also supports Regular Expressions if they begin and end with `/`.
For example, the following will enforce that only 3 or 4-part versions are supported, without any prefixes:

```json
{
  "packageRules": [
    {
      "matchPackageNames": ["com.thoughtworks.xstream:xstream"],
      "allowedVersions": "/^[0-9]+\\.[0-9]+\\.[0-9]+(\\.[0-9]+)?$/"
    }
  ]
}
```

This field also supports a special negated regex syntax for ignoring certain versions.
Use the syntax `!/ /` like the following:

```json
{
  "packageRules": [
    {
      "matchPackageNames": ["chalk"],
      "allowedVersions": "!/java$/"
    }
  ]
}
```

### matchDepTypes

Use this field if you want to limit a `packageRule` to certain `depType` values.
Invalid if used outside of a `packageRule`.

### excludeDepNames

### excludeDepPatterns

### excludePackageNames

**Important**: Do not mix this up with the option `ignoreDeps`.
Use `ignoreDeps` instead if all you want to do is have a list of package names for Renovate to ignore.

Use `excludePackageNames` if you want to have one or more exact name matches excluded in your package rule.
See also `matchPackageNames`.

```json
{
  "packageRules": [
    {
      "matchPackagePatterns": ["^eslint"],
      "excludePackageNames": ["eslint-foo"]
    }
  ]
}
```

The above will match all package names starting with `eslint` but exclude the specific package `eslint-foo`.

### excludePackagePatterns

Use this field if you want to have one or more package name patterns excluded in your package rule.
See also `matchPackagePatterns`.

```json
{
  "packageRules": [
    {
      "matchPackagePatterns": ["^eslint"],
      "excludePackagePatterns": ["^eslint-foo"]
    }
  ]
}
```

The above will match all package names starting with `eslint` but exclude ones starting with `eslint-foo`.

### excludePackagePrefixes

Use this field if you want to have one or more package name prefixes excluded in your package rule, without needing to write a regex.
See also `matchPackagePrefixes`.

```json
{
  "packageRules": [
    {
      "matchPackagePrefixes": ["eslint"],
      "excludePackagePrefixes": ["eslint-foo"]
    }
  ]
}
```

The above will match all package names starting with `eslint` but exclude ones starting with `eslint-foo`.

### matchCategories

Use `matchCategories` to restrict rules to a particular language or group.
Matching is done using "any" logic, i.e. "match any of the following categories".
The categories can be found in the [manager documentation](./modules/manager/index.md).

<!-- prettier-ignore -->
!!! note
    Rules with `matchCategories` are only applied _after_ extraction of dependencies.
    If you want to configure which managers are being extracted at all, use `enabledManagers` instead.

```json
{
  "packageRules": [
    {
      "matchCategories": ["python"],
      "addLabels": ["py"]
    }
  ]
}
```

### matchBaseBranches

Use this field to restrict rules to a particular branch. e.g.

```json
{
  "packageRules": [
    {
      "matchBaseBranches": ["main"],
      "excludePackagePatterns": ["^eslint"],
      "enabled": false
    }
  ]
}
```

This field also supports Regular Expressions if they begin and end with `/`. e.g.

```json
{
  "packageRules": [
    {
      "matchBaseBranches": ["/^release/.*/"],
      "excludePackagePatterns": ["^eslint"],
      "enabled": false
    }
  ]
}
```

### matchManagers

Use this field to restrict rules to a particular package manager. e.g.

```json
{
  "packageRules": [
    {
      "matchPackageNames": ["node"],
      "matchManagers": ["dockerfile"],
      "enabled": false
    }
  ]
}
```

For the full list of available managers, see the [Supported Managers](https://docs.renovatebot.com/modules/manager/#supported-managers) documentation.

### matchDatasources

Use this field to restrict rules to a particular datasource. e.g.

```json
{
  "packageRules": [
    {
      "matchDatasources": ["orb"],
      "labels": ["circleci-orb!!"]
    }
  ]
}
```

### matchCurrentValue

This option is matched against the `currentValue` field of a dependency.

`matchCurrentValue` supports Regular Expressions which must begin and end with `/`.
For example, the following enforces that only `1.*` versions will be used:

```json
{
  "packageRules": [
    {
      "matchPackagePatterns": ["io.github.resilience4j"],
      "matchCurrentValue": "/^1\\./"
    }
  ]
}
```

This field also supports a special negated regex syntax to ignore certain versions.
Use the syntax `!/ /` like this:

```json
{
  "packageRules": [
    {
      "matchPackagePatterns": ["io.github.resilience4j"],
      "matchCurrentValue": "!/^0\\./"
    }
  ]
}
```

### matchCurrentVersion

The `currentVersion` field will be one of the following (in order of preference):

- locked version if a lock file exists
- resolved version
- current value

Consider using instead `matchCurrentValue` if you wish to match against the raw string value of a dependency.

`matchCurrentVersion` can be an exact SemVer version or a SemVer range:

```json
{
  "packageRules": [
    {
      "matchCurrentVersion": ">=1.0.0",
      "matchPackageNames": ["angular"]
    }
  ]
}
```

This field also supports Regular Expressions which must begin and end with `/`.
For example, the following enforces that only `1.*` versions will be used:

```json
{
  "packageRules": [
    {
      "matchPackagePatterns": ["io.github.resilience4j"],
      "matchCurrentVersion": "/^1\\./"
    }
  ]
}
```

This field also supports a special negated regex syntax to ignore certain versions.
Use the syntax `!/ /` like this:

```json
{
  "packageRules": [
    {
      "matchPackagePatterns": ["io.github.resilience4j"],
      "matchCurrentVersion": "!/^0\\./"
    }
  ]
}
```

### matchFiles

Renovate will compare `matchFiles` for an exact match against the dependency's package file or lock file.

For example the following would match `package.json` but not `package/frontend/package.json`:

```
  "matchFiles": ["package.json"],
```

Use `matchPaths` instead if you need more flexible matching.

### matchDepNames

### matchDepPatterns

### matchPackageNames

Use this field if you want to have one or more exact name matches in your package rule.
See also `excludePackageNames`.

```json
{
  "packageRules": [
    {
      "matchPackageNames": ["angular"],
      "rangeStrategy": "pin"
    }
  ]
}
```

The above will configure `rangeStrategy` to `pin` only for the package `angular`.

### matchPackagePatterns

Use this field if you want to have one or more package names patterns in your package rule.
See also `excludePackagePatterns`.

```json
{
  "packageRules": [
    {
      "matchPackagePatterns": ["^angular"],
      "rangeStrategy": "replace"
    }
  ]
}
```

The above will configure `rangeStrategy` to `replace` for any package starting with `angular`.

### matchPackagePrefixes

Use this field to match a package prefix without needing to write a regex expression.
See also `excludePackagePrefixes`.

```json
{
  "packageRules": [
    {
      "matchPackagePrefixes": ["angular"],
      "rangeStrategy": "replace"
    }
  ]
}
```

Just like the earlier `matchPackagePatterns` example, the above will configure `rangeStrategy` to `replace` for any package starting with `angular`.

### matchPaths

Renovate finds the file(s) listed in `matchPaths` with a minimatch glob pattern.

For example the following would match any `package.json`, including files like `backend/package.json`:

```json
{
  "packageRules": [
    {
      "description": "Group dependencies from package.json files",
      "matchPaths": ["**/package.json"],
      "groupName": "All package.json changes"
    }
  ]
}
```

The following would match any file in directories starting with `app/`:

```json
{
  "packageRules": [
    {
      "description": "Group all dependencies from the app directory",
      "matchPaths": ["app/**"],
      "groupName": "App dependencies"
    }
  ]
}
```

### matchSourceUrlPrefixes

Here's an example of where you use this to group together all packages from the `renovatebot` GitHub org:

```json
{
  "packageRules": [
    {
      "matchSourceUrlPrefixes": ["https://github.com/renovatebot/"],
      "groupName": "All renovate packages"
    }
  ]
}
```

### matchSourceUrls

Here's an example of where you use this to group together all packages from the Vue monorepo:

```json
{
  "packageRules": [
    {
      "matchSourceUrls": ["https://github.com/vuejs/vue"],
      "groupName": "Vue monorepo packages"
    }
  ]
}
```

### matchUpdateTypes

Use this field to match rules against types of updates.
For example to apply a special label for Major updates:

```json
{
  "packageRules": [
    {
      "matchUpdateTypes": ["major"],
      "labels": ["UPDATE-MAJOR"]
    }
  ]
}
```

### customChangelogUrl

Use this field to set the source URL for a package, including overriding an existing one.
Source URLs are necessary in order to look up release notes.

Using this field we can specify the exact URL to fetch release notes from.

Example setting source URL for package "dummy":

```json
{
  "packageRules": [
    {
      "matchPackageNames": ["dummy"],
      "customChangelogUrl": "https://github.com/org/dummy"
    }
  ]
}
```

<!-- prettier-ignore -->
!!! note
    Renovate can fetch changelogs from GitHub and GitLab platforms only, and setting the URL to an unsupported host/platform type won't change that.

### replacementName

This config option only works with some managers.
We're working to support more managers, subscribe to issue [renovatebot/renovate#14149](https://github.com/renovatebot/renovate/issues/14149) to follow our progress.

Managers which do not support replacement:

- `bazel`
- `git-submodules`
- `gomod`
- `gradle`
- `hermit`
- `homebrew`
- `maven`
- `regex`

Use the `replacementName` config option to set the name of a replacement package.
Must be used with `replacementVersion` (see example below).
You can suggest a new community package rule by editing [the `replacements.ts` file on the Renovate repository](https://github.com/renovatebot/renovate/blob/main/lib/config/presets/internal/replacements.ts) and opening a pull request.

### replacementVersion

This config option only works with some managers.
We're working to support more managers, subscribe to issue [renovatebot/renovate#14149](https://github.com/renovatebot/renovate/issues/14149) to follow our progress.
For a list of managers which do not support replacement read the `replacementName` config option docs.

Use the `replacementVersion` config option to set the version of a replacement package.
Must be used with `replacementName`.
For example to replace the npm package `jade` with version `2.0.0` of the package `pug`:

```json
{
  "packageRules": [
    {
      "matchDatasources": ["npm"],
      "matchPackageNames": ["jade"],
      "replacementName": "pug",
      "replacementVersion": "2.0.0"
    }
  ]
}
```

## patch

Add to this object if you wish to define rules that apply only to patch updates.

## pin

Add to this object if you wish to define rules that apply only to PRs that pin dependencies.

## pinDigest

Add to this object if you wish to define rules that apply only to PRs that pin digests.

## pinDigests

If enabled Renovate will pin Docker images or GitHub Actions by means of their SHA256 digest and not only by tag so that they are immutable.

## platformAutomerge

<!-- prettier-ignore -->
!!! warning
    Before you enable `platformAutomerge` you should enable your Git hosting platform's capabilities to enforce test passing before PR merge.
    If you don't do this, the platform might merge Renovate PRs even if the repository's tests haven't started, are in still in progress, or possibly even when they have failed.
    On GitHub this is called "Require status checks before merging", which you can find in the "Branch protection rules" section of the settings for your repository.
    [GitHub docs, about protected branches](https://docs.github.com/en/repositories/configuring-branches-and-merges-in-your-repository/defining-the-mergeability-of-pull-requests/about-protected-branches)
    [GitHub docs, require status checks before merging](https://docs.github.com/en/repositories/configuring-branches-and-merges-in-your-repository/defining-the-mergeability-of-pull-requests/about-protected-branches#require-status-checks-before-merging)
    If you're using another platform, search their documentation for a similar feature.

If you have enabled `automerge` and set `automergeType=pr` in the Renovate config, then you can also set `platformAutomerge` to `true` to speed up merging via the platform's native automerge functionality.

Renovate tries platform-native automerge only when it initially creates the PR.
Any PR that is being updated will be automerged with the Renovate-based automerge.

`platformAutomerge` will configure PRs to be merged after all (if any) branch policies have been met.
This option is available for Azure, GitHub and GitLab.
It falls back to Renovate-based automerge if the platform-native automerge is not available.

You can also fine-tune the behavior by setting `packageRules` if you want to use it selectively (e.g. per-package).

Note that the outcome of `rebaseWhen=auto` can differ when `platformAutomerge=true`.
Normally when you set `rebaseWhen=auto` Renovate rebases any branch that's behind the base branch automatically, and some people rely on that.
This behavior is no longer guaranteed when you enable `platformAutomerge` because the platform might automerge a branch which is not up-to-date.
For example, GitHub might automerge a Renovate branch even if it's behind the base branch at the time.

Please check platform specific docs for version requirements.

To learn how to use GitHub's Merge Queue feature with Renovate, read our [Key Concepts, Automerge, GitHub Merge Queue](./key-concepts/automerge.md#github-merge-queue) docs.

## platformCommit

Only use this option if you run Renovate as a [GitHub App](https://docs.github.com/en/developers/apps/getting-started-with-apps/about-apps).
It does not apply when you use a Personal Access Token as credential.

When `platformCommit` is enabled, Renovate will create commits with GitHub's API instead of using `git` directly.
This way Renovate can use GitHub's [Commit signing support for bots and other GitHub Apps](https://github.blog/2019-08-15-commit-signing-support-for-bots-and-other-github-apps/) feature.

## postUpdateOptions

Table with options:

| Name                     | Description                                                                                                                                                |
| ------------------------ | ---------------------------------------------------------------------------------------------------------------------------------------------------------- |
| `bundlerConservative`    | Enable conservative mode for `bundler` (Ruby dependencies). This will only update the immediate dependency in the lockfile instead of all subdependencies. |
| `gomodMassage`           | Enable massaging `replace` directives before calling `go` commands.                                                                                        |
| `gomodTidy`              | Run `go mod tidy` after Go module updates. This is implicitly enabled for major module updates when `gomodUpdateImportPaths` is enabled.                   |
| `gomodTidy1.17`          | Run `go mod tidy -compat=1.17` after Go module updates.                                                                                                    |
| `gomodTidyE`             | Run `go mod tidy -e` after Go module updates.                                                                                                              |
| `gomodUpdateImportPaths` | Update source import paths on major module updates, using [mod](https://github.com/marwan-at-work/mod).                                                    |
| `npmDedupe`              | Run `npm dedupe` after `package-lock.json` updates.                                                                                                        |
| `pnpmDedupe`             | Run `pnpm dedupe` after `pnpm-lock.yaml` updates.                                                                                                          |
| `yarnDedupeFewer`        | Run `yarn-deduplicate --strategy fewer` after `yarn.lock` updates.                                                                                         |
| `yarnDedupeHighest`      | Run `yarn-deduplicate --strategy highest` (`yarn dedupe --strategy highest` for Yarn >=2.2.0) after `yarn.lock` updates.                                   |

## postUpgradeTasks

<!-- prettier-ignore -->
!!! note
    Post-upgrade tasks can only be used on self-hosted Renovate instances.

Post-upgrade tasks are commands that are executed by Renovate after a dependency has been updated but before the commit is created.
The intention is to run any additional command line tools that would modify existing files or generate new files when a dependency changes.

Each command must match at least one of the patterns defined in `allowedPostUpgradeCommands` (a global-only configuration option) in order to be executed.
If the list of allowed tasks is empty then no tasks will be executed.

e.g.

```json
{
  "postUpgradeTasks": {
    "commands": ["tslint --fix"],
    "fileFilters": ["yarn.lock", "**/*.js"],
    "executionMode": "update"
  }
}
```

The `postUpgradeTasks` configuration consists of three fields:

### commands

A list of commands that are executed after Renovate has updated a dependency but before the commit is made.

You can use variable templating in your commands if [`allowPostUpgradeCommandTemplating`](https://docs.renovatebot.com/self-hosted-configuration/#allowpostupgradecommandtemplating) is enabled.

### fileFilters

A list of glob-style matchers that determine which files will be included in the final commit made by Renovate.

### executionMode

Defaults to `update`, but can also be set to `branch`.
This sets the level the postUpgradeTask runs on, if set to `update` the postUpgradeTask will be executed for every dependency on the branch.
If set to `branch` the postUpgradeTask is executed for the whole branch.

## prBodyColumns

Use this array to provide a list of column names you wish to include in the PR tables.

For example, if you wish to add the package file name to the table, you would add this to your config:

```json
{
  "prBodyColumns": [
    "Package",
    "Update",
    "Type",
    "New value",
    "Package file",
    "References"
  ]
}
```

<!-- prettier-ignore -->
!!! note
    "Package file" is predefined in the default `prBodyDefinitions` object so does not require a definition before it can be used.

## prBodyDefinitions

You can configure this object to either (a) modify the template for an existing table column in PR bodies, or (b) you wish to _add_ a definition for a new/additional column.

Here is an example of modifying the default value for the `"Package"` column to put it inside a `<code></code>` block:

```json
{
  "prBodyDefinitions": {
    "Package": "`{{{depName}}}`"
  }
}
```

Here is an example of adding a custom `"Sourcegraph"` column definition:

```json
{
  "prBodyDefinitions": {
    "Sourcegraph": "[![code search for \"{{{depName}}}\"](https://sourcegraph.com/search/badge?q=repo:%5Egithub%5C.com/{{{repository}}}%24+case:yes+-file:package%28-lock%29%3F%5C.json+{{{depName}}}&label=matches)](https://sourcegraph.com/search?q=repo:%5Egithub%5C.com/{{{repository}}}%24+case:yes+-file:package%28-lock%29%3F%5C.json+{{{depName}}})"
  },
  "prBodyColumns": [
    "Package",
    "Update",
    "New value",
    "References",
    "Sourcegraph"
  ]
}
```

<!-- prettier-ignore -->
!!! tip
    Columns must also be included in the `prBodyColumns` array in order to be used, so that's why it's included above in the example.

## prBodyNotes

Use this field to add custom content inside PR bodies, including conditionally.

e.g. if you wish to add an extra Warning to major updates:

```json
{
  "prBodyNotes": ["{{#if isMajor}}:warning: MAJOR MAJOR MAJOR :warning:{{/if}}"]
}
```

## prBodyTemplate

This setting controls which sections are rendered in the body of the pull request.

The available sections are header, table, notes, changelogs, configDescription, controls, footer.

## prConcurrentLimit

This setting - if enabled - limits Renovate to a maximum of `x` concurrent PRs open at any time.

This limit is enforced on a per-repository basis.

<!-- prettier-ignore -->
!!! note
    Renovate always creates security PRs, even if the concurrent PR limit is already reached.
    Security PRs have `[SECURITY]` in their PR title.

## prCreation

This setting tells Renovate when you would like it to raise PRs:

- `immediate` (default): Renovate will create PRs immediately after creating the corresponding branch
- `not-pending`: Renovate will wait until status checks have completed (passed or failed) before raising the PR
- `status-success`: Renovate won't raise PRs unless tests pass

Renovate defaults to `immediate` but you might want to change this to `not-pending` instead.

With prCreation set to `immediate`, you'll get a Pull Request and possible associated notification right away when a new update is available.
You'll have to wait until the checks have been performed, before you can decide if you want to merge the PR or not.

With prCreation set to `not-pending`, Renovate creates the PR only once all tests have passed or failed.
When you get the PR notification, you can take action immediately, as you have the full test results.
If there are no checks associated, Renovate will create the PR once 24 hrs have elapsed since creation of the commit.

With prCreation set to `status-success`, Renovate creates the PR only if/ once all tests have passed.

For all cases of non-immediate PR creation, Renovate doesn't run instantly once tests complete.
Instead, Renovate can create the PR on its next run after relevant tests have completed, so there will be some delay.

## prFooter

## prHeader

## prHourlyLimit

This config option slows down the _rate_ at which Renovate creates PRs.

Slowing Renovate down can be handy when you're onboarding a repository with a lot of dependencies.
What may happen if you don't set a `prHourlyLimit`:

1. Renovate creates an Onboarding PR
1. You merge the onboarding PR to activate Renovate
1. Renovate creates a "Pin Dependencies" PR (if needed)
1. You merge the "Pin Dependencies" PR
1. Renovate creates every single upgrade PR needed, which can be a lot

The above may cause:

- Renovate bot's PRs to overwhelm your CI systems
- a lot of test runs, because branches are rebased each time you merge a PR

To prevent these problems you can set `prHourlyLimit` to a value like `1` or `2`.
Renovate will only create that many PRs within each hourly period (`:00` through `:59`).
You still get all the PRs in a reasonable time, perhaps over a day or so.
Now you can merge the PRs at a do-able rate, once the tests pass.

<!-- prettier-ignore -->
!!! tip
    The `prHourlyLimit` setting does _not_ limit the number of _concurrently open PRs_, only the _rate_ at which PRs are created.
    The `prHourlyLimit` setting is enforced on a per-repository basis.

## prNotPendingHours

If you configure `prCreation=not-pending`, then Renovate will wait until tests are non-pending (all pass or at least one fails) before creating PRs.
However there are cases where PRs may remain in pending state forever, e.g. absence of tests or status checks that are configure to pending indefinitely.
This is why we configured an upper limit for how long we wait until creating a PR.

<!-- prettier-ignore -->
!!! note
    If the option `stabilityDays` is non-zero then Renovate disables the `prNotPendingHours` functionality.

## prPriority

Sometimes Renovate needs to rate limit its creation of PRs, e.g. hourly or concurrent PR limits.
In such cases it sorts/prioritizes by default based on the update type (e.g. patches raised before minor, minor before major).
If you have dependencies that are more or less important than others then you can use the `prPriority` field for PR sorting.
The default value is 0, so setting a negative value will make dependencies sort last, while higher values sort first.

Here's an example of how you would define PR priority so that devDependencies are raised last and `react` is raised first:

```json
{
  "packageRules": [
    {
      "matchDepTypes": ["devDependencies"],
      "prPriority": -1
    },
    {
      "matchPackageNames": ["react"],
      "prPriority": 5
    }
  ]
}
```

## prTitle

The PR title is important for some of Renovate's matching algorithms (e.g. determining whether to recreate a PR or not) so ideally don't modify it much.

## printConfig

This option is useful for troubleshooting, particularly if using presets.
e.g. run `renovate foo/bar --print-config > config.log` and the fully-resolved config will be included in the log file.

## pruneBranchAfterAutomerge

By default Renovate deletes, or "prunes", the branch after automerging.
Set `pruneBranchAfterAutomerge` to `false` to keep the branch after automerging.

## pruneStaleBranches

Configure to `false` to disable deleting orphan branches and autoclosing PRs.
Defaults to `true`.

## rangeStrategy

Behavior:

- `auto` = Renovate decides (this will be done on a manager-by-manager basis)
- `pin` = convert ranges to exact versions, e.g. `^1.0.0` -> `1.1.0`
- `bump` = e.g. bump the range even if the new version satisfies the existing range, e.g. `^1.0.0` -> `^1.1.0`
- `replace` = Replace the range with a newer one if the new version falls outside it, and update nothing otherwise
- `widen` = Widen the range with newer one, e.g. `^1.0.0` -> `^1.0.0 || ^2.0.0`
- `update-lockfile` = Update the lock file when in-range updates are available, otherwise `replace` for updates out of range. Works for `bundler`, `composer`, `npm`, `yarn`, `terraform` and `poetry` so far
- `in-range-only` = Update the lock file when in-range updates are available, ignore package file updates

Renovate's `"auto"` strategy works like this for npm:

1. Widen `peerDependencies`
1. If an existing range already ends with an "or" operator like `"^1.0.0 || ^2.0.0"`, then Renovate widens it into `"^1.0.0 || ^2.0.0 || ^3.0.0"`
1. Otherwise, Renovate replaces the range. So `"^2.0.0"` is replaced by `"^3.0.0"`

By default, Renovate assumes that if you are using ranges then it's because you want them to be wide/open.
Renovate won't deliberately "narrow" any range by increasing the semver value inside.

For example, if your `package.json` specifies a value for `left-pad` of `^1.0.0` and the latest version on npmjs is `1.2.0`, then Renovate won't change anything because `1.2.0` satisfies the range.
If instead you'd prefer to be updated to `^1.2.0` in cases like this, then configure `rangeStrategy` to `bump` in your Renovate config.

This feature supports simple caret (`^`) and tilde (`~`) ranges only, like `^1.0.0` and `~1.0.0`.

The `in-range-only` strategy may be useful if you want to leave the package file unchanged and only do `update-lockfile` within the existing range.
The `in-range-only` strategy behaves like `update-lockfile`, but discards any updates where the new version of the dependency is not equal to the current version.
We recommend you avoid using the `in-range-only` strategy unless you strictly need it.
Using the `in-range-only` strategy may result in you being multiple releases behind without knowing it.

## rebaseLabel

On supported platforms it is possible to add a label to a PR to manually request Renovate to recreate/rebase it.
By default this label is `"rebase"` but you can configure it to anything you want by changing this `rebaseLabel` field.

## rebaseWhen

Possible values and meanings:

- `auto`: Renovate will autodetect the best setting. It will use `behind-base-branch` if configured to automerge or repository has been set to require PRs to be up to date. Otherwise, `conflicted` will be used instead
- `never`: Renovate will never rebase the branch or update it unless manually requested
- `conflicted`: Renovate will rebase only if the branch is conflicted
- `behind-base-branch`: Renovate will rebase whenever the branch falls 1 or more commit behind its base branch

`rebaseWhen=conflicted` is not recommended if you have enabled Renovate automerge, because:

- It could result in a broken base branch if two updates are merged one after another without testing the new versions together
- If you have enforced that PRs must be up-to-date before merging (e.g. using branch protection on GitHub), then automerge won't be possible as soon as a PR gets out-of-date but remains non-conflicted

It is also recommended to avoid `rebaseWhen=never` as it can result in conflicted branches with outdated PR descriptions and/or status checks.

Avoid setting `rebaseWhen=never` and then also setting `prCreation=not-pending` as this can prevent creation of PRs.

## recreateClosed

By default, Renovate will detect if it has proposed an update to a project before and not propose the same one again.
For example the Webpack 3.x case described above.
This field lets you customize this behavior down to a per-package level.
For example we override it to `true` in the following cases where branch names and PR titles need to be reused:

- Package groups
- When pinning versions
- Lock file maintenance

Typically you shouldn't need to modify this setting.

## regexManagers

Use `regexManagers` entries to configure the `regex` manager in Renovate.

You can define custom managers for cases such as:

- Proprietary file formats or conventions
- Popular file formats not yet supported as a manager by Renovate

The custom manager concept is based on using Regular Expression named capture groups.

You must have a named capture group matching (e.g. `(?<depName>.*)`) _or_ configure it's corresponding template (e.g. `depNameTemplate`) for these fields:

- `datasource`
- `depName`
- `currentValue`

Use named capture group matching _or_ set a corresponding template.
We recommend you use only one of these methods, or you'll get confused.

We recommend that you also tell Renovate what `versioning` to use.
If the `versioning` field is missing, then Renovate defaults to using `semver` versioning.

For more details and examples, see our [documentation for the `regex` manager](/modules/manager/regex/).
For template fields, use the triple brace `{{{ }}}` notation to avoid Handlebars escaping any special characters.

### matchStrings

`matchStrings` should each be a valid regular expression, optionally with named capture groups.

Example:

```json
{
  "matchStrings": [
    "ENV .*?_VERSION=(?<currentValue>.*) # (?<datasource>.*?)/(?<depName>.*?)\\s"
  ]
}
```

### matchStringsStrategy

`matchStringsStrategy` controls behavior when multiple `matchStrings` values are provided.
Three options are available:

- `any` (default)
- `recursive`
- `combination`

#### any

Each provided `matchString` will be matched individually to the content of the `packageFile`.
If a `matchString` has multiple matches in a file each will be interpreted as an independent dependency.

As example the following configuration will update all 3 lines in the Dockerfile.
renovate.json:

```json
{
  "regexManagers": [
    {
      "fileMatch": ["^Dockerfile$"],
      "matchStringsStrategy": "any",
      "matchStrings": [
        "ENV [A-Z]+_VERSION=(?<currentValue>.*) # (?<datasource>.*?)/(?<depName>.*?)(\\&versioning=(?<versioning>.*?))?\\s",
        "FROM (?<depName>\\S*):(?<currentValue>\\S*)"
      ],
      "datasourceTemplate": "docker"
    }
  ]
}
```

a Dockerfile:

```dockerfile
FROM amd64/ubuntu:18.04
ENV GRADLE_VERSION=6.2 # gradle-version/gradle&versioning=maven
ENV NODE_VERSION=10.19.0 # github-tags/nodejs/node&versioning=node
```

#### recursive

If using `recursive` the `matchStrings` will be looped through and the full match of the last will define the range of the next one.
This can be used to narrow down the search area to prevent multiple matches.
But the `recursive` strategy still allows the matching of multiple dependencies as described below.
All matches of the first `matchStrings` pattern are detected, then each of these matches will used as basis be used as the input for the next `matchStrings` pattern, and so on.
If the next `matchStrings` pattern has multiple matches then it will split again.
This process will be followed as long there is a match plus a next `matchingStrings` pattern is available.

Matched groups will be available in subsequent matching layers.

This is an example how this can work.
The first regex manager will only upgrade `grafana/loki` as looks for the `backup` key then looks for the `test` key and then uses this result for extraction of necessary attributes.
But the second regex manager will upgrade both definitions as its first `matchStrings` matches both `test` keys.

renovate.json:

```json
{
  "regexManagers": [
    {
      "fileMatch": ["^example.json$"],
      "matchStringsStrategy": "recursive",
      "matchStrings": [
        "\"backup\":\\s*{[^}]*}",
        "\"test\":\\s*\\{[^}]*}",
        "\"name\":\\s*\"(?<depName>.*)\"[^\"]*\"type\":\\s*\"(?<datasource>.*)\"[^\"]*\"value\":\\s*\"(?<currentValue>.*)\""
      ],
      "datasourceTemplate": "docker"
    },
    {
      "fileMatch": ["^example.json$"],
      "matchStringsStrategy": "recursive",
      "matchStrings": [
        "\"test\":\\s*\\{[^}]*}",
        "\"name\":\\s*\"(?<depName>.*)\"[^\"]*\"type\":\\s*\"(?<datasource>.*)\"[^\"]*\"value\":\\s*\"(?<currentValue>.*)\""
      ],
      "datasourceTemplate": "docker"
    }
  ]
}
```

example.json:

```json
{
  "backup": {
    "test": {
      "name": "grafana/loki",
      "type": "docker",
      "value": "1.6.1"
    }
  },
  "setup": {
    "test": {
      "name": "python",
      "type": "docker",
      "value": "3.9.0"
    }
  }
}
```

#### combination

This option allows the possibility to combine the values of multiple lines inside a file.
While using multiple lines is also possible using both other `matchStringStrategy` values, the `combination` approach is less susceptible to white space or line breaks stopping a match.

`combination` will only match at most one dependency per file, so if you want to update multiple dependencies using `combination` you have to define multiple regex managers.

Matched group values will be merged to form a single dependency.

renovate.json:

```json
{
  "regexManagers": [
    {
      "fileMatch": ["^main.yml$"],
      "matchStringsStrategy": "combination",
      "matchStrings": [
        "prometheus_image:\\s*\"(?<depName>.*)\"\\s*//",
        "prometheus_version:\\s*\"(?<currentValue>.*)\"\\s*//"
      ],
      "datasourceTemplate": "docker"
    },
    {
      "fileMatch": ["^main.yml$"],
      "matchStringsStrategy": "combination",
      "matchStrings": [
        "thanos_image:\\s*\"(?<depName>.*)\"\\s*//",
        "thanos_version:\\s*\"(?<currentValue>.*)\"\\s*//"
      ],
      "datasourceTemplate": "docker"
    }
  ]
}
```

Ansible variable file ( yaml ):

```yaml
prometheus_image: "prom/prometheus"  // a comment
prometheus_version: "v2.21.0" // a comment
------
thanos_image: "prom/prometheus"  // a comment
thanos_version: "0.15.0" // a comment
```

In the above example, each regex manager will match a single dependency each.

### depNameTemplate

If `depName` cannot be captured with a named capture group in `matchString` then it can be defined manually using this field.
It will be compiled using Handlebars and the regex `groups` result.

### extractVersionTemplate

If `extractVersion` cannot be captured with a named capture group in `matchString` then it can be defined manually using this field.
It will be compiled using Handlebars and the regex `groups` result.

### packageNameTemplate

`packageName` is used for looking up dependency versions.
It will be compiled using Handlebars and the regex `groups` result.
It will default to the value of `depName` if left unconfigured/undefined.

### currentValueTemplate

If the `currentValue` for a dependency is not captured with a named group then it can be defined in config using this field.
It will be compiled using Handlebars and the regex `groups` result.

### datasourceTemplate

If the `datasource` for a dependency is not captured with a named group then it can be defined in config using this field.
It will be compiled using Handlebars and the regex `groups` result.

### depTypeTemplate

If `depType` cannot be captured with a named capture group in `matchString` then it can be defined manually using this field.
It will be compiled using Handlebars and the regex `groups` result.

### versioningTemplate

If the `versioning` for a dependency is not captured with a named group then it can be defined in config using this field.
It will be compiled using Handlebars and the regex `groups` result.

### registryUrlTemplate

If the `registryUrls` for a dependency is not captured with a named group then it can be defined in config using this field.
It will be compiled using Handlebars and the regex `groups` result.

### autoReplaceStringTemplate

Allows overwriting how the matched string is replaced.
This allows for some migration strategies.
E.g. moving from one Docker image repository to another one.

helm-values.yaml:

```yaml
# The image of the service <registry>/<repo>/<image>:<tag>
image: my.old.registry/aRepository/andImage:1.18-alpine
```

regex definition:

```json
{
  "regexManagers": [
    {
      "fileMatch": ["values.yaml$"],
      "matchStrings": [
        "image:\\s+(?<depName>my\\.old\\.registry/aRepository/andImage):(?<currentValue>[^\\s]+)"
      ],
      "depNameTemplate": "my.new.registry/aRepository/andImage",
      "autoReplaceStringTemplate": "image: {{{depName}}}:{{{newValue}}}",
      "datasourceTemplate": "docker"
    }
  ]
}
```

This will lead to following update where `1.21-alpine` is the newest version of `my.new.registry/aRepository/andImage`:

```yaml
# The image of the service <registry>/<repo>/<image>:<tag>
image: my.new.registry/aRepository/andImage:1.21-alpine
```

## registryAliases

You can use the `registryAliases` object to set registry aliases.

This feature works with the following managers:

- [`helm-requirements`](/modules/manager/helm-requirements/)
- [`helmv3`](/modules/manager/helmv3/)
- [`helmfile`](/modules/manager/helmfile/)
- [`gitlabci`](/modules/manager/gitlabci/)
- [`dockerfile`](/modules/manager/dockerfile)
- [`docker-compose`](/modules/manager/docker-compose)
- [`kubernetes`](/modules/manager/kubernetes)
- [`ansible`](/modules/manager/ansible)
- [`droneci`](/modules/manager/droneci)

## registryUrls

Usually Renovate is able to either (a) use the default registries for a datasource, or (b) automatically detect during the manager extract phase which custom registries are in use.
In case there is a need to configure them manually, it can be done using this `registryUrls` field, typically using `packageRules` like so:

```json
{
  "packageRules": [
    {
      "matchDatasources": ["docker"],
      "registryUrls": ["https://docker.mycompany.domain"]
    }
  ]
}
```

The field supports multiple URLs but it is datasource-dependent on whether only the first is used or multiple.

## replacement

Add to this object if you wish to define rules that apply only to PRs that replace dependencies.

## respectLatest

Similar to `ignoreUnstable`, this option controls whether to update to versions that are greater than the version tagged as `latest` in the repository.
By default, `renovate` will update to a version greater than `latest` only if the current version is itself past latest.

## reviewers

Must be valid usernames.

**Required reviewers on GitHub**

If you're assigning a team to review on GitHub, you must use the prefix `team:` and add the _last part_ of the team name.
Say the full team name on GitHub is `@organization/foo`, then you'd set the config option like this:

```json
{
  "reviewers": ["team:foo"]
}
```

**Required reviewers on Azure DevOps**

To mark a reviewer as required on Azure DevOps, you must use the prefix `required:`.

For example: if the username or team name is `bar` then you would set the config option like this:

```json
{
  "reviewers": ["required:bar"]
}
```

## reviewersFromCodeOwners

If enabled Renovate tries to determine PR reviewers by matching rules defined in a CODEOWNERS file against the changes in the PR.

See [GitHub](https://help.github.com/en/github/creating-cloning-and-archiving-repositories/about-code-owners) or [GitLab](https://docs.gitlab.com/ee/user/project/code_owners.html) documentation for details on syntax and possible file locations.

## reviewersSampleSize

## rollback

Add to this object if you wish to define rules that apply only to PRs that roll back versions.

## rollbackPrs

There are times when a dependency version in use by a project gets removed from the registry.
For some registries, existing releases or even whole packages can be removed or "yanked" at any time, while for some registries only very new or unused releases can be removed.
Renovate's "rollback" feature exists to propose a downgrade to the next-highest release if the current release is no longer found in the registry.

Renovate does not create these rollback PRs by default, with one exception: npm packages get a rollback PR if needed.

You can configure the `rollbackPrs` property globally, per-language, or per-package to override the default behavior.

## schedule

The `schedule` option allows you to define times of week or month for Renovate updates.
Running Renovate around the clock can be too "noisy" for some projects.
To reduce the noise you can use the `schedule` config option to limit the time frame in which Renovate will perform actions on your repository.
You can use the standard [Cron syntax](https://crontab.guru/crontab.5.html) and [Later syntax](https://github.com/breejs/later) to define your schedule.

The default value for `schedule` is "at any time", which is functionally the same as declaring a `null` schedule.
i.e. Renovate will run on the repository around the clock.

The easiest way to define a schedule is to use a preset if one of them fits your requirements.
See [Schedule presets](https://docs.renovatebot.com/presets-schedule/) for details and feel free to request a new one in the source repository if you think others would benefit from it too.

Otherwise, here are some text schedules that are known to work:

```
every weekend
before 5:00am
after 10pm and before 5:00am
after 10pm and before 5am every weekday
on friday and saturday
every 3 months on the first day of the month
* 0 2 * *
```

<!-- prettier-ignore -->
!!! warning
    For Cron schedules, you _must_ use the `*` wildcard for the minutes value, as Renovate doesn't support minute granularity.

One example might be that you don't want Renovate to run during your typical business hours, so that your build machines don't get clogged up testing `package.json` updates.
You could then configure a schedule like this at the repository level:

```json
{
  "schedule": ["after 10pm and before 5am every weekday", "every weekend"]
}
```

This would mean that Renovate can run for 7 hours each night plus all the time on weekends.

This scheduling feature can also be particularly useful for "noisy" packages that are updated frequently, such as `aws-sdk`.

To restrict `aws-sdk` to only monthly updates, you could add this package rule:

```json
{
  "packageRules": [
    {
      "matchPackageNames": ["aws-sdk"],
      "extends": ["schedule:monthly"]
    }
  ]
}
```

Technical details: We mostly rely on the text parsing of the library [@breejs/later](https://github.com/breejs/later) but only its concepts of "days", "time_before", and "time_after".
Read the parser documentation at [breejs.github.io/later/parsers.html#text](https://breejs.github.io/later/parsers.html#text).
To parse Cron syntax, Renovate uses [@cheap-glitch/mi-cron](https://github.com/cheap-glitch/mi-cron).
Renovate does not support scheduled minutes or "at an exact time" granularity.

<!-- prettier-ignore -->
!!! tip
    If you want to _disable_ Renovate, then avoid setting `schedule` to `"never"`.
    Instead, use the `enabled` config option to disable Renovate.
    Read the [`enabled` config option docs](https://docs.renovatebot.com/configuration-options/#enabled) to learn more.

<!-- prettier-ignore -->
!!! note
    Actions triggered via the [Dependency Dashboard](https://docs.renovatebot.com/configuration-options/#dependencydashboard) are not restricted by a configured schedule.

<!-- prettier-ignore -->
!!! tip
    To validate your `later` schedule before updating your `renovate.json`, you can use [this CodePen](https://codepen.io/rationaltiger24/full/ZExQEgK).

## semanticCommitScope

By default you will see Angular-style commit prefixes like `"chore(deps):"`.
If you wish to change it to something else like `"package"` then it will look like `"chore(package):"`.
You can also use `parentDir` or `baseDir` to namespace your commits for monorepos e.g. `"{{parentDir}}"`.

## semanticCommitType

By default you will see Angular-style commit prefixes like `"chore(deps):"`.
If you wish to change it to something else like "ci" then it will look like `"ci(deps):"`.

## semanticCommits

If you are using a semantic prefix for your commits, then you will want to enable this setting.
Although it's configurable to a package-level, it makes most sense to configure it at a repository level.
If configured to `enabled`, then the `semanticCommitScope` and `semanticCommitType` fields will be used for each commit message and PR title.

Renovate autodetects if your repository is already using semantic commits or not and follows suit, so you only need to configure this if you wish to _override_ Renovate's autodetected setting.

## separateMajorMinor

Renovate's default behavior is to create a separate branch/PR if both minor and major version updates exist (note that your choice of `rangeStrategy` value can influence which updates exist in the first place however).
For example, if you were using Webpack 2.0.0 and versions 2.1.0 and 3.0.0 were both available, then Renovate would create two PRs so that you have the choice whether to apply the minor update to 2.x or the major update of 3.x.
If you were to apply the minor update then Renovate would keep updating the 3.x branch for you as well, e.g. if Webpack 3.0.1 or 3.1.0 were released.
If instead you applied the 3.0.0 update then Renovate would clean up the unneeded 2.x branch for you on the next run.

It is recommended that you leave this option to `true`, because of the polite way that Renovate handles this.
For example, let's say in the above example that you decided you wouldn't update to Webpack 3 for a long time and don't want to build/test every time a new 3.x version arrives.
In that case, simply close the "Update Webpack to version 3.x" PR and it _won't_ be recreated again even if subsequent Webpack 3.x versions are released.
You can continue with Webpack 2.x for as long as you want and get any updates/patches that are made for it.
Then eventually when you do want to update to Webpack 3.x you can make that update to `package.json` yourself and commit it to the base branch once it's tested.
After that, Renovate will resume providing you updates to 3.x again!
i.e. if you close a major upgrade PR then it won't come back again, but once you make the major upgrade yourself then Renovate will resume providing you with minor or patch updates.

This option also has priority over package groups configured by `packageRule`.
So Renovate will propose separate PRs for major and minor updates of packages even if they are grouped.
If you want to enforce grouped package updates, you need to set this option to `false` within the `packageRule`.

## separateMinorPatch

By default, Renovate won't distinguish between "patch" (e.g. 1.0.x) and "minor" (e.g. 1.x.0) releases - it groups them together.
E.g., if you are running version 1.0.0 of a package and both versions 1.0.1 and 1.1.0 are available then Renovate will raise a single PR for version 1.1.0.
If you wish to distinguish between patch and minor upgrades, for example if you wish to automerge patch but not minor, then you can configured this option to `true`.

## separateMultipleMajor

Configure this to `true` if you wish to get one PR for every separate major version upgrade of a dependency.
e.g. if you are on webpack@v1 currently then default behavior is a PR for upgrading to webpack@v3 and not for webpack@v2.
If this setting is true then you would get one PR for webpack@v2 and one for webpack@v3.

## stabilityDays

If this is set to a non-zero value, _and_ an update has a release timestamp header, then Renovate will check if the "stability days" have passed.

Note: Renovate will wait for the set number of `stabilityDays` to pass for each **separate** version.
Renovate does not wait until the package has seen no releases for x `stabilityDays`.
`stabilityDays` is not intended to help with slowing down fast releasing project updates.
If you want to slow down PRs for a specific package, setup a custom schedule for that package.
Read [our selective-scheduling help](https://docs.renovatebot.com/noise-reduction/#selective-scheduling) to learn how to set the schedule.

If the number of days since the release is less than the set `stabilityDays` a "pending" status check is added to the branch.
If enough days have passed then the "pending" status is removed, and a "passing" status check is added.

Some datasources do not provide a release timestamp (in which case this feature is not compatible), and other datasources may provide a release timestamp but it's not supported by Renovate (in which case a feature request needs to be implemented).

Maven users: you cannot use `stabilityDays` if a Maven source returns unreliable `last-modified` headers.

There are a couple of uses for `stabilityDays`:

<!-- markdownlint-disable MD001 -->

#### Suppress branch/PR creation for X days

If you combine `stabilityDays=3` and `internalChecksFilter="strict"` then Renovate will hold back from creating branches until 3 or more days have elapsed since the version was released.
It's recommended that you enable `dependencyDashboard=true` so you don't lose visibility of these pending PRs.

#### Prevent holding broken npm packages

npm packages less than 72 hours (3 days) old can be unpublished, which could result in a service impact if you have already updated to it.
Set `stabilityDays` to 3 for npm packages to prevent relying on a package that can be removed from the registry:

```json
{
  "packageRules": [
    {
      "matchDatasources": ["npm"],
      "stabilityDays": 3
    }
  ]
}
```

#### Await X days before Automerging

If you have both `automerge` as well as `stabilityDays` enabled, it means that PRs will be created immediately but automerging will be delayed until X days have passed.
This works because Renovate will add a "renovate/stability-days" pending status check to each branch/PR and that pending check will prevent the branch going green to automerge.

<!-- markdownlint-enable MD001 -->

## stopUpdatingLabel

This feature only works on supported platforms, check the table above.

If you want Renovate to stop updating a PR, you can apply a label to the PR.
By default, Renovate listens to the label: `"stop-updating"`.

You can set your own label name with the `"stopUpdatingLabel"` field:

```json
{
  "stopUpdatingLabel": "take-a-break-renovate"
}
```

## suppressNotifications

Use this field to suppress various types of warnings and other notifications from Renovate.
Example:

```json
{
  "suppressNotifications": ["prIgnoreNotification"]
}
```

The above config will suppress the comment which is added to a PR whenever you close a PR unmerged.

## timezone

It is only recommended to configure this field if you wish to use the `schedules` feature and want to write them in your local timezone.
Please see the above link for valid timezone names.

## transitiveRemediation

When enabled, Renovate tries to remediate vulnerabilities even if they exist only in transitive dependencies.

Applicable only for GitHub platform (with vulnerability alerts enabled) and `npm` manager.
When the `lockfileVersion` is higher than `1` in `package-lock.json`, remediations are only possible when changes are made to `package.json`.

This is considered a feature flag with the aim to remove it and default to this behavior once it has been more widely tested.

## updateInternalDeps

Renovate defaults to skipping any internal package dependencies within monorepos.
In such case dependency versions won't be updated by Renovate.

To opt in to letting Renovate update internal package versions normally, set this configuration option to true.

## updateLockFiles

## updateNotScheduled

When schedules are in use, it generally means "no updates".
However there are cases where updates might be desirable - e.g. if you have configured `prCreation=not-pending`, or you have `rebaseWhen=behind-base-branch` and the base branch is updated so you want Renovate PRs to be rebased.

This defaults to `true`, meaning that Renovate will perform certain "desirable" updates to _existing_ PRs even when outside of schedule.
If you wish to disable all updates outside of scheduled hours then configure this field to `false`.

## updatePinnedDependencies

By default, Renovate will try to update all detected dependencies, regardless of whether they are defined using pinned single versions (e.g. `1.2.3`) or constraints/ranges (e.g. (`^1.2.3`).
You can set this option to `false` if you wish to disable updating for pinned (single version) dependencies specifically.

## useBaseBranchConfig

By default, Renovate will read config file from the default branch only and will ignore any config files in base branches.
You can configure `useBaseBranchConfig=merge` to instruct Renovate to merge the config from each base branch over the top of the config in the default branch.

The config file name in the base branch must be the same as in the default branch and cannot be `package.json`.
This scenario may be useful for testing the config changes in base branches instantly.

## userStrings

When a PR is closed, Renovate posts a comment to let users know that future updates will be ignored.
If you want, you can change the text in the comment with the `userStrings` config option.

You can edit these user-facing strings:

- `ignoreDigest`: Text of the PR comment for digest upgrades.
- `ignoreMajor`: Text of the PR comment for major upgrades.
- `ignoreOther`: Text of the PR comment for other (neither digest nor major) upgrades.
- `ignoreTopic`: Topic of the PR comment.

Example:

```json
{
  "userStrings": {
    "ignoreTopic": "Custom topic for PR comment",
    "ignoreMajor": "Custom text for major upgrades.",
    "ignoreDigest": "Custom text for digest upgrades.",
    "ignoreOther": "Custom text for other upgrades."
  }
}
```

## versioning

Usually, each language or package manager has a specific type of "versioning":
JavaScript uses npm's SemVer implementation, Python uses pep440, etc.

Renovate also uses custom versioning, like `"docker"` to address the most common way people tag versions using Docker, and `"loose"` as a fallback that tries SemVer first but otherwise just does its best to sort and compare.

By exposing `versioning` to config, you can override the default versioning for a package manager if needed.
We do not recommend overriding the default versioning, but there are some cases such as Docker or Gradle where versioning is not strictly defined and you may need to specify the versioning type per-package.

Renovate supports 4-part versions (1.2.3.4) in full for the NuGet package manager.
Other managers can use the `"loose"` versioning fallback: the first 3 parts are used as the version, all trailing parts are used for alphanumeric sorting.

## vulnerabilityAlerts

Renovate can read GitHub's Vulnerability Alerts to customize its Pull Requests.
For this to work, you must enable the [Dependency graph](https://docs.github.com/en/code-security/supply-chain-security/understanding-your-software-supply-chain/about-the-dependency-graph#enabling-the-dependency-graph), and [Dependabot alerts](https://docs.github.com/en/repositories/managing-your-repositorys-settings-and-features/enabling-features-for-your-repository/managing-security-and-analysis-settings-for-your-repository).
Follow these steps:

1. While logged in to GitHub, navigate to your repository
1. Select the "Settings" tab
1. Select "Code security and analysis" in the sidebar
1. Enable the "Dependency graph"
1. Enable "Dependabot alerts"
1. If you're running Renovate in app mode: make sure the app has `read` permissions for "Vulnerability alerts".
   If you're the account administrator, browse to the app (for example [https://github.com/apps/renovate](https://github.com/apps/renovate)), select "Configure", and then scroll down to the "Permissions" section and make sure that `read` access to "vulnerability alerts" is mentioned

Once the above conditions are met, and you got one or more vulnerability alerts from GitHub for this repository, then Renovate tries to raise fix PRs.

You may use the `vulnerabilityAlerts` configuration object to customize vulnerability-fix PRs.
For example, to set custom labels and assignees:

```json
{
  "vulnerabilityAlerts": {
    "labels": ["security"],
    "automerge": true,
    "assignees": ["@rarkins"]
  }
}
```

<!-- prettier-ignore -->
!!! warning
    There's a small chance that an incorrect vulnerability alert could result in flapping/looping vulnerability fixes, so observe carefully if enabling `automerge`.

To disable the vulnerability alerts feature, set `enabled=false` in a `vulnerabilityAlerts` config object, like this:

```json
{
  "vulnerabilityAlerts": {
    "enabled": false
  }
}
```<|MERGE_RESOLUTION|>--- conflicted
+++ resolved
@@ -593,11 +593,7 @@
 We are working on adding more advanced filtering options.
 
 Note: There must be a `constraints` object in your Renovate config for this to work.
-<<<<<<< HEAD
-This feature is limited to `pypi` datasource only.
-=======
 This feature is limited to `packagist`, `npm`, and `pypi` datasources.
->>>>>>> fba90135
 
 ## defaultRegistryUrls
 
