---
title: Configuration Options
description: Configuration Options usable in renovate.json or package.json
---

# Configuration Options

This document describes all the configuration options you may use in a Renovate configuration file.
Any config you define applies to the whole repository (e.g. if you have a monorepo).

You can store your Renovate configuration file in one of these locations:

1. `renovate.json`
1. `renovate.json5`
1. `.github/renovate.json`
1. `.github/renovate.json5`
1. `.gitlab/renovate.json`
1. `.gitlab/renovate.json5`
1. `.renovaterc`
1. `.renovaterc.json`
1. `.renovaterc.json5`
1. `package.json` _(within a `"renovate"` section)_

<!-- prettier-ignore -->
!!! warning
    Storing the Renovate configuration in a `package.json` file is deprecated and support may be removed in the future.

When Renovate runs on a repository, it tries to find the configuration files in the order listed above.
Renovate stops the search after it finds the first match.

Renovate always uses the config from the repository's default branch, even if that configuration specifies multiple `baseBranches`.
Renovate does not read/override the config from within each base branch if present.

Also, be sure to check out Renovate's [shareable config presets](./config-presets.md) to save yourself from reinventing any wheels.
Shareable config presets only work with the JSON format.

If you have any questions about the config options, or want to get help/feedback about a config, go to the [discussions tab in the Renovate repository](https://github.com/renovatebot/renovate/discussions) and start a new "config help" discussion.
We will do our best to answer your question(s).

A `subtype` in the configuration table specifies what type you're allowed to use within the main element.

If a config option has a `parent` defined, it means it's only allowed to configure it within an object with the parent name, such as `packageRules` or `hostRules`.

When an array or object configuration option is `mergeable`, it means that values inside it will be added to any existing object or array that existed with the same name.

<!-- prettier-ignore -->
!!! note
    Config options with `type=string` are always non-mergeable, so `mergeable=false`.

---

## addLabels

The `labels` field is non-mergeable, meaning that any config setting a list of PR labels will replace any existing list.
If you want to append labels for matched rules, then define an `addLabels` array with one (or more) label strings.
All matched `addLabels` strings will be attached to the PR.

Consider this example:

```json
{
  "labels": ["dependencies"],
  "packageRules": [
    {
      "matchPackageNames": ["/eslint/"],
      "labels": ["linting"]
    },
    {
      "matchDepTypes": ["optionalDependencies"],
      "addLabels": ["optional"]
    }
  ]
}
```

With the above config:

- Optional dependencies will have the labels `dependencies` and `optional`
- ESLint dependencies will have the label `linting`
- All other dependencies will have the label `dependencies`

## additionalBranchPrefix

By default, the value for this config option is an empty string.
Normally you don't need to set this config option.

Here's an example where `additionalBranchPrefix` can help you.
Say you're using a monorepo and want to split pull requests based on the location of the package definition, so that individual teams can manage their own Renovate pull requests.
This can be done with this configuration:

```json
{
  "additionalBranchPrefix": "{{parentDir}}-"
}
```

## additionalReviewers

This option _adds_ to the existing reviewer list, rather than _replacing_ it like `reviewers`.

Use `additionalReviewers` when you want to add to a preset or base list, without replacing the original.
For example, when adding focused reviewers for a specific package group.

## assignAutomerge

By default, Renovate will not assign reviewers and assignees to an automerge-enabled PR unless it fails status checks.
By configuring this setting to `true`, Renovate will instead always assign reviewers and assignees for automerging PRs at time of creation.

## assignees

Must be valid usernames on the platform in use.

## assigneesFromCodeOwners

If enabled Renovate tries to determine PR assignees by matching rules defined in a CODEOWNERS file against the changes in the PR.

Read the docs for your platform for details on syntax and allowed file locations:

- [GitHub Docs, About code owners](https://docs.github.com/en/repositories/managing-your-repositorys-settings-and-features/customizing-your-repository/about-code-owners)
- [GitLab, Code Owners](https://docs.gitlab.com/ee/user/project/code_owners.html)
- [Bitbucket, Set up and use code owners](https://support.atlassian.com/bitbucket-cloud/docs/set-up-and-use-code-owners/)

## assigneesSampleSize

If configured, Renovate will take a random sample of given size from assignees and assign them only, instead of assigning the entire list of `assignees` you have configured.

## autoApprove

Setting this to `true` will automatically approve the PRs.

You can also configure this using `packageRules` if you want to use it selectively (e.g. per-package).

## autoReplaceGlobalMatch

Setting this to `false` will replace only the first match during replacements updates.

Disabling this is useful for situations where values are repeated within the dependency string, such as when the `currentVersion` is also featured somewhere within the `currentDigest`, but you only want to replace the first instance.

Consider this example:

```dockerfile
FROM java:8@sha256:0e8b2a860
```

```json
{
  "packageRules": [
    {
      "matchPackageNames": ["java"],
      "replacementName": "eclipse-temurin",
      "replacementVersion": "11"
    }
  ]
}
```

With the above replacement scenario, the current dependency has a version of `8`, which also features several times within the digest section.

When using the default `autoReplaceGlobalMatch` configuration, Renovate will try to replace all instances of `8` within the dependency string with the `replacementVersion` value of `11`.
This will replace more than is intended and will be caught during replacement validation steps, resulting in the replacement PR to not be created.

When setting `autoReplaceGlobalMatch` configuration to `false`, Renovate will only replace the first occurrence of `8` and will successfully create a replacement PR.

## automerge

By default, Renovate raises PRs but leaves them to someone or something else to merge them.
By configuring this setting, you allow Renovate to automerge PRs or even branches.
Using automerge reduces the amount of human intervention required.

Usually you won't want to automerge _all_ PRs, for example most people would want to leave major dependency updates to a human to review first.
You could configure Renovate to automerge all but major this way:

```json
{
  "packageRules": [
    {
      "matchUpdateTypes": ["minor", "patch", "pin", "digest"],
      "automerge": true
    }
  ]
}
```

Also note that this option can be combined with other nested settings, such as dependency type.
So for example you could choose to automerge all (passing) `devDependencies` only this way:

```json
{
  "packageRules": [
    {
      "matchDepTypes": ["devDependencies"],
      "automerge": true
    }
  ]
}
```

<!-- prettier-ignore -->
!!! note
    Branches creation follows [`schedule`](#schedule) and the automerge follows [`automergeSchedule`](#automergeschedule).

<!-- prettier-ignore -->
!!! warning "Negative reviews on GitHub block Renovate automerge"
    Renovate won't automerge on GitHub if a PR has a negative review.

<!-- prettier-ignore -->
!!! note
    On Azure there can be a delay between a PR being set as completed by Renovate, and Azure merging the PR / finishing its tasks.
    Renovate tries to delay until Azure is in the expected state, but it will continue if it takes too long.
    In some cases this can result in a dependency not being merged, and a fresh PR being created for the dependency.

**Automerge and GitHub branch protection rules**

You must select at least one status check in the _Require status checks to pass before merging_ section of your branch protection rules on GitHub, if you match all three conditions:

- `automerge=true`
- `platformAutomerge=true`, Renovate defaults to `true`
- You use GitHub's _Require status checks to pass before merging_ branch protection rule

If you don't select any status check, and you use platform automerge, then GitHub might automerge PRs with failing tests!

## automergeComment

Use this only if you configure `automergeType="pr-comment"`.

Example use:

```json
{
  "automerge": true,
  "automergeType": "pr-comment",
  "automergeComment": "bors: r+"
}
```

## automergeSchedule

Use the `automergeSchedule` option to define times of week or month during which Renovate may automerge its PRs.
The default value for `automergeSchedule` is "at any time", which functions the same as setting a `null` schedule.
To configure this option refer to [`schedule`](#schedule) as the syntax is the same.

<!-- prettier-ignore -->
!!! warning
    When `platformAutomerge` is enabled, Renovate enqueues the platform PR automerge at time of creation, so the schedule specified in `automergeSchedule` cannot be followed.
    If it's essential that automerging only happens within the specific `automergeSchedule` time window, then you need to set `platformAutomerge` to `false` and instead rely on Renovate's automerge instead of the platform one.

## automergeStrategy

The automerge strategy defaults to `auto`, so Renovate decides how to merge pull requests as best it can.
If possible, Renovate follows the merge strategy set on the platform itself for the repository.

If you've set `automerge=true` and `automergeType=pr` for any of your dependencies, then you may choose what automerge strategy Renovate uses by setting the `automergeStrategy` config option.
If you're happy with the default behavior, you don't need to do anything.

You may choose from these values:

- `auto`, Renovate decides how to merge
- `fast-forward`, "fast-forwarding" the main branch reference, no new commits in the resultant tree
- `merge-commit`, create a new merge commit
- `rebase`, rewrite history as part of the merge, but usually keep the individual commits
- `squash`, flatten the commits that are being merged into a single new commit

Platforms may only support _some_ of these merge strategies.

If the chosen automerge strategy is not supported on your platform then Renovate stops automerging.
In that case you'll have to set a supported automerge strategy.

## automergeType

This setting is only applicable if you opt in to configure `automerge` to `true` for any of your dependencies.

Automerging defaults to using Pull Requests (`automergeType="pr"`).
In that case Renovate first creates a branch and associated Pull Request, and then automerges the PR on a subsequent run once it detects the PR's status checks are "green".
If by the next run the PR is already behind the base branch it will be automatically rebased, because Renovate only automerges branches which are up-to-date and green.
If Renovate is scheduled for hourly runs on the repository but commits are made every 15 minutes to the main branch, then an automerge like this will keep getting deferred with every rebase.

<!-- prettier-ignore -->
!!! tip
    If you have no tests but still want Renovate to automerge, you need to add `"ignoreTests": true` to your configuration.

If you prefer that Renovate more silently automerge _without_ Pull Requests at all, you can configure `"automergeType": "branch"`. In this case Renovate will:

- Create the branch, wait for test results
- Rebase it any time it gets out of date with the base branch
- Automerge the branch commit if it's: (a) up-to-date with the base branch, and (b) passing all tests
- As a backup, raise a PR only if either: (a) tests fail, or (b) tests remain pending for too long (default: 24 hours)

The final value for `automergeType` is `"pr-comment"`, intended only for users who already have a "merge bot" such as [bors-ng](https://github.com/bors-ng/bors-ng) and want Renovate to _not_ actually automerge by itself and instead tell `bors-ng` to merge for it, by using a comment in the PR.
If you're not already using `bors-ng` or similar, don't worry about this option.

## azureWorkItemId

When creating a PR in Azure DevOps, some branches can be protected with branch policies to [check for linked work items](https://docs.microsoft.com/en-us/azure/devops/repos/git/branch-policies?view=azure-devops#check-for-linked-work-items).
Creating a work item in Azure DevOps is beyond the scope of Renovate, but Renovate can link an already existing work item when creating PRs.

## baseBranches

By default, Renovate will detect and process only the repository's default branch.
For most projects, this is the expected approach.
Renovate also allows users to explicitly configure `baseBranches`, e.g. for use cases such as:

- You wish Renovate to process only a non-default branch, e.g. `dev`: `"baseBranches": ["dev"]`
- You have multiple release streams you need Renovate to keep up to date, e.g. in branches `main` and `next`: `"baseBranches": ["main", "next"]`
- You want to update your main branch and consistently named release branches, e.g. `main` and `release/<version>`: `"baseBranches": ["main", "/^release\\/.*/"]`

It's possible to add this setting into the `renovate.json` file as part of the "Configure Renovate" onboarding PR.
If so then Renovate will reflect this setting in its description and use package file contents from the custom base branch(es) instead of default.

`baseBranches` supports Regular Expressions that must begin and end with `/`, e.g.:

```json
{
  "baseBranches": ["main", "/^release\\/.*/"]
}
```

You can negate the regex by prefixing it with `!`.
Only use a single negation and do not mix it with other branch names, since all branches are combined with `or`.
With a negation, all branches except those matching the regex will be added to the result:

```json
{
  "baseBranches": ["!/^pre-release\\/.*/"]
}
```

You can also use the special `"$default"` string to denote the repository's default branch, which is useful if you have it in an org preset, e.g.:

```json
{
  "baseBranches": ["$default", "/^release\\/.*/"]
}
```

<!-- prettier-ignore -->
!!! note
    Do _not_ use the `baseBranches` config option when you've set a `forkToken`.
    You may need a `forkToken` when you're using the Forking Renovate app.

## bbAutoResolvePrTasks

Configuring this to `true` means that Renovate will mark all PR Tasks as complete.

## bbUseDefaultReviewers

Configuring this to `true` means that Renovate will detect and apply the default reviewers rules to PRs (Bitbucket only).

## branchConcurrentLimit

By default, Renovate won't enforce any concurrent branch limits.
The `config:recommended` preset that many extend from limits the number of concurrent branches to 10, but in many cases a limit as low as 3 or 5 can be most efficient for a repository.

If you want the same limit for both concurrent branches and concurrent PRs, then set a value for `prConcurrentLimit` and it will be re-used for branch calculations too.
But if you want to allow more concurrent branches than concurrent PRs, you can configure both values (e.g. `branchConcurrentLimit=5` and `prConcurrentLimit=3`).

This limit is enforced on a per-repository basis.

Example config:

```json
{
  "branchConcurrentLimit": 3
}
```

<!-- prettier-ignore -->
!!! warning
    Leaving PRs/branches as unlimited or as a high number increases the time it takes for Renovate to process a repository.
    If you find that Renovate is too slow when rebasing out-of-date branches, decrease the `branchConcurrentLimit`.

If you have too many concurrent branches which rebase themselves each run, Renovate can take a lot of time to rebase.
Solutions:

- Decrease the concurrent branch limit (note: this won't go and delete any existing, so won't have an effect until you either merge or close existing ones manually)
- Remove automerge and/or automatic rebasing (set `rebaseWhen` to `conflicted`). However if you have branch protection saying PRs must be up to date then it's not ideal to remove automatic rebasing

## branchName

If you truly need to configure this then it probably means either:

- You are hopefully mistaken, and there's a better approach you should use, so open a new "config help" discussion at the [Renovate discussions tab](https://github.com/renovatebot/renovate/discussions) or
- You have a use case we didn't expect, please open a discussion to see if we want to get a feature request from you

## branchNameStrict

If `true`, Renovate removes special characters when slugifying the branch name:

- all special characters are removed
- only alphabetic characters are allowed
- hyphens `-` are used to separate sections

The default `false` behavior will mean that special characters like `.` may end up in the branch name.

## branchPrefix

You can modify this field if you want to change the prefix used.
For example if you want branches to be like `deps/eslint-4.x` instead of `renovate/eslint-4.x` then you configure `branchPrefix` = `deps/`.
Or if you wish to avoid forward slashes in branch names then you could use `renovate_` instead, for example.

`branchPrefix` must be configured at the root of the configuration (e.g. not within any package rule) and is not allowed to use template values.
e.g. instead of `renovate/{{parentDir}}-`, configure the template part in `additionalBranchPrefix`, like `"additionalBranchPrefix": "{{parentDir}}-"`.

<!-- prettier-ignore -->
!!! note
    This setting does not change the default _onboarding_ branch name, i.e. `renovate/configure`.
    If you wish to change that too, you need to also configure the field `onboardingBranch` in your global bot config.

## branchPrefixOld

Renovate uses branch names as part of its checks to see if an update PR was created previously, and already merged or ignored.
If you change `branchPrefix`, then no previously closed PRs will match, which could lead to Renovate recreating PRs in such cases.
Instead, set the old `branchPrefix` value as `branchPrefixOld` to allow Renovate to look for those branches too, and avoid this happening.

## branchTopic

This field is combined with `branchPrefix` and `additionalBranchPrefix` to form the full `branchName`. `branchName` uniqueness is important for dependency update grouping or non-grouping so be cautious about ever editing this field manually.
This is an advanced field, and it's recommend you seek a config review before applying it.

## bumpVersion

Currently, this config option only works with these managers:

- `cargo`
- `helmv3`
- `npm`
- `nuget`
- `maven`
- `ocb`
- `pep621`
- `poetry`
- `sbt`

Raise a feature request if you want to use this config option with other package managers.

Use `bumpVersion` if you want Renovate to update the `version` field in your package file when it updates the dependencies in that file.
This can be handy when you have automated your package's release, as you you don't need extra steps after the Renovate upgrade, you can just release a new version.

Configure this value to `"prerelease"`, `"patch"`, `"minor"` or `"major"` to have Renovate update the version in your edited package file.
e.g. if you wish Renovate to always increase the target `package.json` version with a patch update, configure this to `"patch"`.

For `npm` only you can also configure this field to `"mirror:x"` where `x` is the name of a package in the `package.json`.
Doing so means that the `package.json` `version` field will mirror whatever the version is that `x` depended on.
Make sure that version is a pinned version of course, as otherwise it won't be valid.

For `sbt` note that Renovate will update the version string only for packages that have the version string in their project's `built.sbt` file.

## cloneSubmodules

Enabling this option will mean that any detected Git submodules will be cloned at time of repository clone.
Submodules are always cloned recursively.

Important: private submodules aren't supported by Renovate, unless the underlying `ssh` layer already has the correct permissions.

## commitBody

Configure this if you wish Renovate to add a commit body, otherwise Renovate uses a regular single-line commit.

For example, To add `[skip ci]` to every commit you could configure:

```json
{
  "commitBody": "[skip ci]"
}
```

Another example would be if you want to configure a DCO sign off to each commit.

If you want Renovate to sign off its commits, add the [`:gitSignOff` preset](./presets-default.md#gitsignoff) to your `extends` array:

```json
{
  "extends": [":gitSignOff"]
}
```

## commitBodyTable

## commitMessage

## commitMessageAction

This is used to alter `commitMessage` and `prTitle` without needing to copy/paste the whole string.
Actions may be like `Update`, `Pin`, `Roll back`, `Refresh`, etc.
Check out the default value for `commitMessage` to understand how this field is used.

## commitMessageExtra

This is used to alter `commitMessage` and `prTitle` without needing to copy/paste the whole string.
The "extra" is usually an identifier of the new version, e.g. "to v1.3.2" or "to tag 9.2".

## commitMessageLowerCase

With `semanticCommits` pr- and commit-titles will by default (`"auto"`) be converted to all-lowercase.
Set this to `"never"` to leave the titles untouched, allowing uppercase characters in semantic commit titles.

## commitMessagePrefix

This is used to alter `commitMessage` and `prTitle` without needing to copy/paste the whole string.
The "prefix" is usually an automatically applied semantic commit prefix, but it can also be statically configured.

## commitMessageSuffix

This is used to add a suffix to commit messages.
Usually left empty except for internal use (multiple base branches, and vulnerability alerts).

## commitMessageTopic

You can use `commitMessageTopic` to change the `commitMessage` and `prTitle` without copy/pasting the whole string.
The "topic" usually refers to the dependency being updated, for example: `"dependency react"`.

We recommend you use `matchManagers` and `commitMessageTopic` in a `packageRules` array to set the commit message topic, like this:

```json
{
  "packageRules": [
    {
      "matchManagers": ["github-actions"],
      "commitMessageTopic": "{{depName}}"
    }
  ]
}
```

## composerIgnorePlatformReqs

By default, Renovate will ignore Composer platform requirements as the PHP platform used by Renovate most probably won't match the required PHP environment of your project as configured in your `composer.json` file.

Composer `2.2` and up will be run with `--ignore-platform-req='ext-*' --ignore-platform-req='lib-*'`, which ignores extension and library platform requirements but not the PHP version itself and should work in most cases.

Older Composer versions will be run with `--ignore-platform-reqs`, which means that all platform constraints (including the PHP version) will be ignored by default.
This can result in updated dependencies that are not compatible with your platform.

To customize this behavior, you can explicitly ignore platform requirements (for example `ext-zip`) by setting them separately in this array.
Each item will be added to the Composer command with `--ignore-platform-req`, resulting in it being ignored during its invocation.
Note that this requires your project to use Composer V2, as V1 doesn't support excluding single platform requirements.
The used PHP version will be guessed automatically from your `composer.json` definition, so `php` should not be added as explicit dependency.

If an empty array is configured, Renovate uses its default behavior.

Set to `null` (not recommended) to fully omit `--ignore-platform-reqs/--ignore-platform-req` during Composer invocation.
This requires the Renovate image to be fully compatible with your Composer platform requirements in order for the Composer invocation to succeed, otherwise Renovate will fail to create the updated lock file.
The Composer output should inform you about the reasons the update failed.

## confidential

If enabled, all issues created by Renovate are set as confidential, even in a public repository.

<!-- prettier-ignore -->
!!! note
    The Dependency Dashboard issue will also be confidential.
    By default issues created by Renovate are visible to all users.

<!-- prettier-ignore -->
!!! note
    This option is applicable to GitLab only.

## configMigration

If enabled, Renovate raises a pull request when it needs to migrate the Renovate config file.
Renovate only performs `configMigration` on `.json` and `.json5` files.

We're adding new features to Renovate bot often.
Often you can keep using your Renovate config and use the new features right away.
But sometimes you need to update your Renovate configuration.
To help you with this, Renovate will create config migration pull requests, when you enable `configMigration`.

Example:

After we changed the [`baseBranches`](#basebranches) feature, the Renovate configuration migration pull request would make this change:

```diff
{
- "baseBranch": "main"
+ "baseBranches": ["main"]
}
```

<!-- prettier-ignore -->
!!! warning
    The `configMigration` feature writes plain JSON for `.json` files, and JSON5 for `.json5` files.
    Renovate may downgrade JSON5 content to plain JSON.
    When downgrading JSON5 to JSON Renovate may also remove the JSON5 comments.
    This can happen because Renovate wrongly converts JSON5 to JSON, thus removing the comments.

<!-- prettier-ignore -->
!!! note
    When you close a config migration PR, Renovate ignores it forever.
    This also means that Renovate won't create a config migration PR in future.
    If you closed the PR by accident, find the closed PR and re-name the PR title to get a new PR.

## configWarningReuseIssue

Renovate's default behavior is to reuse/reopen a single Config Warning issue in each repository so as to keep the "noise" down.
However for some people this has the downside that the config warning won't be sorted near the top if you view issues by creation date.
Configure this option to `false` if you prefer Renovate to open a new issue whenever there is a config warning.

## constraints

Constraints are used in package managers which use third-party tools to update "artifacts" like lock files or checksum files.
Typically, the constraint is detected automatically by Renovate from files within the repository and there is no need to manually configure it.

Constraints are also used to manually restrict which _datasource_ versions are possible to upgrade to based on their language support.
For now this datasource constraint feature only supports `python`, other compatibility restrictions will be added in the future.

```json
{
  "constraints": {
    "python": "2.7"
  }
}
```

If you need to _override_ constraints that Renovate detects from the repository, wrap it in the `force` object like so:

```json
{
  "force": {
    "constraints": {
      "node": "< 15.0.0"
    }
  }
}
```

<!-- prettier-ignore -->
!!! note
    Make sure not to mix this up with the term `compatibility`, which Renovate uses in the context of version releases, e.g. if a Docker image is `node:12.16.0-alpine` then the `-alpine` suffix represents `compatibility`.

## constraintsFiltering

This option controls whether Renovate filters new releases based on configured or detected `constraints`.
Renovate supports two options:

- `none`: No release filtering (all releases allowed)
- `strict`: If the release's constraints match the package file constraints, then it's included

More advanced filtering options may come in future.

There must be a `constraints` object in your Renovate config, or constraints detected from package files, for this to work.
Additionally, the "datasource" within Renovate must be capable of returning `constraints` values about each package's release.

This feature is limited to the following datasources:

- `crate`
- `jenkins-plugins`
- `npm`
- `packagist`
- `pypi`
- `rubygems`

Sometimes when using private registries they may omit constraints information, which then is another reason such filtering may not work even if the datasource and corresponding default public registry supports it.

<!-- prettier-ignore -->
!!! warning
    Enabling this feature may result in many package updates being filtered out silently.
    See below for a description of how it works.

When `constraintsFiltering=strict`, the following logic applies:

- Are there `constraints` for this repository, either detected from source or from config?
- Does this package's release declare constraints of its own (e.g. `engines` in Node.js)?
- If so, filter out this release unless the repository constraint is a _subset_ of the release constraint

Here are some examples:

| Your repo engines.node   | Dependency release engines.node | Result   |
| ------------------------ | ------------------------------- | -------- |
| `18`                     | `16 \|\| 18`                    | allowed  |
| `^18.10.0`               | `>=18`                          | allowed  |
| `^16.10.0 \|\| >=18.0.0` | `>= 16.0.0`                     | allowed  |
| `>=16`                   | `16 \|\| 18`                    | filtered |
| `16`                     | `^16.10.0`                      | filtered |

When using with `npm`, we recommend you:

- Use `constraintsFiltering` on `dependencies`, not `devDependencies` (usually you do not need to be strict about development dependencies)
- Do _not_ enable `rollbackPrs` at the same time (otherwise your _current_ version may be rolled back if it's incompatible)

## customDatasources

Use `customDatasources` to fetch releases from APIs or statically hosted sites and Renovate has no own datasource.
These datasources can be referred by `customManagers` or can be used to overwrite default datasources.

For more details see the [`custom` datasource documentation](modules/datasource/custom/index.md).

## customManagers

Use `customManagers`(previously `regexManagers`) entries to configure the custom managers in Renovate.

You can define custom managers to handle:

- Proprietary file formats or conventions
- Popular file formats not yet supported as a manager by Renovate

Currently we only have one custom manager.
The `regex` manager which is based on using Regular Expression named capture groups.

You must have a named capture group matching (e.g. `(?<depName>.*)`) _or_ configure its corresponding template (e.g. `depNameTemplate`) for these fields:

- `datasource`
- `depName` and / or `packageName`
- `currentValue`

Use named capture group matching _or_ set a corresponding template.
We recommend you use only _one_ of these methods, or you'll get confused.

We recommend that you also tell Renovate what `versioning` to use.
If the `versioning` field is missing, then Renovate defaults to using `semver` versioning.

For more details and examples about it, see our [documentation for the `regex` manager](modules/manager/regex/index.md).
For template fields, use the triple brace `{{{ }}}` notation to avoid Handlebars escaping any special characters.

<!-- prettier-ignore -->
!!! tip
    Look at our [Custom Manager Presets](./presets-customManagers.md), they may have what you need.

### autoReplaceStringTemplate

Allows overwriting how the matched string is replaced.
This allows for some migration strategies.
E.g. moving from one Docker image repository to another one.

```yaml title="helm-values.yaml"
# The image of the service <registry>/<repo>/<image>:<tag>
image: my.old.registry/aRepository/andImage:1.18-alpine
```

```json title="The regex definition"
{
  "customManagers": [
    {
      "customType": "regex",
      "fileMatch": ["values.yaml$"],
      "matchStrings": [
        "image:\\s+(?<depName>my\\.old\\.registry/aRepository/andImage):(?<currentValue>[^\\s]+)"
      ],
      "depNameTemplate": "my.new.registry/aRepository/andImage",
      "autoReplaceStringTemplate": "image: {{{depName}}}:{{{newValue}}}",
      "datasourceTemplate": "docker"
    }
  ]
}
```

This will lead to following update where `1.21-alpine` is the newest version of `my.new.registry/aRepository/andImage`:

```yaml
# The image of the service <registry>/<repo>/<image>:<tag>
image: my.new.registry/aRepository/andImage:1.21-alpine
```

### currentValueTemplate

If the `currentValue` for a dependency is not captured with a named group then it can be defined in config using this field.
It will be compiled using Handlebars and the regex `groups` result.

### customType

Example:

```json
{
  "customManagers": [
    {
      "customType": "regex",
      "matchStrings": [
        "ENV .*?_VERSION=(?<currentValue>.*) # (?<datasource>.*?)/(?<depName>.*?)\\s"
      ]
    }
  ]
}
```

### datasourceTemplate

If the `datasource` for a dependency is not captured with a named group then it can be defined in config using this field.
It will be compiled using Handlebars and the regex `groups` result.

### depNameTemplate

If `depName` cannot be captured with a named capture group in `matchString` then it can be defined manually using this field.
It will be compiled using Handlebars and the regex `groups` result.

### depTypeTemplate

If `depType` cannot be captured with a named capture group in `matchString` then it can be defined manually using this field.
It will be compiled using Handlebars and the regex `groups` result.

### extractVersionTemplate

If `extractVersion` cannot be captured with a named capture group in `matchString` then it can be defined manually using this field.
It will be compiled using Handlebars and the regex `groups` result.

### matchStrings

Each `matchStrings` must be a valid regular expression, optionally with named capture groups.

Example:

```json
{
  "matchStrings": [
    "ENV .*?_VERSION=(?<currentValue>.*) # (?<datasource>.*?)/(?<depName>.*?)\\s"
  ]
}
```

### matchStringsStrategy

`matchStringsStrategy` controls behavior when multiple `matchStrings` values are provided.
Three options are available:

- `any` (default)
- `recursive`
- `combination`

#### any

Each provided `matchString` will be matched individually to the content of the `packageFile`.
If a `matchString` has multiple matches in a file each will be interpreted as an independent dependency.

As example the following configuration will update all three lines in the Dockerfile.

```json title="renovate.json"
{
  "customManagers": [
    {
      "customType": "regex",
      "fileMatch": ["^Dockerfile$"],
      "matchStringsStrategy": "any",
      "matchStrings": [
        "ENV [A-Z]+_VERSION=(?<currentValue>.*) # (?<datasource>.*?)/(?<depName>.*?)(\\&versioning=(?<versioning>.*?))?\\s",
        "FROM (?<depName>\\S*):(?<currentValue>\\S*)"
      ],
      "datasourceTemplate": "docker"
    }
  ]
}
```

```dockerfile title="Dockerfile"
FROM amd64/ubuntu:24.04
ENV GRADLE_VERSION=6.2 # gradle-version/gradle&versioning=maven
ENV NODE_VERSION=10.19.0 # github-tags/nodejs/node&versioning=node
```

#### recursive

If using `recursive` the `matchStrings` will be looped through and the full match of the last will define the range of the next one.
This can be used to narrow down the search area to prevent multiple matches.
But the `recursive` strategy still allows the matching of multiple dependencies as described below.
All matches of the first `matchStrings` pattern are detected, then each of these matches will be used as basis for the input for the next `matchStrings` pattern, and so on.
If the next `matchStrings` pattern has multiple matches then it will split again.
This process will be followed as long there is a match plus a next `matchingStrings` pattern is available.

Matched groups will be available in subsequent matching layers.

This is an example how this can work.
The first custom manager will only upgrade `grafana/loki` as looks for the `backup` key then looks for the `test` key and then uses this result for extraction of necessary attributes.
But the second custom manager will upgrade both definitions as its first `matchStrings` matches both `test` keys.

```json title="renovate.json"
{
  "customManagers": [
    {
      "customType": "regex",
      "fileMatch": ["^example.json$"],
      "matchStringsStrategy": "recursive",
      "matchStrings": [
        "\"backup\":\\s*{[^}]*}",
        "\"test\":\\s*\\{[^}]*}",
        "\"name\":\\s*\"(?<depName>.*)\"[^\"]*\"type\":\\s*\"(?<datasource>.*)\"[^\"]*\"value\":\\s*\"(?<currentValue>.*)\""
      ],
      "datasourceTemplate": "docker"
    },
    {
      "fileMatch": ["^example.json$"],
      "matchStringsStrategy": "recursive",
      "matchStrings": [
        "\"test\":\\s*\\{[^}]*}",
        "\"name\":\\s*\"(?<depName>.*)\"[^\"]*\"type\":\\s*\"(?<datasource>.*)\"[^\"]*\"value\":\\s*\"(?<currentValue>.*)\""
      ],
      "datasourceTemplate": "docker"
    }
  ]
}
```

```json title="example.json"
{
  "backup": {
    "test": {
      "name": "grafana/loki",
      "type": "docker",
      "value": "1.6.1"
    }
  },
  "setup": {
    "test": {
      "name": "python",
      "type": "docker",
      "value": "3.9.0"
    }
  }
}
```

#### combination

You may use this option to combine the values of multiple lines inside a file.
You can combine multiple lines with `matchStringStrategy` values, but the `combination` approach is less susceptible to white space or line breaks stopping a match.

`combination` can only match _one_ dependency per file.
To update multiple dependencies with `combination` you must define multiple custom managers.

Matched group values will be merged to form a single dependency.

```json title="renovate.json"
{
  "customManagers": [
    {
      "customType": "regex",
      "fileMatch": ["^main.yml$"],
      "matchStringsStrategy": "combination",
      "matchStrings": [
        "prometheus_image:\\s*\"(?<depName>.*)\"\\s*//",
        "prometheus_version:\\s*\"(?<currentValue>.*)\"\\s*//"
      ],
      "datasourceTemplate": "docker"
    },
    {
      "fileMatch": ["^main.yml$"],
      "matchStringsStrategy": "combination",
      "matchStrings": [
        "thanos_image:\\s*\"(?<depName>.*)\"\\s*//",
        "thanos_version:\\s*\"(?<currentValue>.*)\"\\s*//"
      ],
      "datasourceTemplate": "docker"
    }
  ]
}
```

```yaml title="Ansible variable file (YAML)"
prometheus_image: "prom/prometheus"  // a comment
prometheus_version: "v2.21.0" // a comment
------
thanos_image: "prom/prometheus"  // a comment
thanos_version: "0.15.0" // a comment
```

In the above example, each custom manager will match a single dependency each.

### packageNameTemplate

`packageName` is used for looking up dependency versions.
It will be compiled using Handlebars and the regex `groups` result.
It will default to the value of `depName` if left unconfigured/undefined.

### registryUrlTemplate

If the `registryUrls` for a dependency is not captured with a named group then it can be defined in config using this field.
It will be compiled using Handlebars and the regex `groups` result.

### versioningTemplate

If the `versioning` for a dependency is not captured with a named group then it can be defined in config using this field.
It will be compiled using Handlebars and the regex `groups` result.

## customizeDashboard

You may use the `customizeDashboard` object to customize the Dependency Dashboard.

Supported fields:

- `repoProblemsHeader`: This field will replace the header of the Repository Problems in the Dependency Dashboard issue.

### defaultRegistryUrlTemplate

This field is used to build a `registryUrl` for the dependency.
It is not needed if either:

- The dependency can be found with the default `registryUrls` of the datasource (e.g. npmjs registry if the datasource is `npm`), or
- The matching groups you specified as part of the matching already include a `registryUrl` group
  As this is a template it can be dynamically set.
  E.g. add the `packageName` as part of the URL:

```json5
{
  customDatasources: {
    foo: {
      defaultRegistryUrlTemplate: 'https://example.foo.bar/v1/{{ packageName }}',
    },
  },
}
```

### format

Defines which format the API is returning.
Currently `json` or `plain` are supported, see the `custom` [datasource documentation](modules/datasource/custom/index.md) for more information.

### transformTemplates

`transformTemplates` is a list of [jsonata rules](https://docs.jsonata.org/simple) which get applied serially.
Use this if the API does not return a Renovate compatible schema.

## defaultRegistryUrls

Override a datasource's default registries with this config option.
The datasources's `customRegistrySupport` value must be `true` for the config option to work.

Default registries are only used when both:

- The manager did not extract any `registryUrls` values, and
- No `registryUrls` values have been applied via config, such as `packageRules`

Think of `defaultRegistryUrls` as a way to specify the "fallback" registries for a datasource, for use when no `registryUrls` are extracted or configured.
Compare that to `registryUrls`, which are a way to _override_ registries.

## dependencyDashboard

Starting from version `v26.0.0` the "Dependency Dashboard" is enabled by default as part of the commonly-used `config:recommended` preset.

To disable the Dependency Dashboard, add the preset `:disableDependencyDashboard` or set `dependencyDashboard` to `false`.

```json
{
  "extends": ["config:recommended", ":disableDependencyDashboard"]
}
```

Configuring `dependencyDashboard` to `true` will lead to the creation of a "Dependency Dashboard" issue within the repository.
This issue has a list of all PRs pending, open, closed (unmerged) or in error.
The goal of this issue is to give visibility into all updates that Renovate is managing.

Examples of what having a Dependency Dashboard will allow you to do:

- View all PRs in one place, rather than having to filter PRs by author
- Rebase/retry multiple PRs without having to open each individually
- Override any rate limiting (e.g. concurrent PRs) or scheduling to force Renovate to create a PR that would otherwise be suppressed
- Recreate an unmerged PR (e.g. for a major update that you postponed by closing the original PR)

<!-- prettier-ignore -->
!!! tip
    Enabling the Dependency Dashboard by itself does _not_ change the "control flow" of Renovate.
    Renovate still creates and manages PRs, and still follows your schedules and rate limits.
    The Dependency Dashboard gives you extra visibility and control over your updates.

## dependencyDashboardApproval

This feature allows you to use Renovate's Dependency Dashboard to force approval of updates before they are created.

By setting `dependencyDashboardApproval` to `true` in config (including within `packageRules`), you can tell Renovate to wait for your approval from the Dependency Dashboard before creating a branch/PR.
You can approve a pending PR by selecting the checkbox in the Dependency Dashboard issue.

<!-- prettier-ignore -->
!!! tip
    When you set `dependencyDashboardApproval` to `true` the Dependency Dashboard issue will be created automatically, you do not need to turn on `dependencyDashboard` explicitly.

You can configure Renovate to wait for approval for:

- all package upgrades
- major, minor, patch level upgrades
- specific package upgrades
- upgrades coming from specific package managers

If you want to approve _all_ upgrades, set `dependencyDashboardApproval` to `true`:

```json
{
  "dependencyDashboardApproval": true
}
```

If you want to require approval for _major_ updates, set `dependencyDashboardApproval` to `true` within a `major` object:

```json
{
  "major": {
    "dependencyDashboardApproval": true
  }
}
```

If you want to approve _specific_ packages, set `dependencyDashboardApproval` to `true` within a `packageRules` entry where you have defined a specific package or pattern.

```json
{
  "packageRules": [
    {
      "matchPackageNames": ["/^@package-name/"],
      "dependencyDashboardApproval": true
    }
  ]
}
```

## dependencyDashboardAutoclose

You can configure this to `true` if you prefer Renovate to close an existing Dependency Dashboard whenever there are no outstanding PRs left.

## dependencyDashboardFooter

## dependencyDashboardHeader

## dependencyDashboardLabels

The labels only get updated when the Dependency Dashboard issue updates its content and/or title.
It is pointless to edit the labels, as Renovate bot restores the labels on each run.

## dependencyDashboardOSVVulnerabilitySummary

Use this option to control if the Dependency Dashboard lists the OSV-sourced CVEs for your repository.
You can choose from:

- `none` (default) do not list any CVEs
- `unresolved` list CVEs that have no fixes
- `all` list all CVEs

You will only get OSV-based vulnerability alerts for direct dependencies.

This feature is independent of the `osvVulnerabilityAlerts` option.

The source of these CVEs is [OSV.dev](https://osv.dev/).

## dependencyDashboardTitle

Configure this option if you prefer a different title for the Dependency Dashboard.

## description

The description field can be used inside any configuration object to add a human-readable description of the object's config purpose.
A description field embedded within a preset is also collated as part of the onboarding description unless the preset only consists of presets itself.
Presets which consist only of other presets have their own description omitted from the onboarding description because they will be fully described by the preset descriptions within.

## digest

Add to this object if you wish to define rules that apply only to PRs that update digests.

## draftPR

If you want the PRs created by Renovate to be considered as drafts rather than normal PRs, you could add this property to your `renovate.json`:

```json
{
  "draftPR": true
}
```

This option is evaluated at PR/MR creation time.

<!-- prettier-ignore -->
!!! note
    Forgejo, Gitea and GitLab implement draft status by checking if the PR's title starts with certain strings.
    This means that `draftPR` on Forgejo, Gitea and GitLab are incompatible with the legacy method of triggering Renovate to rebase a PR by renaming the PR to start with `rebase!`.

## enabled

The most common use of `enabled` is if you want to turn Renovate's functionality off, for some reason.

For example, if you wanted to disable Renovate completely on a repository, you could make this your `renovate.json`:

```json
{
  "enabled": false
}
```

To disable Renovate for all `eslint` packages, you can configure a package rule like:

```json
{
  "packageRules": [
    {
      "matchPackageNames": ["eslint**"],
      "enabled": false
    }
  ]
}
```

To disable Renovate for npm `devDependencies` but keep it for `dependencies` you could configure:

```json
{
  "packageRules": [
    {
      "matchManagers": ["npm"],
      "matchDepTypes": ["devDependencies"],
      "enabled": false
    }
  ]
}
```

## enabledManagers

This is a way to allow only certain package managers and implicitly disable all others.

Example:

```json
{
  "enabledManagers": ["dockerfile", "npm"]
}
```

To enable custom managers you will need to add `custom.` prefix before their names

Example:

```json
{
  "enabledManagers": ["custom.regex"]
}
```

For the full list of available managers, see the [Supported Managers](modules/manager/index.md#supported-managers) documentation.

## encrypted

Before you put any secrets in your repository configuration, encrypt the secrets.
You can encrypt secrets using either a HTML page, or the CLI.

To encrypt secrets for the Mend Renovate App for github.com with a HTML page, go to [app.renovatebot.com/encrypt](https://app.renovatebot.com/encrypt) and complete the form.
If you're self-hosting Renovate, you may download and edit the form, to use your own PGP public key.

You can also encrypt secrets from the CLI, using the `curl`, `echo`, `jq`, `gpg`, `grep` and `tr` CLI programs.
Here is an example:

```
curl https://app.renovatebot.com/renovate.pgp --output renovate.pgp
echo -n '{"o":"your-organization", "r":"your-repository (optional)", "v":"your-secret-value"}' | jq . -c | gpg --encrypt -a --recipient-file renovate.pgp | grep -v '^----' | tr -d '\n'
```

The above script uses:

- `curl` to download the Mend Renovate hosted app's public key
- `echo` to echo a JSON object into `jq`
- `jq` to validate the JSON and then compact it
- `gpg` to encrypt the contents
- `grep` and `tr` to extract the encrypted payload which we will use

The `jq` step is optional, you can leave it out if you wish.
Its primary value is validating that the string you echo to `gpg` is valid JSON, and compact.

<!-- prettier-ignore -->
!!! note
    Encrypted secrets must have at least an org/group scope, and optionally a repository scope.
    This means that Renovate will check if a secret's scope matches the current repository before applying it, and warn/discard if there is a mismatch.

Encrypted secrets usually have a single organization.
But you may encrypt a secret with more than one organization, for example: `org1,org2`.
This way the secret can be used in both the `org1` and `org2` organizations.

For more information on how to use secrets for private packages, read [Private package support](./getting-started/private-packages.md).

## env

This option allows users to specify explicit environment variables values.
It is valid only as a top-level configuration option and not, for example, within `packageRules`.

<!-- prettier-ignore -->
!!! warning
    The bot administrator must configure a list of allowed environment names in the [`allowedEnv`](./self-hosted-configuration.md#allowedenv) config option, before users can use those allowed names in the `env` option.

Behavior:

- This option only applies when Renovate runs package manager commands (e.g. `npm install`), within the `updateArtifacts()` function
- Values set in the `env` configuration override corresponding environment variables, including those from `customEnvVariables` and `process.env`

```json title="Example renovate.json with env configuration"
{
  "env": {
    "SOME_ENV_VARIABLE": "SOME_STRING_VALUE"
  }
}
```

## excludeCommitPaths

Be careful you know what you're doing with this option.
The initial intended use is to allow the user to exclude certain dependencies from being added/removed/modified when "vendoring" dependencies.
Example:

```json
{
  "excludeCommitPaths": ["vendor/golang.org/x/text/**"]
}
```

The above would mean Renovate would not include files matching the above glob pattern in the commit, even if it thinks they should be updated.

## expandCodeOwnersGroups

If configured, Renovate will expand any matching `CODEOWNERS` groups into a full list of group members and assign them individually instead of the group.
This is particularly useful when combined with `assigneesSampleSize` and `assigneesFromCodeOwners`, so that only a subset of the Codeowners are assigned instead of the whole group.

## extends

See [shareable config presets](./config-presets.md) for details.
Learn how to use presets by reading the [Key concepts, Presets](./key-concepts/presets.md#how-to-use-presets) page.

## extractVersion

Only use this config option when the raw version strings from the datasource do not match the expected format that you need in your package file.
You must define a "named capture group" called `version` like in the examples below.

For example, to extract only the major.minor precision from a GitHub release, the following would work:

```json
{
  "packageRules": [
    {
      "matchPackageNames": ["foo"],
      "extractVersion": "^(?<version>v\\d+\\.\\d+)"
    }
  ]
}
```

The above will change a raw version of `v1.31.5` to `v1.31`, for example.

Alternatively, to strip a `release-` prefix:

```json
{
  "packageRules": [
    {
      "matchPackageNames": ["bar"],
      "extractVersion": "^release-(?<version>.*)$"
    }
  ]
}
```

The above will change a raw version of `release-2.0.0` to `2.0.0`, for example.
A similar one could strip leading `v` prefixes:

```json
{
  "packageRules": [
    {
      "matchPackageNames": ["baz"],
      "extractVersion": "^v(?<version>.*)$"
    }
  ]
}
```

## fetchChangeLogs

Use this config option to configure changelogs/release notes fetching.
The available options are:

- `off` - disable changelogs fetching
- `branch` - fetch changelogs while creating/updating branch
- `pr`(default) - fetches changelogs while creating/updating pull-request

Avoid setting `fetchChangeLogs=branch`, because this slows down Renovate.
But if you're embedding changelogs in commit information, you may use `fetchChangeLogs=branch`.

Renovate can fetch changelogs when they are hosted on one of these platforms:

- Bitbucket Cloud
- GitHub (.com and Enterprise Server)
- GitLab (.com and CE/EE)

If you are running on any platform except `github.com`, you need to [configure a Personal Access Token](./getting-started/running.md#githubcom-token-for-changelogs) to allow Renovate to fetch changelogs notes from `github.com`.

<!-- prettier-ignore -->
!!! note
    Renovate can only show changelogs from some platforms and some package managers.
    We're planning improvements so that Renovate can show more changelogs.
    Read [issue 14138 on GitHub](https://github.com/renovatebot/renovate/issues/14138) to get an overview of the planned work.

## fileMatch

`fileMatch` is used by Renovate to know which files in a repository to parse and extract.
`fileMatch` patterns in the user config are added to the default values and do not replace them.
The default `fileMatch` patterns cannot be removed, so if you need to include or exclude specific paths then use the `ignorePaths` or `includePaths` configuration options.

Some `fileMatch` patterns are short, like Renovate's default Go Modules `fileMatch` for example.
Here Renovate looks for _any_ `go.mod` file.
In this case you can probably keep using that default `fileMatch`.

At other times, the possible files is too vague for Renovate to have any default.
For default, Kubernetes manifests can exist in any `*.yaml` file and we don't want Renovate to parse every single YAML file in every repository just in case some of them have a Kubernetes manifest, so Renovate's default `fileMatch` for manager `kubernetes` is actually empty (`[]`) and needs the user to tell Renovate what directories/files to look in.

Finally, there are cases where Renovate's default `fileMatch` is good, but you may be using file patterns that a bot couldn't possibly guess about.
For example, Renovate's default `fileMatch` for `Dockerfile` is `['(^|/|\\.)([Dd]ocker|[Cc]ontainer)file$', '(^|/)([Dd]ocker|[Cc]ontainer)file[^/]*$']`.
This will catch files like `backend/Dockerfile`, `prefix.Dockerfile` or `Dockerfile-suffix`, but it will miss files like `ACTUALLY_A_DOCKERFILE.template`.
Because `fileMatch` is mergeable, you don't need to duplicate the defaults and could add the missing file like this:

```json
{
  "dockerfile": {
    "fileMatch": ["^ACTUALLY_A_DOCKERFILE\\.template$"]
  }
}
```

If you configure `fileMatch` then it must be within a manager object (e.g. `dockerfile` in the above example).
The full list of supported managers can be found [here](modules/manager/index.md#supported-managers).

## filterUnavailableUsers

When this option is enabled PRs are not assigned to users that are unavailable.
This option only works on platforms that support the concept of user availability.
For now, you can only use this option on the GitLab platform.

## followTag

For `followTag` to work, the datasource must support distribution streams or tags, like for example npm does.

The main use case is to follow a pre-release tag of a dependency, say TypeScripts's `"insiders"` build:

```json
{
  "packageRules": [
    {
      "matchPackageNames": ["typescript"],
      "followTag": "insiders"
    }
  ]
}
```

If you've set a `followTag` then Renovate skips its normal major/minor/patch upgrade logic and stable/unstable consistency logic, and instead keeps your dependency version synced _strictly_ to the version in the tag.

Renovate follows tags _strictly_, this can cause problems when a tagged stream is no longer maintained.
For example: you're following the `next` tag, but later the stream you actually want is called `stable` instead.
If `next` is no longer getting updates, you must switch your `followTag` to `stable` to get updates again.

## forkModeDisallowMaintainerEdits

Use `forkModeDisallowMaintainerEdits` to disallow maintainers from editing Renovate's pull requests when in fork mode.

If GitHub pull requests are created from a [fork repository](https://docs.github.com/en/get-started/quickstart/fork-a-repo), the PR author can decide to allow upstream repository to modify the PR directly.

Allowing maintainers to edit pull requests directly is helpful when Renovate pull requests require more changes.
The reviewer can simply push to the pull request without having to create a new PR. [More details here](https://docs.github.com/en/pull-requests/collaborating-with-pull-requests/working-with-forks/allowing-changes-to-a-pull-request-branch-created-from-a-fork).

You may decide to disallow edits to Renovate pull requests in order to workaround issues in Renovate where modified fork branches are not deleted properly: [See this issue](https://github.com/renovatebot/renovate/issues/16657).
If this option is enabled, reviewers will need to create a new PR if more changes are needed.

<!-- prettier-ignore -->
!!! note
    This option is only relevant if you set `forkToken`.

## forkProcessing

By default, Renovate skips any forked repositories when in `autodiscover` mode.
It even skips a forked repository that has a Renovate configuration file, because Renovate doesn't know if that file was added by the forked repository.

**Process a fork in `autodiscover` mode**

If you want Renovate to run on a forked repository when in `autodiscover` mode then:

- Ensure a `renovate.json` config exists with `"forkProcessing": "enabled"` in your repository,
- Or run the CLI command with `--fork-processing=enabled`

**Process a fork in other modes**

If you're running Renovate in some other mode, for example when giving a list of repositories to Renovate, but want to skip forked repositories: set `"forkProcessing": "disabled"` in your _global_ config.

**When using the Mend Renovate App**

The behavior of `forkProcessing` depends on how you allow Renovate to run on your account.

**Renovate runs on all repositories**

If you allow Renovate to run on all your repositories, `forkProcessing` will be `"disabled"`.
To run Renovate on a fork: add `"forkProcessing": "enabled"` to the forked repository's `renovate.json` file.

**Renovate runs on selected repositories**

If you allow Renovate to run on "Selected" repositories, `forkProcessing` will be `"enabled"` for each "Selected" repository.

**Allowed filenames**

Only the `onboardingConfigFileName` (which defaults to `renovate.json`) is supported for `forkProcessing`.
You can't use other filenames because Renovate only checks the default filename when using the Git-hosting platform's API.

## gitAuthor

You can customize the Git author that's used whenever Renovate creates a commit.
The `gitAuthor` option accepts a [RFC5322](https://datatracker.ietf.org/doc/html/rfc5322)-compliant string.
It's recommended to include a name followed by an email address, e.g.

```
Development Bot <dev-bot@my-software-company.com>
```

<!-- prettier-ignore -->
!!! danger
    We strongly recommend that the Git author email you use is unique to Renovate.
    Otherwise, if another bot or human shares the same email and pushes to one of Renovate's branches then Renovate will mistake the branch as unmodified and potentially force push over the changes.

## gitIgnoredAuthors

Specify commit authors ignored by Renovate.

By default, Renovate will treat any PR as modified if another Git author has added to the branch.
When a PR is considered modified, Renovate won't perform any further commits such as if it's conflicted or needs a version update.
If you have other bots which commit on top of Renovate PRs, and don't want Renovate to treat these PRs as modified, then add the other Git author(s) to `gitIgnoredAuthors`.

Example:

```json
{
  "gitIgnoredAuthors": ["some-bot@example.org"]
}
```

## gitLabIgnoreApprovals

Ignore the default project level approval(s), so that Renovate bot can automerge its merge requests, without needing approval(s).
Under the hood, it creates a MR-level approval rule where `approvals_required` is set to `0`.
This option works only when `automerge=true` and either `automergeType=pr` or `automergeType=branch`.
Also, approval rules overriding should not be [prevented in GitLab settings](https://docs.gitlab.com/ee/user/project/merge_requests/approvals/settings.html#prevent-editing-approval-rules-in-merge-requests).

## goGetDirs

By default, Renovate will run `go get -d -t ./...` to update the `go.sum`.
If you need to modify this path, for example in order to ignore directories, you can override the default `./...` value using this option:

```json
{
  "goGetDirs": ["./some-project/", "./tools/..."]
}
```

## group

The default configuration for groups are essentially internal to Renovate and you normally shouldn't need to modify them.
But you may _add_ settings to any group by defining your own `group` configuration object.

## groupName

There are multiple cases where it can be useful to group multiple upgrades together.
Internally Renovate uses this for branches such as "Pin Dependencies", "Lock File Maintenance", etc.
Another example used previously is to group together all related `eslint` packages, or perhaps `angular` or `babel`.
To enable grouping, you configure the `groupName` field to something non-null.

The `groupName` field allows free text and does not have any semantic interpretation by Renovate.
All updates sharing the same `groupName` will be placed into the same branch/PR.
For example, to group all non-major devDependencies updates together into a single PR:

```json
{
  "packageRules": [
    {
      "matchDepTypes": ["devDependencies"],
      "matchUpdateTypes": ["patch", "minor"],
      "groupName": "devDependencies (non-major)"
    }
  ]
}
```

## groupSlug

By default, Renovate will "slugify" the groupName to determine the branch name.
For example if you named your group "devDependencies (non-major)" then the branchName would be `renovate/devdependencies-non-major`.
If you wished to override this then you could configure like this:

```json
{
  "packageRules": [
    {
      "matchDepTypes": ["devDependencies"],
      "matchUpdateTypes": ["patch", "minor"],
      "groupName": "devDependencies (non-major)",
      "groupSlug": "dev-dependencies"
    }
  ]
}
```

As a result of the above, the branchName would be `renovate/dev-dependencies` instead.

<!-- prettier-ignore -->
!!! note
    You shouldn't usually need to configure this unless you really care about your branch names.

## hashedBranchLength

Some code hosting systems have restrictions on the branch name lengths, this option lets you get around these restrictions.
You can set the `hashedBranchLength` option to a number of characters that works for your system and then Renovate will generate branch names with the correct length by hashing `additionalBranchPrefix` and `branchTopic`, and then truncating the hash so that the full branch name (including `branchPrefix`) has the right number of characters.

Example: If you have set `branchPrefix: "deps-"` and `hashedBranchLength: 12` it will result in a branch name like `deps-5bf36ec` instead of the traditional pretty branch name like `deps-react-17.x`.

## hostRules

The primary purpose of `hostRules` is to configure credentials for host authentication.
You tell Renovate how to match against the host you need authenticated, and then you also tell it which credentials to use.

The lookup keys for `hostRules` are: `hostType` and `matchHost`, both of which are optional.

Supported credential fields are `token`, `username`, `password`, `timeout`, `enabled` and `insecureRegistry`.

Example for configuring `docker` auth:

```json
{
  "hostRules": [
    {
      "matchHost": "docker.io",
      "username": "<some-username>",
      "password": "<some-password>"
    }
  ]
}
```

If multiple `hostRules` match a request, then they will be applied in the following order/priority:

1. rules with only `hostType` specified
1. rules with only `matchHost` specified (sorted by `matchHost` length if multiple match)
1. rules with both `matchHost` and `hostType` specified (sorted by `matchHost` length if multiple match)

To disable requests to a particular host, you can configure a rule like:

```json
{
  "hostRules": [
    {
      "matchHost": "registry.npmjs.org",
      "enabled": false
    }
  ]
}
```

A preset alternative to the above is:

```json
{
  "extends": [":disableHost(registry.npmjs.org)"]
}
```

To match specific ports you have to add a protocol to `matchHost`:

```json
{
  "hostRules": [
    {
      "matchHost": "https://domain.com:9118",
      "enabled": false
    }
  ]
}
```

<!-- prettier-ignore -->
!!! warning
    Using `matchHost` without a protocol behaves the same as if you had set no `matchHost` configuration.

<!-- prettier-ignore -->
!!! note
    Disabling a host is only 100% effective if added to self-hosted config.
    Renovate currently still checks its _cache_ for results first before trying to connect, so if a public host is blocked in your repository config (e.g. `renovate.json`) then it's possible you may get cached _results_ from that host if another repository using the same bot has successfully queried for the same dependency recently.

### abortIgnoreStatusCodes

This field can be used to configure status codes that Renovate ignores and passes through when `abortOnError` is set to `true`.
For example to also skip 404 responses then configure the following:

```json
{
  "hostRules": [
    {
      "abortOnError": true,
      "abortIgnoreStatusCodes": [404]
    }
  ]
}
```

<!-- prettier-ignore -->
!!! tip
    This field is _not_ mergeable, so the last-applied host rule takes precedence.

### abortOnError

Use this field to configure Renovate to abort runs for custom hosts.
By default, Renovate will only abort for known public hosts, which has the downside that transient errors for other hosts can cause autoclosing of PRs.

To abort Renovate runs for HTTP failures from _any_ host:

```json
{
  "hostRules": [
    {
      "abortOnError": true
    }
  ]
}
```

To abort Renovate runs for any `docker` datasource failures:

```json
{
  "hostRules": [
    {
      "hostType": "docker",
      "abortOnError": true
    }
  ]
}
```

To abort Renovate for errors for a specific `docker` host:

```json
{
  "hostRules": [
    {
      "matchHost": "docker.company.com",
      "abortOnError": true
    }
  ]
}
```

When this field is enabled, Renovate will abort its run if it encounters either (a) any low-level http error (e.g. `ETIMEDOUT`) or (b) gets a response _not_ matching any of the configured `abortIgnoreStatusCodes` (e.g. `500 Internal Error`);

### artifactAuth

You may use this field whenever it is needed to only enable authentication for a specific set of managers.

For example, using this option could be used whenever authentication using Git for private composer packages is already being handled through the use of SSH keys, which results in no need for also setting up authentication using tokens.

```json
{
  "hostRules": [
    {
      "hostType": "gitlab",
      "matchHost": "gitlab.myorg.com",
      "token": "abc123",
      "artifactAuth": ["composer"]
    }
  ]
}
```

Supported artifactAuth and hostType combinations:

| artifactAuth | hostTypes                                   |
| ------------ | ------------------------------------------- |
| `composer`   | `gitlab`, `packagist`, `github`, `git-tags` |

### authType

You may use the `authType` option to create a custom HTTP `authorization` header.
For `authType` to work, you must also set your own `token`.

Do not set `authType=Bearer`: it's the default setting for Renovate anyway.
Do not set a username or password when you're using `authType`, as `authType` doesn't use usernames or passwords.

An example for npm basic auth with token:

```json
{
  "hostRules": [
    {
      "matchHost": "npm.custom.org",
      "token": "<some-token>",
      "authType": "Basic"
    }
  ]
}
```

This will generate the following header: `authorization: Basic <some-token>`.

To use a bare token in the authorization header (required by e.g. Hex) - use the `authType` "Token-Only":

```json
{
  "hostRules": [
    {
      "matchHost": "https://hex.pm/api/repos/private_repo/",
      "token": "<some-token>",
      "authType": "Token-Only"
    }
  ]
}
```

This will generate the header `authorization: <some-token>`.

### concurrentRequestLimit

Usually the default setting is fine, but you can use `concurrentRequestLimit` to limit the number of concurrent outstanding requests.
You only need to adjust this setting if a datasource is rate limiting Renovate or has problems with the load.
The limit will be set for any host it applies to.

Example config:

```json
{
  "hostRules": [
    {
      "matchHost": "api.github.com",
      "concurrentRequestLimit": 2
    }
  ]
}
```

Use an exact host for `matchHost` and not a domain (e.g. `api.github.com` as shown above and not `github.com`).
Do not combine with `hostType` in the same rule or it won't work.

### dnsCache

Enable got [dnsCache](https://github.com/sindresorhus/got/blob/v11.5.2/readme.md#dnsCache) support.
It uses [`lru-cache`](https://github.com/isaacs/node-lru-cache) with the `max` option set to `1000`.

### enableHttp2

Enable got [http2](https://github.com/sindresorhus/got/blob/v11.5.2/readme.md#http2) support.

### headers

You can provide a `headers` object that includes fields to be forwarded to the HTTP request headers.
By default, all headers starting with "X-" are allowed.

A bot administrator may configure an override for [`allowedHeaders`](./self-hosted-configuration.md#allowedheaders) to configure more permitted headers.

`headers` value(s) configured in the bot admin `hostRules` (for example in a `config.js` file) are _not_ validated, so it may contain any header regardless of `allowedHeaders`.

For example:

```json
{
  "hostRules": [
    {
      "matchHost": "https://domain.com/all-versions",
      "headers": {
        "X-custom-header": "secret"
      }
    }
  ]
}
```

### hostType

`hostType` is another way to filter rules and can be either a platform such as `github` and `bitbucket-server`, or it can be a datasource such as `docker` and `rubygems`.
You usually don't need to configure it in a host rule if you have already configured `matchHost` and only one host type is in use for those, as is usually the case.
`hostType` can help for cases like an enterprise registry that serves multiple package types and has different authentication for each, although it's often the case that multiple `matchHost` rules could achieve the same thing.

### httpsCertificate

Specifies the [Certificate chains](https://en.wikipedia.org/wiki/X.509#Certificate_chains_and_cross-certification) in [PEM format](https://en.wikipedia.org/wiki/Privacy-Enhanced_Mail) for mTLS authentication.

### httpsCertificateAuthority

By default, Renovate uses the curated list of well-known [CA](https://en.wikipedia.org/wiki/Certificate_authority)s by Mozilla.
You may use another Certificate Authority instead, by setting it in the `httpsCertificateAuthority` config option.

### httpsPrivateKey

Specifies the private key in [PEM format](https://en.wikipedia.org/wiki/Privacy-Enhanced_Mail) for mTLS authentication.

<!-- prettier-ignore -->
!!! warning
    Do _not_ put your private key into this field, to avoid losing confidentiality completely.
    You must use [secrets](./self-hosted-configuration.md#secrets) to pass it down securely instead.

### insecureRegistry

Enable this option to allow Renovate to connect to an [insecure Docker registry](https://docs.docker.com/registry/insecure/) that is HTTP only.
This is insecure and is not recommended.

Example:

```json
{
  "hostRules": [
    {
      "matchHost": "reg.insecure.com",
      "insecureRegistry": true
    }
  ]
}
```

### keepAlive

If enabled, this allows a single TCP connection to remain open for multiple HTTP(S) requests/responses.

### matchHost

This can be a base URL (e.g. `https://api.github.com`) or a hostname like `github.com` or `api.github.com`.
If the value starts with `http(s)` then it will only match against URLs which start with the full base URL.
Otherwise, it will be matched by checking if the URL's hostname matches the `matchHost` directly or ends with it.
When checking the end of the hostname, a single dot is prefixed to the value of `matchHost`, if one is not already present, to ensure it can only match against whole domain segments.

The `matchHost` URL must be the same as the `registryUrl` set in `.npmrc`, or you'll get authentication issues when the artifacts are updated when yarn or npm runs.

```json
{
  "hostRules": [
    {
      "matchHost": "https://gitlab.myorg.com/api/v4/packages/npm/",
      "token": "abc123"
    }
  ]
}
```

The above corresponds with an `.npmrc` like the following:

```
registry=https://gitlab.myorg.com/api/v4/packages/npm/
```

<!-- prettier-ignore -->
!!! note
    Values containing a URL path but missing a scheme will be prepended with 'https://' (e.g. `domain.com/path` -> `https://domain.com/path`)

### maxRequestsPerSecond

In addition to `concurrentRequestLimit`, you can limit the maximum number of requests that can be made per one second.
It can be used to set minimal delay between two requests to the same host.
Fractional values are allowed, e.g. `0.25` means 1 request per 4 seconds.
Default value `0` means no limit.

Example config:

```json
{
  "hostRules": [
    {
      "matchHost": "api.github.com",
      "maxRequestsPerSecond": 2
    }
  ]
}
```

### maxRetryAfter

A remote host may return a `4xx` response with a `Retry-After` header value, which indicates that Renovate has been rate-limited.
Renovate may try to contact the host again after waiting a certain time, that's set by the host.
By default, Renovate tries again after the `Retry-After` header value has passed, up to a maximum of 60 seconds.
If the `Retry-After` value is more than 60 seconds, Renovate will abort the request instead of waiting.

You can configure a different maximum value in seconds using `maxRetryAfter`:

```json
{
  "hostRules": [
    {
      "matchHost": "api.github.com",
      "maxRetryAfter": 25
    }
  ]
}
```

### newLogLevel

For log level remapping, `newLogLevel` will set for the particular log message:

```json
{
  "logLevelRemap": [
    {
      "matchMessage": "/Error executing maven wrapper update command/",
      "newLogLevel": "warn"
    }
  ]
}
```

### readOnly

If the `readOnly` field is being set to `true` inside the host rule, it will match only against the requests that are known to be read operations.
Examples are `GET` requests or `HEAD` requests, but also it could be certain types of GraphQL queries.

This option could be used to avoid rate limits for certain platforms like GitHub or Bitbucket, by offloading the read operations to a different user.

```json
{
  "hostRules": [
    {
      "matchHost": "api.github.com",
      "readOnly": true,
      "token": "********"
    }
  ]
}
```

If more than one token matches for a read-only request then the `readOnly` token will be given preference.

### timeout

Use this figure to adjust the timeout for queries.
The default is 60s, which is quite high.
To adjust it down to 10s for all queries, do this:

```json
{
  "hostRules": [
    {
      "timeout": 10000
    }
  ]
}
```

## ignoreDeprecated

By default, Renovate won't update a dependency version to a deprecated release unless the current version was _itself_ deprecated.
The goal of this is to make sure you don't upgrade from a non-deprecated version to a deprecated one, only because it's higher than the current version.

If for some reason you wish to _force_ deprecated updates with Renovate, you can configure `ignoreDeprecated` to `false`, which we do not recommend for most situations.

## ignoreDeps

The `ignoreDeps` configuration field allows you to define a list of dependency names to be ignored by Renovate.
Currently it supports only "exact match" dependency names and not any patterns. e.g. to ignore both `eslint` and `eslint-config-base` you would add this to your config:

```json
{
  "ignoreDeps": ["eslint", "eslint-config-base"]
}
```

The above is the same as if you wrote this package rule:

```json
{
  "packageRules": [
    {
      "matchPackageNames": ["eslint", "eslint-config-base"],
      "enabled": false
    }
  ]
}
```

## ignorePaths

Renovate will extract dependencies from every file it finds in a repository, unless that file is explicitly ignored.
With this setting you can selectively ignore package files that would normally be "autodiscovered" and updated by Renovate.

For instance if you have a project with an `"examples/"` directory you wish to ignore:

```json
{
  "ignorePaths": ["**/examples/**"]
}
```

Renovate's default ignore is `node_modules` and `bower_components` only.
If you are extending from the popular `config:recommended` preset then it adds ignore patterns for `vendor`, `examples`, `test(s)` and `fixtures` directories too.

## ignorePlugins

Set this to `true` if running plugins causes problems.
Applicable for Composer only for now.

## ignorePrAuthor

This is usually needed if someone needs to migrate bot accounts, including from the Mend Renovate App to self-hosted.
An additional use case is for GitLab users of project or group access tokens who need to rotate them.

If `ignorePrAuthor` is configured to true, it means Renovate will fetch the entire list of repository PRs instead of optimizing to fetch only those PRs which it created itself.
You should only want to enable this if you are changing the bot account (e.g. from `@old-bot` to `@new-bot`) and want `@new-bot` to find and update any existing PRs created by `@old-bot`.

Setting this field to `true` in Github or GitLab will also mean that all Issues will be fetched instead of only those by the bot itself.

## ignorePresets

Use this if you are extending a complex preset but don't want to use every "sub preset" that it includes.
For example, consider this config:

```json
{
  "extends": ["config:recommended"],
  "ignorePresets": ["group:monorepos"]
}
```

It would take the entire `"config:recommended"` preset - which has a lot of sub-presets - but ignore the `"group:monorepos"` rule.

## ignoreReviewers

By default, Renovate does not add assignees or reviewers to PRs which are configured for automerge.
If tests have failed, Renovate then does add them, but only if the assignees and reviewers list is empty.
In the case that a user is automatically added as reviewer (such as Renovate Approve bot) and you want to ignore it for the purpose of this decision, add it to the `ignoreReviewers` list.

```json
{
  "reviewers": ["foo"],
  "ignoreReviewers": ["renovate-approve"]
}
```

## ignoreScripts

Applicable for npm, bun, Composer and Copier only for now. Set this to `true` if running scripts causes problems.

## ignoreTests

Currently Renovate's default behavior is to only automerge if every status check has succeeded.

Setting this option to `true` means that Renovate will ignore _all_ status checks.
You can set this if you don't have any status checks but still want Renovate to automerge PRs.
Beware: configuring Renovate to automerge without any tests can lead to broken builds on your base branch, please think again before enabling this!

## ignoreUnstable

By default, Renovate won't update any package versions to unstable versions (e.g. `4.0.0-rc3`) unless the current version has the same `major.minor.patch` and was _already_ unstable (e.g. it was already on `4.0.0-rc2`).
Renovate will also not "jump" unstable versions automatically, e.g. if you are on `4.0.0-rc2` and newer versions `4.0.0` and `4.1.0-alpha.1` exist then Renovate will update you to `4.0.0` only.
If you need to force permanent unstable updates for a package, you can add a package rule setting `ignoreUnstable` to `false`.

Also check out the `followTag` configuration option above if you wish Renovate to keep you pinned to a particular release tag.

## includePaths

If you wish for Renovate to process only select paths in the repository, use `includePaths`.

Alternatively, if you need to _exclude_ certain paths in the repository then consider `ignorePaths` instead.
If you are more interested in including only certain package managers (e.g. `npm`), then consider `enabledManagers` instead.

## internalChecksAsSuccess

By default, internal Renovate checks such as `renovate/stability-days` are not counted towards a branch being "green" or not.
This is primarily to prevent automerge when the only check is a passing Renovate check.

Internal checks will always be counted/considered if they are in pending or failed states.
If there are multiple passing checks for a branch, including non-Renovate ones, then this setting won't make any difference.

Change this setting to `true` if you want to use internal Renovate checks towards a passing branch result.

## internalChecksFilter

This setting determines whether Renovate controls when and how filtering of internal checks are performed, particularly when multiple versions of the same update type are available.
Currently this applies to the `minimumReleaseAge` check only.

- `none`: No filtering will be performed, and the highest release will be used regardless of whether it's pending or not
- `strict`: All pending releases will be filtered. PRs will be skipped unless a non-pending version is available
- `flexible`: Similar to strict, but in the case where all versions are pending then a PR will be created with the highest pending version

The `flexible` mode can result in "flapping" of Pull Requests, for example: a pending PR with version `1.0.3` is first released but then downgraded to `1.0.2` once it passes `minimumReleaseAge`.
We recommend that you use the `strict` mode, and enable the `dependencyDashboard` so that you can see suppressed PRs.

## keepUpdatedLabel

On supported platforms you may add a label to a PR so that Renovate recreates/rebases the PR when the branch falls behind the base branch.
Adding the `keepUpdatedLabel` label to a PR makes Renovate behave as if `rebaseWhen` were set to `behind-base-branch`, but only for the given PR.
Renovate does _not_ remove the label from the PR after it finishes rebasing.
This is different from the `rebaseLabel` option, where Renovate _removes_ the label from the PR after rebasing.

`keepUpdatedLabel` can be useful when you have approved certain PRs and want Renovate to keep the PRs up-to-date until you're ready to merge them.
The setting `keepUpdatedLabel` is best used in this scenario:

- By default, you configure `rebaseWhen` to `never` or `conflicted` to reduce rebasing
- Sometimes, you want Renovate to keep specific PRs up-to-date with their base branch (equivalent to `rebaseWhen=behind-base-branch`)

## labels

By default, Renovate won't add any labels to PRs.
If you want Renovate to add labels to PRs it creates then define a `labels` array of one or more label strings.
If you want the same label(s) for every PR then you can configure it at the top level of config.
However you can also fully override them on a per-package basis.

Consider this example:

```json
{
  "labels": ["dependencies"],
  "packageRules": [
    {
      "matchPackageNames": ["/eslint/"],
      "labels": ["linting"]
    }
  ]
}
```

With the above config, every PR raised by Renovate will have the label `dependencies` while PRs containing `eslint`-related packages will instead have the label `linting`.

Behavior details:

- On GitHub, GitLab and Gitea: Renovate will keep PR labels in sync with configured labels, provided that no other user or bot has made changes to the labels after PR creation. If labels are changed by any other account, Renovate will stop making further changes.
- For other platforms, Renovate will add labels only at time of PR creation and not update them after that.

The `labels` array is non-mergeable, meaning if multiple `packageRules` match then Renovate uses the last value for `labels`.
If you want to add/combine labels, use the `addLabels` config option, which is mergeable.

## lockFileMaintenance

You can use `lockFileMaintenance` to refresh lock files to keep them up-to-date.

When Renovate performs `lockFileMaintenance` it deletes the lock file and runs the relevant package manager.
That package manager creates a new lock file, where all dependency versions are updated to the latest version.
Renovate then commits that lock file to the update branch and creates the lock file update PR.

Supported lock files:

- `.terraform.lock.hcl`
- `Cargo.lock`
- `Chart.lock`
- `composer.lock`
- `flake.lock`
- `Gemfile.lock`
- `gradle.lockfile`
- `jsonnetfile.lock.json`
- `manifest.toml`
- `package-lock.json`
- `packages.lock.json`
- `pdm.lock`
- `Pipfile.lock`
- `pnpm-lock.yaml`
- `poetry.lock`
- `pubspec.lock`
- `pyproject.toml`
- `requirements.txt`
- `yarn.lock`

Support for new lock files may be added via feature request.

By default, `lockFileMaintenance` is disabled.
To enable `lockFileMaintenance` add this to your configuration:

```json
{
  "lockFileMaintenance": { "enabled": true }
}
```

To reduce "noise" in the repository, Renovate performs `lockFileMaintenance` `"before 4am on monday"`, i.e. to achieve once-per-week semantics.
Depending on its running schedule, Renovate may run a few times within that time window - even possibly updating the lock file more than once - but it hopefully leaves enough time for tests to run and automerge to apply, if configured.

## logLevelRemap

This option allows you to remap log levels for specific messages.

Be careful with remapping `warn` or `error` messages to lower log levels, as it may hide important information.

```json
{
  "logLevelRemap": [
    {
      "matchMessage": "/^pip-compile:/",
      "newLogLevel": "info"
    },
    {
      "matchMessage": "Package lookup error",
      "newLogLevel": "warn"
    },
    {
      "matchMessage": "/^Please upgrade the version of Node.js/",
      "newLogLevel": "info"
    }
  ]
}
```

## major

Add to this object if you wish to define rules that apply only to major updates.

## milestone

If set to the number of an existing [GitHub milestone](https://docs.github.com/en/issues/using-labels-and-milestones-to-track-work/about-milestones), Renovate will add that milestone to its PR.
Renovate will only add a milestone when it _creates_ the PR.

```json title="Example Renovate config"
{
  "milestone": 12
}
```

## minimumReleaseAge

This feature used to be called `stabilityDays`.

If `minimumReleaseAge` is set to a time duration _and_ the update has a release timestamp header, then Renovate will check if the set duration has passed.

Note: Renovate will wait for the set duration to pass for each **separate** version.
Renovate does not wait until the package has seen no releases for x time-duration(`minimumReleaseAge`).

Do _not_ use `minimumReleaseAge` to slow down fast releasing project updates.
Instead setup a custom `schedule` for that package, read [our selective-scheduling help](./noise-reduction.md#selective-scheduling) to learn how.

When the time passed since the release is _less_ than the set `minimumReleaseAge`: Renovate adds a "pending" status check to that update's branch.
After enough days have passed: Renovate replaces the "pending" status with a "passing" status check.

The datasource that Renovate uses must have a release timestamp for the `minimumReleaseAge` config option to work.
Some datasources may have a release timestamp, but in a format that's Renovate does not support.
In those cases a feature request needs to be implemented.

<!-- prettier-ignore -->
!!! warning "Warning for Maven users"
    For `minimumReleaseAge` to work, the Maven source must return reliable `last-modified` headers.

<!-- prettier-ignore -->
!!! note
    Configuring this option will add a `renovate/stability-days` option to the status checks.

Examples of how you can use `minimumReleaseAge`:

<!-- markdownlint-disable MD001 -->

#### Suppress branch/PR creation for X days

If you use `minimumReleaseAge=3 days` and `internalChecksFilter="strict"` then Renovate only creates branches when 3 (or more days) have passed since the version was released.
We recommend you set `dependencyDashboard=true`, so you can see these pending PRs.

#### Prevent holding broken npm packages

npm packages less than 72 hours (3 days) old can be unpublished from the npm registry, which could result in a service impact if you have already updated to it.
Set `minimumReleaseAge` to `3 days` for npm packages to prevent relying on a package that can be removed from the registry:

```json
{
  "packageRules": [
    {
      "matchDatasources": ["npm"],
      "minimumReleaseAge": "3 days"
    }
  ]
}
```

#### Await X time duration before Automerging

If you enable `automerge` _and_ `minimumReleaseAge`, Renovate will create PRs immediately, but only automerge them when the `minimumReleaseAge` time-duration has passed.

Renovate adds a "renovate/stability-days" pending status check to each branch/PR.
This pending check prevents the branch going green to automerge before the time has passed.

<!-- markdownlint-enable MD001 -->

## minor

Add to this object if you wish to define rules that apply only to minor updates.

## mode

This configuration option was created primarily for use with Mend's hosted app, but can also be useful for some self-hosted use cases.

It enables a new `silent` mode to allow repos to be scanned for updates _and_ for users to be able to request such updates be opened in PRs _on demand_ through the Mend UI, without needing the Dependency Dashboard issue in the repo.

Although similar, the options `mode=silent` and `dryRun` can be used together.
When both are configured, `dryRun` takes precedence, so for example PRs won't be created.

Configuring `silent` mode is quite similar to `dryRun=lookup` except:

- It will bypass onboarding checks (unlike when performing a dry run on a non-onboarded repo) similar to `requireConfig=optional`
- It can create branches/PRs if `checkedBranches` is set
- It will keep any existing branches up-to-date (e.g. ones created previously using `checkedBranches`)

When in `silent` mode Renovate will:

- _not_ create or update any Issue: even the Dependency Dashboard or Config Warning Issues will stay as-is
- _not_ prune or close any existing Issues
- _not_ create any Config Migration PRs, even if you explictly enabled Config Migration PRs in your Renovate config

## npmToken

See [Private npm module support](./getting-started/private-packages.md) for details on how this is used.
Typically you would encrypt it and put it inside the `encrypted` object.

## npmrc

See [Private npm module support](./getting-started/private-packages.md) for details on how this is used.

## npmrcMerge

This option exists to provide flexibility about whether `npmrc` strings in config should override `.npmrc` files in the repo, or be merged with them.
In some situations you need the ability to force override `.npmrc` contents in a repo (`npmrcMerge=false`) while in others you might want to simply supplement the settings already in the `.npmrc` (`npmrcMerge=true`).
A use case for the latter is if you are a Renovate bot admin and wish to provide a default token for `npmjs.org` without removing any other `.npmrc` settings which individual repositories have configured (such as scopes/registries).

If `false` (default), it means that defining `config.npmrc` will result in any `.npmrc` file in the repo being overridden and its values ignored.
If configured to `true`, it means that any `.npmrc` file in the repo will have `config.npmrc` prepended to it before running `npm`.

## osvVulnerabilityAlerts

Renovate integrates with [OSV](https://osv.dev/), an open-source vulnerability database, to check if extracted dependencies have known vulnerabilities.
Set `osvVulnerabilityAlerts` to `true` to get pull requests with vulnerability fixes (once they are available).

You will only get OSV-based vulnerability alerts for _direct_ dependencies.
Renovate only queries the OSV database for dependencies that use one of these datasources:

- [`crate`](./modules/datasource/crate/index.md)
- [`go`](./modules/datasource/go/index.md)
- [`hex`](./modules/datasource/hex/index.md)
- [`maven`](./modules/datasource/maven/index.md)
- [`npm`](./modules/datasource/npm/index.md)
- [`nuget`](./modules/datasource/nuget/index.md)
- [`packagist`](./modules/datasource/packagist/index.md)
- [`pypi`](./modules/datasource/pypi/index.md)
- [`rubygems`](./modules/datasource/rubygems/index.md)

## packageRules

`packageRules` is a powerful feature that lets you apply rules to individual packages or to groups of packages using regex pattern matching.

`packageRules` is a collection of rules, that are **all** evaluated.
If multiple rules match a dependency, configurations from matching rules will be merged together.
The order of rules matters, because later rules may override configuration options from earlier ones, if they both specify the same option.

The matching process for a package rule:

<<<<<<< HEAD
- Each package rule can include `match...` matchers to identify dependencies and `exclude...` matchers to filter them out.
- If no match/exclude matchers are defined, everything matches.
- If an aspect is both `match`ed and `exclude`d, the exclusion wins.
- Multiple values within a single matcher will be evaluated independently (they're OR-ed together).
- Combining multiple matchers will restrict the resulting matches (they're AND-ed together):
  `matchCurrentVersion`, `matchCurrentValue`, `matchNewValue`, `matchConfidence`, `matchCurrentAge`,
  `matchManagers`, `matchDatasources`, `matchCategories`, `matchDepTypes`, `matchUpdateTypes`, `matchReleaseAge`,
  `matchRepositories`/`excludeRepositories`, `matchBaseBranches`, `matchFileNames`
- Two special groups of matchers provide alternatives (they're OR-ed within their respective groups, and AND-ed with others):
  - Source URL: `matchSourceUrls`, `matchSourceUrlPrefixes`
  - Package/Dep identifiers: `matchDepNames`/`excludeDepNames`, `matchDepPatterns`/`excludeDepPatterns`, `matchDepPrefixes`/`excludeDepPrefixes`, `matchPackageNames`/`excludePackageNames`, `matchPackagePatterns`/`excludePackagePatterns`, `matchPackagePrefixes`/`excludePackagePrefixes`
=======
- Each package rule must include at least one `match...` matcher.
- If multiple matchers are included in one package rule, all of them must match.
- Each matcher must contain at least one pattern. Some matchers allow both positive and negative patterns.
- If a matcher includes any positive patterns, it must match at least one of them.
- A matcher returns `false` if it matches _any_ negative pattern, even if a positive match also occurred.

For more details on positive and negative pattern syntax see Renovate's [string pattern matching documentation](./string-pattern-matching.md).
>>>>>>> 7bfb26d3

Here is an example if you want to group together all packages starting with `eslint` into a single branch/PR:

```json
{
  "packageRules": [
    {
      "matchPackageNames": ["eslint**"],
      "groupName": "eslint packages"
    }
  ]
}
```

Note how the above uses `matchPackageNames` with a prefix pattern.

Here's an example config to limit the "noisy" `aws-sdk` package to weekly updates:

```json
{
  "packageRules": [
    {
      "matchPackageNames": ["aws-sdk"],
      "schedule": ["after 9pm on sunday"]
    }
  ]
}
```

For Maven dependencies, the package name is `<groupId:artefactId>`, e.g. `"matchPackageNames": ["com.thoughtworks.xstream:xstream"]`

Note how the above uses an exact match string for `matchPackageNames` instead of a pattern
However you can mix together both patterns and exact matches in the same package rule and the rule will be applied if _either_ match.
Example:

```json
{
  "packageRules": [
    {
      "matchPackageNames": ["neutrino", "@neutrino/**"],
      "groupName": "neutrino monorepo"
    }
  ]
}
```

The above rule will group together the `neutrino` package and any package starting with `@neutrino/`.

File name matches are convenient to use if you wish to apply configuration rules to certain package or lock files using patterns.
For example, if you have an `examples` directory and you want all updates to those examples to use the `chore` prefix instead of `fix`, then you could add this configuration:

```json
{
  "packageRules": [
    {
      "matchFileNames": ["examples/**"],
      "extends": [":semanticCommitTypeAll(chore)"]
    }
  ]
}
```

If you wish to limit Renovate to apply configuration rules to certain files in the root repository directory, you have to use `matchFileNames` with a `minimatch` pattern (which can include an exact file name match).
For example you have multiple `package.json` and want to use `dependencyDashboardApproval` only on the root `package.json`:

```json
{
  "packageRules": [
    {
      "matchFileNames": ["package.json"],
      "dependencyDashboardApproval": true
    }
  ]
}
```

<!-- prettier-ignore -->
!!! tip
    Order your `packageRules` so the least important rules are at the _top_, and the most important rules at the _bottom_.
    This way important rules override settings from earlier rules if needed.

<!-- prettier-ignore -->
!!! warning
    Avoid nesting any `object`-type configuration in a `packageRules` array, such as a `major` or `minor` block.

### allowedVersions

You can use `allowedVersions` - usually within a `packageRules` entry - to limit how far to upgrade a dependency.

For example, if you want to upgrade to Angular v1.5 but _not_ to `angular` v1.6 or higher, you could set `allowedVersions` to `<= 1.5` or `< 1.6.0`:

```json
{
  "packageRules": [
    {
      "matchPackageNames": ["angular"],
      "allowedVersions": "<=1.5"
    }
  ]
}
```

Renovate calculates the valid syntax for this at runtime, because it depends on the dynamic versioning scheme.

#### Using regular expressions

You can use Regular Expressions in the `allowedVersion` config.
You must _begin_ and _end_ your Regular Expression with the `/` character!

For example, this config only allows 3 or 4-part versions, without any prefixes in the version:

```json
{
  "packageRules": [
    {
      "matchPackageNames": ["com.thoughtworks.xstream:xstream"],
      "allowedVersions": "/^[0-9]+\\.[0-9]+\\.[0-9]+(\\.[0-9]+)?$/"
    }
  ]
}
```

Again: note how the Regular Expression _begins_ and _ends_ with the `/` character.

#### Ignore versions with negated regex syntax

You can use a special negated regex syntax to ignore certain versions.
You must use the `!/ /` syntax, like this:

```json
{
  "packageRules": [
    {
      "matchPackageNames": ["chalk"],
      "allowedVersions": "!/java$/"
    }
  ]
}
```

### changelogUrl

Sometimes Renovate does not show the correct changelog for a package.
As a workaround for this problem, you can give Renovate the URL to the changelog with the `changelogUrl` config option.
When set, Renovate will put a _link_ to the changelogs in the Renovate PR body.

Renovate does _not_ show the complete changelogs from the `changelogUrl` in its PR body text, you only get the URL from Renovate.
To read the changelogs you must use the link.

```json title="Setting the changelog URL for the dummy package"
{
  "packageRules": [
    {
      "matchPackageNames": ["dummy"],
      "changelogUrl": "https://github.com/org/dummy"
    }
  ]
}
```

<!-- prettier-ignore -->
!!! note
    Renovate can fetch changelogs from Bitbucket, Gitea (Forgejo), GitHub and GitLab platforms only, and setting the URL to an unsupported host/platform type won't change that.

For more details on supported syntax see Renovate's [string pattern matching documentation](./string-pattern-matching.md).

### matchBaseBranches

Use this field to restrict rules to a particular branch. e.g.

```json
{
  "packageRules": [
    {
      "matchBaseBranches": ["main"],
      "matchPackageNames": ["!/^eslint/"],
      "enabled": false
    }
  ]
}
```

This field also supports Regular Expressions if they begin and end with `/`. e.g.

```json
{
  "packageRules": [
    {
      "matchBaseBranches": ["/^release/.*/"],
      "matchPackageNames": ["!/^eslint/"],
      "enabled": false
    }
  ]
}
```

### matchCategories

Use `matchCategories` to restrict rules to a particular language or group.
Matching is done using "any" logic, i.e. "match any of the following categories".
The categories can be found in the [manager documentation](modules/manager/index.md).

<!-- prettier-ignore -->
!!! note
    Rules with `matchCategories` are only applied _after_ extraction of dependencies.
    If you want to configure which managers are being extracted at all, use `enabledManagers` instead.

```json
{
  "packageRules": [
    {
      "matchCategories": ["python"],
      "addLabels": ["py"]
    }
  ]
}
```

### matchConfidence

<!-- prettier-ignore -->
!!! warning
    This configuration option needs a Mend API key, and is in private beta testing only.
    API keys are not available for free or via the `renovatebot/renovate` repository.

```json title="Grouping high merge confidence updates"
{
  "packageRules": [
    {
      "matchConfidence": ["high", "very high"],
      "groupName": "high merge confidence"
    }
  ]
}
```

### matchCurrentAge

Use this field if you want to match packages based on the age of the _current_ (existing, in-repo) version.

For example, if you want to group updates for dependencies where the existing version is more than 2 years old:

```json
{
  "packageRules": [
    {
      "matchCurrentAge": "> 2 years",
      "groupName": "old dependencies"
    }
  ]
}
```

The `matchCurrentAge` string must start with one of `>`, `>=`, `<` or `<=`.

Only _one_ date part is supported, so you _cannot_ do `> 1 year 1 month`.
Instead you should do `> 13 months`.

<!-- prettier-ignore -->
!!! note
    We recommend you only use the words hour(s), day(s), week(s), month(s) and year(s) in your time ranges.

### matchCurrentValue

This option is matched against the `currentValue` field of a dependency.

`matchCurrentValue` supports Regular Expressions and glob patterns. For example, the following enforces that updates from `1.*` versions will be merged automatically:

```json
{
  "packageRules": [
    {
      "matchPackageNames": ["io.github.resilience4j**"],
      "matchCurrentValue": "1.*",
      "automerge": true
    }
  ]
}
```

Regular Expressions must begin and end with `/`.

```json
{
  "packageRules": [
    {
      "matchPackageNames": ["io.github.resilience4j**"],
      "matchCurrentValue": "/^1\\./"
    }
  ]
}
```

This field also supports a special negated regex syntax to ignore certain versions.
Use the syntax `!/ /` like this:

```json
{
  "packageRules": [
    {
      "matchPackageNames": ["io.github.resilience4j**"],
      "matchCurrentValue": "!/^0\\./"
    }
  ]
}
```

### matchCurrentVersion

The `currentVersion` field will be one of the following (in order of preference):

- locked version if a lock file exists
- resolved version
- current value

Consider using instead `matchCurrentValue` if you wish to match against the raw string value of a dependency.

`matchCurrentVersion` can be an exact version or a version range:

```json
{
  "packageRules": [
    {
      "matchCurrentVersion": ">=1.0.0",
      "matchPackageNames": ["angular"]
    }
  ]
}
```

The syntax of the version range must follow the [versioning scheme](modules/versioning/index.md#supported-versioning) used by the matched package(s).
This is usually defined by the [manager](modules/manager/index.md#supported-managers) which discovered them or by the default versioning for the package's [datasource](modules/datasource/index.md).
For example, a Gradle package would typically need Gradle constraint syntax (e.g. `[,7.0)`) and not SemVer syntax (e.g. `<7.0`).

This field also supports Regular Expressions which must begin and end with `/`.
For example, the following enforces that only `1.*` versions will be used:

```json
{
  "packageRules": [
    {
      "matchPackageNames": ["io.github.resilience4j**"],
      "matchCurrentVersion": "/^1\\./"
    }
  ]
}
```

This field also supports a special negated regex syntax to ignore certain versions.
Use the syntax `!/ /` like this:

```json
{
  "packageRules": [
    {
      "matchPackageNames": ["io.github.resilience4j**"],
      "matchCurrentVersion": "!/^0\\./"
    }
  ]
}
```

### matchDatasources

Use this field to restrict rules to a particular datasource. e.g.

```json
{
  "packageRules": [
    {
      "matchDatasources": ["orb"],
      "labels": ["circleci-orb!!"]
    }
  ]
}
```

### matchDepNames

This field behaves the same as `matchPackageNames` except it matches against `depName` instead of `packageName`.

### matchDepTypes

Use this field if you want to limit a `packageRule` to certain `depType` values.
Invalid if used outside of a `packageRule`.

### matchFileNames

Renovate will compare `matchFileNames` glob matching against the dependency's package file and also lock file if one exists.

The following example matches `package.json` but _not_ `package/frontend/package.json`:

```json
{
  "packageRules": [
    {
      "matchFileNames": ["package.json"],
      "labels": ["npm"]
    }
  ]
}
```

The following example matches any `package.json`, including files like `backend/package.json`:

```json
{
  "packageRules": [
    {
      "description": "Group dependencies from package.json files",
      "matchFileNames": ["**/package.json"],
      "groupName": "All package.json changes"
    }
  ]
}
```

The following example matches any file in directories starting with `app/`:

```json
{
  "packageRules": [
    {
      "description": "Group all dependencies from the app directory",
      "matchFileNames": ["app/**"],
      "groupName": "App dependencies"
    }
  ]
}
```

It is recommended that you avoid using "negative" globs, like `**/!(package.json)`, because such patterns might still return true if they match against the lock file name (e.g. `package-lock.json`).

### matchManagers

Use this field to restrict rules to a particular package manager. e.g.

```json
{
  "packageRules": [
    {
      "matchPackageNames": ["node"],
      "matchManagers": ["dockerfile"],
      "enabled": false
    }
  ]
}
```

### matchMessage

### matchNewValue

This option is matched against the `newValue` field of a dependency.

`matchNewValue` supports Regular Expressions and glob patterns. For example, the following enforces that updates to `1.*` versions will be merged automatically:

```json
{
  "packageRules": [
    {
      "matchPackageNames": ["io.github.resilience4j**"],
      "matchNewValue": "1.*",
      "automerge": true
    }
  ]
}
```

Regular Expressions must begin and end with `/`.

```json
{
  "packageRules": [
    {
      "matchPackageNames": ["io.github.resilience4j**"],
      "matchNewValue": "/^1\\./"
    }
  ]
}
```

This field also supports a special negated regex syntax to ignore certain versions.
Use the syntax `!/ /` like this:

```json
{
  "packageRules": [
    {
      "matchPackageNames": ["io.github.resilience4j**"],
      "matchNewValue": "!/^0\\./"
    }
  ]
}
```

For more details on this syntax see Renovate's [string pattern matching documentation](./string-pattern-matching.md).

### matchPackageNames

Use this field to match against the `packageName` field.
This matching can be an exact match, Glob match, or Regular Expression match.

For more details on supported syntax see Renovate's [string pattern matching documentation](./string-pattern-matching.md).
Note that Glob matching (including exact name matching) is case-insensitive.

```json title="exact name match"
{
  "packageRules": [
    {
      "matchDatasources": ["npm"],
      "matchPackageNames": ["angular"],
      "rangeStrategy": "pin"
    }
  ]
}
```

The above will configure `rangeStrategy` to `pin` only for the npm package `angular`.

```json title="prefix match using Glob"
{
  "packageRules": [
    {
      "matchPackageNames": ["@angular/**", "!@angular/abc"],
      "rangeStrategy": "replace"
    }
  ]
}
```

The above will set a replaceStrategy for any npm package which starts with `@angular/` except `@angular/abc`.

```json title="pattern match using RegEx"
{
  "packageRules": [
    {
      "matchDatasources": ["npm"],
      "matchPackageNames": ["/^angular/"],
      "groupName": "Angular"
    }
  ]
}
```

The above will group together any npm package which starts with the string `angular`.

### matchReleaseAge

Use this field if you want to match packages based on the age of the _new_ (released) version.

For example, if you want to group updates for dependencies where the new version is more than 1 month old:

```json
{
  "packageRules": [
    {
      "matchReleaseAge": "> 1 month",
      "groupName": "overdue dependencies"
    }
  ]
}
```

The `matchReleaseAge` string must start with one of `>`, `>=`, `<` or `<=`.

Only _one_ date part is supported, so you _cannot_ do `> 1 year 1 month`.
Instead you should do `> 13 months`.

<!-- prettier-ignore -->
!!! note
    We recommend you only use the words hour(s), day(s), week(s), month(s) and year(s) in your time ranges.

### matchRepositories

### matchSourceUrls

Here's an example of where you use this to group together all packages from the Vue monorepo:

```json
{
  "packageRules": [
    {
      "matchSourceUrls": ["https://github.com/vuejs/vue"],
      "groupName": "Vue monorepo packages"
    }
  ]
}
```

For more details on supported syntax see Renovate's [string pattern matching documentation](./string-pattern-matching.md).

### matchUpdateTypes

Use `matchUpdateTypes` to match rules against types of updates.
For example to apply a special label to `major` updates:

```json
{
  "packageRules": [
    {
      "matchUpdateTypes": ["major"],
      "labels": ["UPDATE-MAJOR"]
    }
  ]
}
```

For more details on supported syntax see Renovate's [string pattern matching documentation](./string-pattern-matching.md).

<!-- prettier-ignore -->
!!! warning
    Packages that follow SemVer are allowed to make breaking changes in _any_ `0.x` version, even `patch` and `minor`.
    Check if you're using any `0.x` package, and see if you need custom `packageRules` for it.
    When setting up automerge for dependencies, make sure to stop accidental automerges of `0.x` versions.
    Read the [automerge non-major updates](./key-concepts/automerge.md#automerge-non-major-updates) docs for a config example that blocks `0.x` updates.

Tokens can be configured via `hostRules` using the `"merge-confidence"` `hostType`:

```json
{
  "hostRules": [
    {
      "hostType": "merge-confidence",
      "token": "********"
    }
  ]
}
```

### prPriority

Sometimes Renovate needs to rate limit its creation of PRs, e.g. hourly or concurrent PR limits.
By default, Renovate sorts/prioritizes based on the update type, going from smallest update to biggest update.
Renovate creates update PRs in this order:

1. `pinDigest`
1. `pin`
1. `digest`
1. `patch`
1. `minor`
1. `major`

If you have dependencies that are more or less important than others then you can use the `prPriority` field for PR sorting.
The default value is 0, so setting a negative value will make dependencies sort last, while higher values sort first.

Here's an example of how you would define PR priority so that `devDependencies` are raised last and `react` is raised first:

```json
{
  "packageRules": [
    {
      "matchDepTypes": ["devDependencies"],
      "prPriority": -1
    },
    {
      "matchPackageNames": ["react"],
      "prPriority": 5
    }
  ]
}
```

### replacementName

This config option only works with some managers.
We're working to support more managers, subscribe to issue [renovatebot/renovate#14149](https://github.com/renovatebot/renovate/issues/14149) to follow our progress.

Managers which do not support replacement:

- `bazel`
- `git-submodules`
- `gomod`
- `gradle`
- `homebrew`
- `maven`
- `regex`
- `sbt`

Use the `replacementName` config option to set the name of a replacement package.

Can be used in combination with `replacementVersion`.

You can suggest a new community package rule by editing [the `replacements.json` file on the Renovate repository](https://github.com/renovatebot/renovate/blob/main/lib/data/replacements.json) and opening a pull request.

### replacementNameTemplate

<!-- prettier-ignore -->
!!! note
    `replacementName` will take precedence if used within the same package rule.

Use the `replacementNameTemplate` config option to control the replacement name.

Use the triple brace `{{{ }}}` notation to avoid Handlebars escaping any special characters.

For example, the following package rule can be used to replace the registry for `docker` images:

```json
{
  "packageRules": [
    {
      "matchDatasources": ["docker"],
      "matchPackageNames": ["docker.io/**"],
      "replacementNameTemplate": "{{{replace 'docker\\.io/' 'ghcr.io/' packageName}}}"
    }
  ]
}
```

Or, to add a registry prefix to any `docker` images that do not contain an explicit registry:

```json
{
  "packageRules": [
    {
      "description": "official images",
      "matchDatasources": ["docker"],
      "matchPackageNames": ["/^[a-z-]+$/"],
      "replacementNameTemplate": "some.registry.org/library/{{{packageName}}}"
    },
    {
      "description": "non-official images",
      "matchDatasources": ["docker"],
      "matchPackageNames": ["/^[a-z-]+/[a-z-]+$/"],
      "replacementNameTemplate": "some.registry.org/{{{packageName}}}"
    }
  ]
}
```

### replacementVersion

This config option only works with some managers.
We're working to support more managers, subscribe to issue [renovatebot/renovate#14149](https://github.com/renovatebot/renovate/issues/14149) to follow our progress.
For a list of managers which do not support replacement read the `replacementName` config option docs.

Use the `replacementVersion` config option to set the version of a replacement package.
Must be used with `replacementName`.
For example to replace the npm package `jade` with version `2.0.0` of the package `pug`:

```json
{
  "packageRules": [
    {
      "matchDatasources": ["npm"],
      "matchPackageNames": ["jade"],
      "replacementName": "pug",
      "replacementVersion": "2.0.0"
    }
  ]
}
```

### sourceDirectory

Use this field to set the directory in which the package is present at the source of the package.

```json title="Setting the source directory for the kube-prometheus package from bitnami charts repo"
{
  "packageRules": [
    {
      "matchPackageNames": ["dummy"],
      "sourceUrl": "https://github.com/bitnami/charts",
      "sourceDirectory": "bitnami/kube-prometheus"
    }
  ]
}
```

<!-- prettier-ignore -->
!!! note
    `sourceDirectory` should be only be configured along with `sourceUrl`.

### sourceUrl

Use this field to set the source URL for a package, including overriding an existing one.
Source URLs are necessary to link to the source of the package and in order to look up changelogs.

```json title="Setting the source URL for the dummy package"
{
  "packageRules": [
    {
      "matchPackageNames": ["dummy"],
      "sourceUrl": "https://github.com/org/dummy"
    }
  ]
}
```

## patch

Add to this object if you wish to define rules that apply only to patch updates.

## pin

Add to this object if you wish to define rules that apply only to PRs that pin dependencies.

## pinDigest

Add to this object if you wish to define rules that apply only to PRs that pin digests.

## pinDigests

If enabled Renovate will pin Docker images or GitHub Actions by means of their SHA256 digest and not only by tag so that they are immutable.

## platformAutomerge

<!-- prettier-ignore -->
!!! note
    If you use the default `platformAutomerge=true` then you should enable your Git hosting platform's capabilities to enforce test passing before PR merge.
    If you don't do this, the platform might merge Renovate PRs even if the repository's tests haven't started, are in still in progress, or possibly even when they have failed.
    On GitHub this is called "Require status checks before merging", which you can find in the "Branch protection rules" section of the settings for your repository.
    [GitHub docs, about protected branches](https://docs.github.com/en/repositories/configuring-branches-and-merges-in-your-repository/defining-the-mergeability-of-pull-requests/about-protected-branches)
    [GitHub docs, require status checks before merging](https://docs.github.com/en/repositories/configuring-branches-and-merges-in-your-repository/defining-the-mergeability-of-pull-requests/about-protected-branches#require-status-checks-before-merging)
    If you're using another platform, search their documentation for a similar feature.

If you have enabled `automerge` and set `automergeType=pr` in the Renovate config, then leaving `platformAutomerge` as `true` speeds up merging via the platform's native automerge functionality.

On GitHub and GitLab, Renovate re-enables the PR for platform-native automerge whenever it's rebased.

`platformAutomerge` will configure PRs to be merged after all (if any) branch policies have been met.
This option is available for Azure, Gitea, GitHub and GitLab.
It falls back to Renovate-based automerge if the platform-native automerge is not available.

You can also fine-tune the behavior by setting `packageRules` if you want to use it selectively (e.g. per-package).

Note that the outcome of `rebaseWhen=auto` can differ when `platformAutomerge=true`.
Normally when you set `rebaseWhen=auto` Renovate rebases any branch that's behind the base branch automatically, and some people rely on that.
This behavior is no longer guaranteed when `platformAutomerge` is `true` because the platform might automerge a branch which is not up-to-date.
For example, GitHub might automerge a Renovate branch even if it's behind the base branch at the time.

Please check platform specific docs for version requirements.

To learn how to use GitHub's Merge Queue feature with Renovate, read our [Key Concepts, Automerge, GitHub Merge Queue](./key-concepts/automerge.md#github-merge-queue) docs.

## platformCommit

Only use this option if you run Renovate as a [GitHub App](https://docs.github.com/en/developers/apps/getting-started-with-apps/about-apps).
It does not apply when you use a Personal Access Token as credential.

When `platformCommit` is enabled, Renovate will create commits with GitHub's API instead of using `git` directly.
This way Renovate can use GitHub's [Commit signing support for bots and other GitHub Apps](https://github.blog/2019-08-15-commit-signing-support-for-bots-and-other-github-apps/) feature.

## postUpdateOptions

Table with options:

| Name                         | Description                                                                                                                                                |
| ---------------------------- | ---------------------------------------------------------------------------------------------------------------------------------------------------------- |
| `bundlerConservative`        | Enable conservative mode for `bundler` (Ruby dependencies). This will only update the immediate dependency in the lockfile instead of all subdependencies. |
| `gomodMassage`               | Enable massaging `replace` directives before calling `go` commands.                                                                                        |
| `gomodTidy`                  | Run `go mod tidy` after Go module updates. This is implicitly enabled for major module updates when `gomodUpdateImportPaths` is enabled.                   |
| `gomodTidy1.17`              | Run `go mod tidy -compat=1.17` after Go module updates.                                                                                                    |
| `gomodTidyE`                 | Run `go mod tidy -e` after Go module updates.                                                                                                              |
| `gomodUpdateImportPaths`     | Update source import paths on major module updates, using [mod](https://github.com/marwan-at-work/mod).                                                    |
| `gomodSkipVendor`            | Never run `go mod vendor` after Go module updates.                                                                                                         |
| `helmUpdateSubChartArchives` | Update subchart archives in the `/charts` folder.                                                                                                          |
| `npmDedupe`                  | Run `npm install` with `--prefer-dedupe` for npm >= 7 or `npm dedupe` after `package-lock.json` update for npm <= 6.                                       |
| `pnpmDedupe`                 | Run `pnpm dedupe --config.ignore-scripts=true` after `pnpm-lock.yaml` updates.                                                                             |
| `yarnDedupeFewer`            | Run `yarn-deduplicate --strategy fewer` after `yarn.lock` updates.                                                                                         |
| `yarnDedupeHighest`          | Run `yarn-deduplicate --strategy highest` (`yarn dedupe --strategy highest` for Yarn >=2.2.0) after `yarn.lock` updates.                                   |

## postUpgradeTasks

<!-- prettier-ignore -->
!!! note
    Post-upgrade tasks can only be used on self-hosted Renovate instances.

Post-upgrade tasks are commands that are executed by Renovate after a dependency has been updated but before the commit is created.
The intention is to run any other command line tools that would modify existing files or generate new files when a dependency changes.

Each command must match at least one of the patterns defined in `allowedPostUpgradeCommands` (a global-only configuration option) in order to be executed.
If the list of allowed tasks is empty then no tasks will be executed.

e.g.

```json
{
  "postUpgradeTasks": {
    "commands": ["tslint --fix"],
    "fileFilters": ["yarn.lock", "**/*.js"],
    "executionMode": "update"
  }
}
```

The `postUpgradeTasks` configuration consists of three fields:

### commands

A list of commands that are executed after Renovate has updated a dependency but before the commit is made.

You can use variable templating in your commands as long as [`allowPostUpgradeCommandTemplating`](./self-hosted-configuration.md#allowpostupgradecommandtemplating) is enabled.

<!-- prettier-ignore -->
!!! note
    Do not use `git add` in your commands to add new files to be tracked, add them by including them in your [`fileFilters`](#filefilters) instead.

### executionMode

Defaults to `update`, but can also be set to `branch`.
This sets the level the postUpgradeTask runs on, if set to `update` the postUpgradeTask will be executed for every dependency on the branch.
If set to `branch` the postUpgradeTask is executed for the whole branch.

### fileFilters

A list of glob-style matchers that determine which files will be included in the final commit made by Renovate.
Dotfiles are included.

Optional field which defaults to any non-ignored file in the repo (`**/*` glob pattern).
Specify a custom value for this if you wish to exclude certain files which are modified by your `postUpgradeTasks` and you don't want committed.

## prBodyColumns

Use this array to provide a list of column names you wish to include in the PR tables.

```json title="Adding the package file name to the table"
{
  "prBodyColumns": [
    "Package",
    "Update",
    "Type",
    "New value",
    "Package file",
    "References"
  ]
}
```

<!-- prettier-ignore -->
!!! note
    "Package file" is predefined in the default `prBodyDefinitions` object so does not require a definition before it can be used.

## prBodyDefinitions

You can configure this object to either:

- modify the template for an existing table column in PR bodies, or
- _add_ a definition for a new/additional column.

```json title="Modifying the default value for the Package column to put it inside a code block"
{
  "prBodyDefinitions": {
    "Package": "`{{{depName}}}`"
  }
}
```

```json title="Adding a custom Sourcegraph column definition"
{
  "prBodyDefinitions": {
    "Sourcegraph": "[![code search for \"{{{depName}}}\"](https://sourcegraph.com/search/badge?q=repo:%5Egithub%5C.com/{{{repository}}}%24+case:yes+-file:package%28-lock%29%3F%5C.json+{{{depName}}}&label=matches)](https://sourcegraph.com/search?q=repo:%5Egithub%5C.com/{{{repository}}}%24+case:yes+-file:package%28-lock%29%3F%5C.json+{{{depName}}})"
  },
  "prBodyColumns": [
    "Package",
    "Update",
    "New value",
    "References",
    "Sourcegraph"
  ]
}
```

<!-- prettier-ignore -->
!!! tip
    Columns must also be included in the `prBodyColumns` array in order to be used, so that's why it's included above in the example.

## prBodyNotes

Use this field to add custom content inside PR bodies, including conditionally.

```json title="Adding an extra Warning to major updates"
{
  "prBodyNotes": ["{{#if isMajor}}:warning: MAJOR MAJOR MAJOR :warning:{{/if}}"]
}
```

## prBodyTemplate

The available sections are:

- `header`
- `table`
- `warnings`
- `notes`
- `changelogs`
- `configDescription`
- `controls`
- `footer`

## prConcurrentLimit

This setting - if enabled - limits Renovate to a maximum of `x` concurrent PRs open at any time.

This limit is enforced on a per-repository basis.

<!-- prettier-ignore -->
!!! note
    Renovate always creates security PRs, even if the concurrent PR limit is already reached.
    Security PRs have `[SECURITY]` in their PR title.

## prCreation

This setting tells Renovate _when_ to create PRs:

- `immediate` (default): Renovate creates PRs immediately after creating the corresponding branch
- `not-pending`: Renovate waits until status checks have completed (passed or failed) before raising the PR
- `status-success`: Renovate only creates PRs if/when the the test pass
- `approval`: Renovate creates branches for updates immediately, but creates the PR _after_ getting Dependency Dashboard approval

When prCreation is set to `immediate`, you'll get a Pull Request and possible associated notification right away when a new update is available.
You'll have to wait until the checks have been performed, before you can decide if you want to merge the PR.

When prCreation is set to `not-pending`, Renovate creates the PR only once all tests have passed or failed.
When you get the PR notification, you can take action immediately, as you have the full test results.
If there are no checks associated, Renovate will create the PR once 24 hours have elapsed since creation of the commit.

When prCreation is set to `status-success`, Renovate creates the PR only if all tests have passed.
When a branch remains without PR due to a failing test: select the corresponding PR from the Dependency Dashboard, and push your fixes to the branch.

When prCreation is set to `approval`, Renovate creates the PR only when approved via the Dependency Dashboard.
Renovate still creates the _branch_ immediately.

<!-- prettier-ignore -->
!!! note
    For all cases of non-immediate PR creation, Renovate doesn't run instantly once tests complete.
    Instead, Renovate create the PR on its _next_ run after the relevant tests have completed, so there will be some delay.

<!-- prettier-ignore -->
!!! warning
    If you set `prCreation=approval` you must _not_ use `dependencyDashboardApproval=true`!

## prFooter

## prHeader

## prHourlyLimit

This config option slows down the _rate_ at which Renovate creates PRs.

Slowing Renovate down can be handy when you're onboarding a repository with a lot of dependencies.
What may happen if you don't set a `prHourlyLimit`:

1. Renovate creates an Onboarding PR
1. You merge the onboarding PR to activate Renovate
1. Renovate creates a "Pin Dependencies" PR (if needed)
1. You merge the "Pin Dependencies" PR
1. Renovate creates every single upgrade PR needed, which can be a lot

The above may cause:

- Renovate bot's PRs to overwhelm your CI systems
- a lot of test runs, because branches are rebased each time you merge a PR

To prevent these problems you can set `prHourlyLimit` to a value like `1` or `2`.
Renovate will only create that many PRs within each hourly period (`:00` through `:59`).
You still get all the PRs in a reasonable time, perhaps over a day or so.
Now you can merge the PRs at a do-able rate, once the tests pass.

<!-- prettier-ignore -->
!!! tip
    The `prHourlyLimit` setting does _not_ limit the number of _concurrently open PRs_, only the _rate_ at which PRs are created.
    The `prHourlyLimit` setting is enforced on a per-repository basis.

## prNotPendingHours

If you configure `prCreation=not-pending`, then Renovate will wait until tests are non-pending (all pass or at least one fails) before creating PRs.
However there are cases where PRs may remain in pending state forever, e.g. absence of tests or status checks that are configure to pending indefinitely.
This is why we configured an upper limit for how long we wait until creating a PR.

<!-- prettier-ignore -->
!!! note
    If the option `minimumReleaseAge` is non-zero then Renovate disables the `prNotPendingHours` functionality.

## prTitle

The PR title is important for some of Renovate's matching algorithms (e.g. determining whether to recreate a PR or not) so ideally don't modify it much.

## prTitleStrict

There are certain scenarios where the default behavior appends extra context to the PR title.

These scenarios include if a `baseBranch` or if there is a grouped update and either `separateMajorMinor` or `separateMinorPatch` is true.

Using this option allows you to skip these default behaviors and use other templating methods to control the format of the PR title.

## printConfig

This option is useful for troubleshooting, particularly if using presets.
e.g. run `renovate foo/bar --print-config > config.log` and the fully-resolved config will be included in the log file.

## pruneBranchAfterAutomerge

By default Renovate deletes, or "prunes", the branch after automerging.
Set `pruneBranchAfterAutomerge` to `false` to keep the branch after automerging.

## pruneStaleBranches

Configure to `false` to disable deleting orphan branches and autoclosing PRs.
Defaults to `true`.

## rangeStrategy

Behavior:

- `auto` = Renovate decides (this will be done on a manager-by-manager basis)
- `pin` = convert ranges to exact versions, e.g. `^1.0.0` -> `1.1.0`
- `bump` = e.g. bump the range even if the new version satisfies the existing range, e.g. `^1.0.0` -> `^1.1.0`
- `replace` = Replace the range with a newer one if the new version falls outside it, and update nothing otherwise
- `widen` = Widen the range with newer one, e.g. `^1.0.0` -> `^1.0.0 || ^2.0.0`
- `update-lockfile` = Update the lock file when in-range updates are available, otherwise `replace` for updates out of range. Works for `bundler`, `cargo`, `composer`, `npm`, `yarn`, `pnpm`, `terraform` and `poetry` so far
- `in-range-only` = Update the lock file when in-range updates are available, ignore package file updates

Renovate's `"auto"` strategy works like this for npm:

1. Widen `peerDependencies`
1. If an existing range already ends with an "or" operator like `"^1.0.0 || ^2.0.0"`, then Renovate widens it into `"^1.0.0 || ^2.0.0 || ^3.0.0"`
1. Otherwise, if the update is outside the existing range, Renovate replaces the range. So `"^2.0.0"` is replaced by `"^3.0.0"`
1. Finally, if the update is in-range, Renovate will update the lockfile with the new exact version.

By default, Renovate assumes that if you are using ranges then it's because you want them to be wide/open.
Renovate won't deliberately "narrow" any range by increasing the semver value inside.

For example, if your `package.json` specifies a value for `left-pad` of `^1.0.0` and the latest version on npmjs is `1.2.0`, then Renovate won't change anything because `1.2.0` satisfies the range.
If instead you'd prefer to be updated to `^1.2.0` in cases like this, then configure `rangeStrategy` to `bump` in your Renovate config.

This feature supports caret (`^`) and tilde (`~`) ranges only, like `^1.0.0` and `~1.0.0`.

The `in-range-only` strategy may be useful if you want to leave the package file unchanged and only do `update-lockfile` within the existing range.
The `in-range-only` strategy behaves like `update-lockfile`, but discards any updates where the new version of the dependency is not equal to the current version.
We recommend you avoid using the `in-range-only` strategy unless you strictly need it.
Using the `in-range-only` strategy may result in you being multiple releases behind without knowing it.

## rebaseLabel

On supported platforms it is possible to add a label to a PR to manually request Renovate to recreate/rebase it.
By default this label is `"rebase"` but you can configure it to anything you want by changing this `rebaseLabel` field.

## rebaseWhen

Possible values and meanings:

- `auto`: Renovate will autodetect the best setting. It will use `behind-base-branch` if configured to automerge or repository has been set to require PRs to be up to date. Otherwise, `conflicted` will be used instead
- `never`: Renovate will never rebase the branch or update it unless manually requested
- `conflicted`: Renovate will rebase only if the branch is conflicted
- `behind-base-branch`: Renovate will rebase whenever the branch falls 1 or more commit behind its base branch

`rebaseWhen=conflicted` is not recommended if you have enabled Renovate automerge, because:

- It could result in a broken base branch if two updates are merged one after another without testing the new versions together
- If you have enforced that PRs must be up-to-date before merging (e.g. using branch protection on GitHub), then automerge won't be possible as soon as a PR gets out-of-date but remains non-conflicted

It is also recommended to avoid `rebaseWhen=never` as it can result in conflicted branches with outdated PR descriptions and/or status checks.

Avoid setting `rebaseWhen=never` and then also setting `prCreation=not-pending` as this can prevent creation of PRs.

## recreateWhen

This feature used to be called `recreateClosed`.

By default, Renovate detects if it proposed an update to a project before, and will not propose the same update again.
For example the Webpack 3.x case described in the [`separateMajorMinor`](#separatemajorminor) documentation.
You can use `recreateWhen` to customize this behavior down to a per-package level.
For example we override it to `always` in the following cases where branch names and PR titles must be reused:

- Package groups
- When pinning versions
- Lock file maintenance

You can select which behavior you want from Renovate:

- `always`: Recreates all closed or blocking PRs
- `auto`: The default option. Recreates only [immortal PRs](./key-concepts/pull-requests.md#immortal-prs) (default)
- `never`: No PR is recreated, doesn't matter if it is immortal or not

We recommend that you stick with the default setting for this option.
Only change this setting if you really need to.

## registryAliases

You can use the `registryAliases` object to set registry aliases.
Renovate applies _all_ `registryAliases` objects, from top to bottom.

This feature works with the following managers:

- [`ansible`](modules/manager/ansible/index.md)
- [`bitbucket-pipelines`](modules/manager/bitbucket-pipelines/index.md)
- [`docker-compose`](modules/manager/docker-compose/index.md)
- [`dockerfile`](modules/manager/dockerfile/index.md)
- [`droneci`](modules/manager/droneci/index.md)
- [`flux`](modules/manager/flux/index.md)
- [`gitlabci`](modules/manager/gitlabci/index.md)
- [`helm-requirements`](modules/manager/helm-requirements/index.md)
- [`helm-values`](modules/manager/helm-values/index.md)
- [`helmfile`](modules/manager/helmfile/index.md)
- [`helmv3`](modules/manager/helmv3/index.md)
- [`kubernetes`](modules/manager/kubernetes/index.md)
- [`terraform`](modules/manager/terraform/index.md)
- [`woodpecker`](modules/manager/woodpecker/index.md)

```json title="Setting generic aliases"
{
  "registryAliases": {
    "jfrogecosystem": "some.jfrog.mirror",
    "jfrog.com": "some.jfrog.mirror"
  }
}
```

```json title="Setting aliases for a specific Renovate manager only"
{
  "gitlabci": {
    "registryAliases": {
      "$HARBOR_HOST/$HARBOR_PROJECT": "registry.example.com/proxy",
      "$HARBOR_HOST/tools": "registry.example.com/tools"
    }
  }
}
```

## registryUrls

Usually Renovate is able to either (a) use the default registries for a datasource, or (b) automatically detect during the manager extract phase which custom registries are in use.
In case there is a need to configure them manually, it can be done using this `registryUrls` field, typically using `packageRules` like so:

```json
{
  "packageRules": [
    {
      "matchDatasources": ["docker"],
      "registryUrls": ["https://docker.mycompany.domain"]
    }
  ]
}
```

The field supports multiple URLs but it is datasource-dependent on whether only the first is used or multiple.

## replacement

Add to this object if you wish to define rules that apply only to PRs that replace dependencies.

## respectLatest

Similar to `ignoreUnstable`, this option controls whether to update to versions that are greater than the version tagged as `latest` in the repository.
By default, `renovate` will update to a version greater than `latest` only if the current version is itself past latest.

## reviewers

Must be valid usernames.

**Required reviewers on GitHub**

If you're assigning a team to review on GitHub, you must use the prefix `team:` and add the _last part_ of the team name.
Say the full team name on GitHub is `@organization/foo`, then you'd set the config option like this:

```json
{
  "reviewers": ["team:foo"]
}
```

**Required reviewers on Azure DevOps**

To mark a reviewer as required on Azure DevOps, you must use the prefix `required:`.

For example: if the username or team name is `bar` then you would set the config option like this:

```json
{
  "reviewers": ["required:bar"]
}
```

## reviewersFromCodeOwners

If enabled Renovate tries to determine PR reviewers by matching rules defined in a CODEOWNERS file against the changes in the PR.

Read the docs for your platform for details on syntax and allowed file locations:

- [GitHub Docs, About code owners](https://docs.github.com/en/repositories/managing-your-repositorys-settings-and-features/customizing-your-repository/about-code-owners)
- [GitLab, Code Owners](https://docs.gitlab.com/ee/user/project/code_owners.html)
- [Bitbucket, Set up and use code owners](https://support.atlassian.com/bitbucket-cloud/docs/set-up-and-use-code-owners/)

## reviewersSampleSize

## rollback

Add to this object if you wish to define rules that apply only to PRs that roll back versions.

## rollbackPrs

There are times when a dependency version in use by a project gets removed from the registry.
For some registries, existing releases or even whole packages can be removed or "yanked" at any time, while for some registries only very new or unused releases can be removed.
Renovate's "rollback" feature exists to propose a downgrade to the next-highest release if the current release is no longer found in the registry.

Renovate does not create these rollback PRs by default, so this functionality needs to be opted-into.
We recommend you do this selectively with `packageRules` and not globally.

## schedule

The `schedule` option allows you to define times of week or month for Renovate updates.
Running Renovate around the clock can be too "noisy" for some projects.
To reduce the noise you can use the `schedule` config option to limit the time frame in which Renovate will perform actions on your repository.
You can use the standard [Cron syntax](https://crontab.guru/crontab.5.html) and [Later syntax](https://github.com/breejs/later) to define your schedule.

The default value for `schedule` is "at any time", which is functionally the same as declaring a `null` schedule.
i.e. Renovate will run on the repository around the clock.

The easiest way to define a schedule is to use a preset if one of them fits your requirements.
See [Schedule presets](./presets-schedule.md) for details and feel free to request a new one in the source repository if you think it would help others.

```title="Some text schedules that are known to work"
every weekend
before 5:00am
after 10pm and before 5:00am
after 10pm and before 5am every weekday
on friday and saturday
every 3 months on the first day of the month
* 0 2 * *
```

<!-- prettier-ignore -->
!!! warning
    You _must_ keep the number and the `am`/`pm` part _together_!
    Correct: `before 5am`, or `before 5:00am`.
    Wrong: `before 5 am`, or `before 5:00 am`.

<!-- prettier-ignore -->
!!! warning
    For Cron schedules, you _must_ use the `*` wildcard for the minutes value, as Renovate doesn't support minute granularity.

One example might be that you don't want Renovate to run during your typical business hours, so that your build machines don't get clogged up testing `package.json` updates.
You could then configure a schedule like this at the repository level:

```json
{
  "schedule": ["after 10pm and before 5am every weekday", "every weekend"]
}
```

This would mean that Renovate can run for 7 hours each night plus all the time on weekends.

This scheduling feature can also be particularly useful for "noisy" packages that are updated frequently, such as `aws-sdk`.

To restrict `aws-sdk` to only monthly updates, you could add this package rule:

```json
{
  "packageRules": [
    {
      "matchPackageNames": ["aws-sdk"],
      "extends": ["schedule:monthly"]
    }
  ]
}
```

Technical details: We mostly rely on the text parsing of the library [@breejs/later](https://github.com/breejs/later) but only its concepts of "days", "time_before", and "time_after".
Read the parser documentation at [breejs.github.io/later/parsers.html#text](https://breejs.github.io/later/parsers.html#text).
To parse Cron syntax, Renovate uses [cron-parser](https://github.com/harrisiirak/cron-parser).
Renovate does not support scheduled minutes or "at an exact time" granularity.

<!-- prettier-ignore -->
!!! tip
    If you want to _disable_ Renovate, then avoid setting `schedule` to `"never"`.
    Instead, use the `enabled` config option to disable Renovate.
    Read the [`enabled` config option docs](#enabled) to learn more.

<!-- prettier-ignore -->
!!! note
    Actions triggered via the [Dependency Dashboard](#dependencydashboard) are not restricted by a configured schedule.

## semanticCommitScope

By default you will see Angular-style commit prefixes like `"chore(deps):"`.
If you wish to change it to something else like `"package"` then it will look like `"chore(package):"`.
You can also use `parentDir` or `baseDir` to namespace your commits for monorepos e.g. `"{{parentDir}}"`.

## semanticCommitType

By default you will see Angular-style commit prefixes like `"chore(deps):"`.
If you wish to change it to something else like "ci" then it will look like `"ci(deps):"`.

## semanticCommits

If you are using a semantic prefix for your commits, then you will want to enable this setting.
Although it's configurable to a package-level, it makes most sense to configure it at a repository level.
If configured to `enabled`, then the `semanticCommitScope` and `semanticCommitType` fields will be used for each commit message and PR title.

Renovate autodetects if your repository is already using semantic commits or not and follows suit, so you only need to configure this if you wish to _override_ Renovate's autodetected setting.

## separateMajorMinor

Renovate's default behavior is to create a separate branch/PR if both minor and major version updates exist (note that your choice of `rangeStrategy` value can influence which updates exist in the first place however).
For example, if you were using Webpack 2.0.0 and versions 2.1.0 and 3.0.0 were both available, then Renovate would create two PRs so that you have the choice whether to apply the minor update to 2.x or the major update of 3.x.
If you were to apply the minor update then Renovate would keep updating the 3.x branch for you as well, e.g. if Webpack 3.0.1 or 3.1.0 were released.
If instead you applied the 3.0.0 update then Renovate would clean up the unneeded 2.x branch for you on the next run.

It is recommended that you leave this option to `true`, because of the polite way that Renovate handles this.
For example, let's say in the above example that you decided you wouldn't update to Webpack 3 for a long time and don't want to build/test every time a new 3.x version arrives.
In that case, simply close the "Update Webpack to version 3.x" PR and it _won't_ be recreated again even if subsequent Webpack 3.x versions are released.
You can continue with Webpack 2.x for as long as you want and get any updates/patches that are made for it.
Then eventually when you do want to update to Webpack 3.x you can make that update to `package.json` yourself and commit it to the base branch once it's tested.
After that, Renovate will resume providing you updates to 3.x again!
i.e. if you close a major upgrade PR then it won't come back again, but once you make the major upgrade yourself then Renovate will resume providing you with minor or patch updates.

This option also has priority over package groups configured by `packageRule`.
So Renovate will propose separate PRs for major and minor updates of packages even if they are grouped.
If you want to enforce grouped package updates, you need to set this option to `false` within the `packageRule`.

## separateMinorPatch

By default, Renovate groups `patch` (`1.0.x`) and `minor` (`1.x.0`) releases into a single PR.
For example: you are running version `1.0.0` of a package, which has two updates:

- `1.0.1`, a `patch` type update
- `1.1.0`, a `minor` type update

By default, Renovate creates a single PR for the `1.1.0` version.

If you want Renovate to create _separate_ PRs for `patch` and `minor` upgrades, set `separateMinorPatch` to `true`.
Getting separate updates from Renovate can be handy when you want to, for example, automerge `patch` updates but manually merge `minor` updates.

## separateMultipleMajor

Configure this to `true` if you wish to get one PR for every separate major version upgrade of a dependency.
e.g. if you are on webpack@v1 currently then default behavior is a PR for upgrading to webpack@v3 and not for webpack@v2.
If this setting is true then you would get one PR for webpack@v2 and one for webpack@v3.

## separateMultipleMinor

Enable this for dependencies when it is important to split updates into separate PRs per minor release stream (e.g. `python`).

For example, if you are on `python@v3.9.0` currently, then by default Renovate creates a PR to upgrade you to the latest version such as `python@v3.12.x`.
By default, Renovate skips versions in between, like `python@v3.10.x`.

But if you set `separateMultipleMinor=true` then you get separate PRs for each minor stream, like `python@3.9.x`, `python@v3.10.x` and `python@v3.11.x`, etc.

## skipInstalls

By default, Renovate will use the most efficient approach to updating package files and lock files, which in most cases skips the need to perform a full module install by the bot.
If this is set to false, then a full install of modules will be done.
This is currently applicable to `npm` only, and only used in cases where bugs in `npm` result in incorrect lock files being updated.

## statusCheckNames

You can customize the name/context of status checks that Renovate adds to commits/branches/PRs.

This option enables you to modify any existing status checks name/context, but adding new status checks this way is _not_ supported.
Setting the value to `null` or an empty string, effectively disables or skips that status check.
This option is mergeable, which means you only have to specify the status checks that you want to modify.

```json title="Example of overriding status check strings"
{
  "statusCheckNames": {
    "minimumReleaseAge": "custom/stability-days",
    "mergeConfidence": "custom/merge-confidence-level"
  }
}
```

## stopUpdatingLabel

This feature only works on supported platforms, check the table above.

If you want Renovate to stop updating a PR, you can apply a label to the PR.
By default, Renovate listens to the label: `"stop-updating"`.

You can set your own label name with the `"stopUpdatingLabel"` field:

```json
{
  "stopUpdatingLabel": "take-a-break-renovate"
}
```

## suppressNotifications

Use this field to suppress various types of warnings and other notifications from Renovate.
For example:

```json
{
  "suppressNotifications": ["prIgnoreNotification"]
}
```

The above config will suppress the comment which is added to a PR whenever you close a PR unmerged.

## timezone

It is only recommended to configure this field if you wish to use the `schedules` feature and want to write them in your local timezone.
Please see the above link for valid timezone names.

## updateInternalDeps

Renovate defaults to skipping any internal package dependencies within monorepos.
In such case dependency versions won't be updated by Renovate.

To opt in to letting Renovate update internal package versions normally, set this configuration option to true.

## updateLockFiles

## updateNotScheduled

When schedules are in use, it generally means "no updates".
However there are cases where updates might be desirable - e.g. if you have configured `prCreation=not-pending`, or you have `rebaseWhen=behind-base-branch` and the base branch is updated so you want Renovate PRs to be rebased.

This defaults to `true`, meaning that Renovate will perform certain "desirable" updates to _existing_ PRs even when outside of schedule.
If you wish to disable all updates outside of scheduled hours then configure this field to `false`.

## updatePinnedDependencies

By default, Renovate will try to update all detected dependencies, regardless of whether they are defined using pinned single versions (e.g. `1.2.3`) or constraints/ranges (e.g. (`^1.2.3`).
You can set this option to `false` if you wish to disable updating for pinned (single version) dependencies specifically.

## useBaseBranchConfig

By default, Renovate will read config file from the default branch only and will ignore any config files in base branches.
You can configure `useBaseBranchConfig=merge` to instruct Renovate to merge the config from each base branch over the top of the config in the default branch.

The config file name in the base branch must be the same as in the default branch and cannot be `package.json`.
This scenario may be useful for testing the config changes in base branches instantly.

## userStrings

When a PR is closed, Renovate posts a comment to let users know that future updates will be ignored.
If you want, you can change the text in the comment with the `userStrings` config option.

You can edit these user-facing strings:

- `ignoreDigest`: Text of the PR comment for digest upgrades.
- `ignoreMajor`: Text of the PR comment for major upgrades.
- `ignoreOther`: Text of the PR comment for other (neither digest nor major) upgrades.
- `ignoreTopic`: Topic of the PR comment.

For example:

```json
{
  "userStrings": {
    "ignoreTopic": "Custom topic for PR comment",
    "ignoreMajor": "Custom text for major upgrades.",
    "ignoreDigest": "Custom text for digest upgrades.",
    "ignoreOther": "Custom text for other upgrades."
  }
}
```

## versionCompatibility

This option is used for advanced use cases where the version string embeds more data than just the version.
It's typically used with docker and tags datasources.

Here are two examples:

- The image tag `ghcr.io/umami-software/umami:postgresql-v1.37.0` embeds text like `postgresql-` as a prefix to the actual version to differentiate different DB types.
- Docker image tags like `node:18.10.0-alpine` embed the base image as a suffix to the version.

Here is an example of solving these types of cases:

```json
{
  "packageRules": [
    {
      "matchDatasources": ["docker"],
      "matchPackageNames": ["ghcr.io/umami-software/umami"],
      "versionCompatibility": "^(?<compatibility>.*)-(?<version>.*)$",
      "versioning": "semver"
    },
    {
      "matchDatasources": ["docker"],
      "matchPackageNames": ["node"],
      "versionCompatibility": "^(?<version>[^-]+)(?<compatibility>-.*)?$",
      "versioning": "node"
    }
  ]
}
```

This feature is most useful when the `currentValue` is a version and not a range/constraint.

This feature _can_ be used in combination with `extractVersion` although that's likely only a rare edge case.
When combined, `extractVersion` is applied to datasource results first, and then `versionCompatibility`.
`extractVersion` should be used when the raw version string returned by the `datasource` contains extra details (such as a `v` prefix) when compared to the value/version used within the repository.

During the lookup phase, Renovate evaluates the `versionCompatibility` regex against the `currentValue` string.
If there is a match, the version part is stored internally temporarily as `compareValue` and the compatibility part stored as `currentCompatibility`.
Storing `currentCompatibility` allows Renovate to reuse this value later to filter for new versions with the same compatibility.
Renovate applies this compatibility check to datasource lookup results by passing both the `versionCompatibility` and `currentCompatibility` strings to a filter.

For a new version to be allowed, it must:

- Satisfy the `versionCompatibility` regex, and
- Have the same `compatibility` part as the `currentValue`

At this point, Renovate's core lookup logic is comparing versions to versions, and ignoring compatibility strings like `-jre8`.
Finally, once updates are decided, Renovate restores the compatibility part to the `newValue` result.

## versioning

Usually, each language or package manager has a specific type of "versioning":
JavaScript uses npm's SemVer implementation, Python uses pep440, etc.

Renovate also uses custom versioning, like `"docker"` to address the most common way people tag versions using Docker, and `"loose"` as a fallback that tries SemVer first.
Otherwise Renovate does its best to sort and compare.

By exposing `versioning` to config, you can override the default versioning for a package manager if needed.
We do not recommend overriding the default versioning, but there are some cases such as Docker or Gradle where versioning is not strictly defined and you may need to specify the versioning type per-package.

Renovate supports 4-part versions (1.2.3.4) in full for the NuGet package manager.
Other managers can use the `"loose"` versioning fallback: the first 3 parts are used as the version, all trailing parts are used for alphanumeric sorting.

## vulnerabilityAlerts

Renovate can read GitHub's Vulnerability Alerts to customize its Pull Requests.
For this to work, you must enable the [Dependency graph](https://docs.github.com/en/code-security/supply-chain-security/understanding-your-software-supply-chain/about-the-dependency-graph#enabling-the-dependency-graph), and [Dependabot alerts](https://docs.github.com/en/repositories/managing-your-repositorys-settings-and-features/enabling-features-for-your-repository/managing-security-and-analysis-settings-for-your-repository).
Follow these steps:

1. While logged in to GitHub, navigate to your repository
1. Select the "Settings" tab
1. Select "Code security and analysis" in the sidebar
1. Enable the "Dependency graph"
1. Enable "Dependabot alerts"
1. If you're running Renovate in app mode: make sure the app has `read` permissions for "Dependabot alerts".
   If you're the account administrator, browse to the app (for example [the Mend Renovate App](https://github.com/apps/renovate)), select "Configure", and then scroll down to the "Permissions" section and make sure that `read` access to "Dependabot alerts" is mentioned

Once the above conditions are met, and you got one or more vulnerability alerts from GitHub for this repository, then Renovate tries to raise fix PRs.

You may use the `vulnerabilityAlerts` configuration object to customize vulnerability-fix PRs.

```json title="Setting a custom label and assignee"
{
  "vulnerabilityAlerts": {
    "labels": ["security"],
    "automerge": true,
    "assignees": ["@rarkins"]
  }
}
```

<!-- prettier-ignore -->
!!! warning
    There's a small chance that a wrong vulnerability alert results in a flapping/looping vulnerability fix.
    If you allow Renovate to `automerge` vulnerability fixes, please check if the automerged fix is correct.

<!-- prettier-ignore -->
!!! note
    When Renovate creates a `vulnerabilityAlerts` PR, it ignores settings like `prConcurrentLimit`, `branchConcurrentLimit`, `prHourlyLimit`, or `schedule`.
    This means that Renovate _always_ tries to create a `vulnerabilityAlerts` PR.
    In short: vulnerability alerts "skip the line".

To disable the vulnerability alerts feature, set `enabled=false` in a `vulnerabilityAlerts` config object, like this:

```json title="Disabling vulnerability alerts"
{
  "vulnerabilityAlerts": {
    "enabled": false
  }
}
```

<!-- prettier-ignore -->
!!! note
    If you want to raise only vulnerability fix PRs, you may use the `security:only-security-updates` preset.

### vulnerabilityFixStrategy

When a vulnerability fix is available, Renovate will default to picking the lowest fixed version (`vulnerabilityFixStrategy=lowest`).
For example, if the current version is `1.0.0`, and a vulnerability is fixed in `1.1.0`, while the latest version is `1.2.0`, then Renovate will propose an update to `1.1.0` as the vulnerability fix.

If `vulnerabilityFixStrategy=highest` is configured then Renovate will use its normal strategy for picking upgrades, e.g. in the above example it will propose an update to `1.2.0` to fix the vulnerability.

```json title="Setting vulnerabilityFixStrategy to highest"
{
  "vulnerabilityAlerts": {
    "vulnerabilityFixStrategy": "highest"
  }
}
```<|MERGE_RESOLUTION|>--- conflicted
+++ resolved
@@ -2415,19 +2415,6 @@
 
 The matching process for a package rule:
 
-<<<<<<< HEAD
-- Each package rule can include `match...` matchers to identify dependencies and `exclude...` matchers to filter them out.
-- If no match/exclude matchers are defined, everything matches.
-- If an aspect is both `match`ed and `exclude`d, the exclusion wins.
-- Multiple values within a single matcher will be evaluated independently (they're OR-ed together).
-- Combining multiple matchers will restrict the resulting matches (they're AND-ed together):
-  `matchCurrentVersion`, `matchCurrentValue`, `matchNewValue`, `matchConfidence`, `matchCurrentAge`,
-  `matchManagers`, `matchDatasources`, `matchCategories`, `matchDepTypes`, `matchUpdateTypes`, `matchReleaseAge`,
-  `matchRepositories`/`excludeRepositories`, `matchBaseBranches`, `matchFileNames`
-- Two special groups of matchers provide alternatives (they're OR-ed within their respective groups, and AND-ed with others):
-  - Source URL: `matchSourceUrls`, `matchSourceUrlPrefixes`
-  - Package/Dep identifiers: `matchDepNames`/`excludeDepNames`, `matchDepPatterns`/`excludeDepPatterns`, `matchDepPrefixes`/`excludeDepPrefixes`, `matchPackageNames`/`excludePackageNames`, `matchPackagePatterns`/`excludePackagePatterns`, `matchPackagePrefixes`/`excludePackagePrefixes`
-=======
 - Each package rule must include at least one `match...` matcher.
 - If multiple matchers are included in one package rule, all of them must match.
 - Each matcher must contain at least one pattern. Some matchers allow both positive and negative patterns.
@@ -2435,7 +2422,6 @@
 - A matcher returns `false` if it matches _any_ negative pattern, even if a positive match also occurred.
 
 For more details on positive and negative pattern syntax see Renovate's [string pattern matching documentation](./string-pattern-matching.md).
->>>>>>> 7bfb26d3
 
 Here is an example if you want to group together all packages starting with `eslint` into a single branch/PR:
 
@@ -2982,32 +2968,6 @@
 ```
 
 The above will group together any npm package which starts with the string `angular`.
-
-### matchReleaseAge
-
-Use this field if you want to match packages based on the age of the _new_ (released) version.
-
-For example, if you want to group updates for dependencies where the new version is more than 1 month old:
-
-```json
-{
-  "packageRules": [
-    {
-      "matchReleaseAge": "> 1 month",
-      "groupName": "overdue dependencies"
-    }
-  ]
-}
-```
-
-The `matchReleaseAge` string must start with one of `>`, `>=`, `<` or `<=`.
-
-Only _one_ date part is supported, so you _cannot_ do `> 1 year 1 month`.
-Instead you should do `> 13 months`.
-
-<!-- prettier-ignore -->
-!!! note
-    We recommend you only use the words hour(s), day(s), week(s), month(s) and year(s) in your time ranges.
 
 ### matchRepositories
 
