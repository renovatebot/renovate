--- conflicted
+++ resolved
@@ -16,14 +16,12 @@
 
 Shareable config presets can only be used with the JSON format, other formats are not supported.
 
-<<<<<<< HEAD
-To learn more about the onboarding behavior read **insert proper link here once the `docs/development/shareable-configs.md` file has the final `h2` that we can link to**.
-=======
+To learn more about Renovate's onboarding behavior read **insert proper link here once the `docs/development/shareable-configs.md` file has the final `h2` that we can link to**.
+
 **Warning:** `default.json` is intended for use with presets only!
 **Warning:** Do not use a `renovate.json` file as a preset.
 
 **Info:** We've deprecated the use of a `renovate.json` file for presets as this can cause issues if the repository configuration uses a `renovate.json` file as well.
->>>>>>> 3ca6855d
 
 ## Goals of Preset Configs
 
@@ -158,11 +156,12 @@
 To host your preset config on GitLab:
 
 - Create a new repository on GitLab. Normally you'd call it `renovate-config` but it can be named anything
-<<<<<<< HEAD
-- Add a `renovate.json` to this new repo containing the preset config. No other files are necessary
-=======
+  <<<<<<< HEAD
+- # Add a `renovate.json` to this new repo containing the preset config. No other files are necessary
 - Add a `default.json` to this new repo containing the preset config. No other files are necessary
->>>>>>> 3ca6855d
+
+> > > > > > > main
+
 - In other repos, reference it in an extends array like "gitlab>owner/name", e.g. "gitlab>rarkins/renovate-config"
 
 ## Gitea-hosted Presets
