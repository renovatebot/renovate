---
title: Shareable Config Presets
description: Renovate's support for ESLint-like shareable configs
---

# Shareable Config Presets

Renovate's "config presets" are a convenient way to distribute config for reuse across multiple repositories.
It is similar in design to `eslint`'s shareable configs, and can be used for whole repository configs and for individual rules.
They are defined using the `extends` array within config and may also be nested.

In short:

- Browse [Renovate's default presets](https://docs.renovatebot.com/presets-default/) to find any that are useful to you
- Publish your own if you wish to reuse them across repositories

<<<<<<< HEAD
UNSURE IF WANTED HERE: If you create a repository called `renovate-config` in your username namespace, Renovate finds this automatically and will suggest it in the `extends` field in new onboarding pull requests.
=======
Shareable config presets can only be used with the JSON format, other formats are not supported.
>>>>>>> 5f325748

## Goals of Preset Configs

The main reason for supporting preset configs is to decrease duplication.
By using a preset config you:

1. Avoid duplicating the same config across all your repositories
2. Can use someone else's configuration and extend it

Renovate's configuration is self-documenting, because you can fill in the `"description"` field in all preset configs.

## Implementation Approach

In order to achieve these goals, preset configs allow for a very modular approach - preset configs can be as small as a partial package rule or as large as an entire configuration, like an `eslint` config.

## Preset Hosting

In general, GitHub, GitLab or Gitea-based preset hosting is easier than npm because you avoid the "publish" step - simply commit preset code to the default branch and it will be picked up by Renovate the next time it runs.
An additional benefit of using source code hosting is that the same token/authentication can be reused by Renovate in case you want to make your config private.

| name                    | example use                | preset    | resolves as                          | filename                          |
| ----------------------- | -------------------------- | --------- | ------------------------------------ | --------------------------------- |
| GitHub default          | `github>abc/foo`           | `default` | `https://github.com/abc/foo`         | `default.json` or `renovate.json` |
| GitHub with preset name | `github>abc/foo:xyz`       | `xyz`     | `https://github.com/abc/foo`         | `xyz.json`                        |
| GitHub with preset path | `github>abc/foo//path/xyz` | `xyz`     | `https://github.com/abc/foo`         | `path/xyz.json`                   |
| GitLab default          | `gitlab>abc/foo`           | `default` | `https://gitlab.com/abc/foo`         | `default.json` or `renovate.json` |
| GitLab with preset name | `gitlab>abc/foo:xyz`       | `xyz`     | `https://gitlab.com/abc/foo`         | `xyz.json`                        |
| GitLab with preset path | `gitlab>abc/foo//path/xyz` | `xyz`     | `https://gitlab.com/abc/foo`         | `path/xyz.json`                   |
| Gitea default           | `gitea>abc/foo`            | `default` | `https://gitea.com/abc/foo`          | `default.json` or `renovate.json` |
| Gitea with preset name  | `gitea>abc/foo:xyz`        | `xyz`     | `https://gitea.com/abc/foo`          | `xyz.json`                        |
| Local default           | `local>abc/foo`            | `default` | `https://github.company.com/abc/foo` | `default.json` or `renovate.json` |
| Local with preset path  | `local>abc/foo//path/xyz`  | `default` | `https://github.company.com/abc/foo` | `path/xyz.json`                   |

Note that you can't combine the path and sub-preset syntaxes (i.e. anything in the form `provider>owner/repo//path/to/file:subsubpreset`) is not supported. One workaround is to use distinct files instead of sub-presets.

## Example configs

An example of a small rule is `:preserveSemverRanges`, which has the description "Preserve (but continue to upgrade) any existing semver ranges".
It simply sets the configuration option `rangeStrategy` to `replace`.

An example of a full config is `config:base`, which is Renovate's default configuration.
It mostly uses Renovate config defaults but adds a few smart customisations such as grouping monorepo packages together.

Special note: the `:xyz` naming convention (with `:` prefix) is a special shorthand for the `default:` presets.
e.g. `:xyz` is equivalent to `default:xyz`.

## How to Use Preset Configs

By default, the Renovate App's onboarding process will suggest `["config:base]"`.
If you are self hosting you must add `"onboardingConfig": { "extends": ["config:base"] }` to your bot's config.

A typical onboarding `renovate.json` looks like this:

```json
{
  "extends": ["config:base"]
}
```

Say you want to modify the default behavior, for example scheduling Renovate to process upgrades during non-office hours only.
To do this you can modify the default `renovate.json` file like this:

```json
{
  "extends": ["config:base", "schedule:nonOfficeHours"]
}
```

This makes use of the `schedules:` presets.
You can find the Renovate team's preset configs at the "Config Presets" section of [Renovate Docs](https://docs.renovatebot.com).

## Preset Parameters

If you browse the "default" presets, you will see some that contain parameters, e.g.:

```json
    "labels": {
      "description": "Apply labels <code>{{arg0}}</code> and <code>{{arg1}}</code> to PRs",
      "labels": [
        "{{arg0}}",
        "{{arg1}}"
      ]
    },
    "assignee": {
      "description": "Assign PRs to <code>{{arg0}}</code>",
      "assignees": [
        "{{arg0}}"
      ]
    },
```

Here is how you would use these in your Renovate config:

```json
  "extends": [
    ":labels(dependencies,devops)",
    ":assignee(rarkins)"
  ]
```

In short, the number of `{{argx}}` parameters in the definition is how many parameters you need to provide.
Parameters must be strings, non-quoted, and separated by commas if there are more than one.

If you find that you are repeating config a lot, you might consider publishing one of these types of parameterised presets yourself.
Or if you think your preset would be valuable for others, please contribute a PR to the Renovate repository.

## GitHub-hosted Presets

It is also possible to host your preset config using just a regular GitHub repository and without needing to publish it to npmjs.
In such cases Renovate will simply look for a `renovate.json` file in the default branch, e.g. `main`.

To host your preset config on GitHub:

- Create a new repository. Normally you'd call it `renovate-config` but it can be named anything
- Add configuration files to this new repo for any presets you want to share. For the default preset, `default.json` will be checked first and then `renovate.json`. For named presets, `<preset-name>.json` will be loaded. For example, loading preset `library` would load `library.json`. No other files are necessary.
- In other repos, reference it in an extends array like "github>owner/name", for example:

```json
  "extends": ["github>rarkins/renovate-config"]
```

From then on Renovate will use the Renovate config from the preset repo's default branch.
You do not need to add it as a devDependency or add any other files to the preset repo.

Renovate finds the relevant configuration file in your `username/renovate-config` repo automatically and will suggest you use it in the `extends` field in onboarding pull requests.

## GitLab-hosted Presets

It is also possible to host your preset config using just a regular GitLab repository and without needing to publish it to npmjs.
In such cases Renovate will simply look for a `renovate.json` file in the default branch.

To host your preset config on GitLab:

- Create a new repository on GitLab. Normally you'd call it `renovate-config` but it can be named anything
- Add a `renovate.json` to this new repo containing the preset config. No other files are necessary
- In other repos, reference it in an extends array like "gitlab>owner/name", e.g. "gitlab>rarkins/renovate-config"

Renovate finds the relevant configuration file in your `username/renovate-config` repo automatically and will suggest you use it in the `extends` field in onboarding pull requests.

## Gitea-hosted Presets

It is also possible to host your preset config using just a regular Gitea repository and without needing to publish it to npmjs.
In such cases Renovate will simply look for a `renovate.json` file in the default branch.

To host your preset config on Gitea:

- Create a new repository on Gitea. Normally you'd call it `renovate-config` but you can use any name you want
- Add a `renovate.json` to this new repository containing the preset config. No other files are necessary
- In other repositories, reference it in an extends array like `"gitea>owner/name"`, e.g. `"gitea>rarkins/renovate-config"`

Renovate finds the relevant configuration file in your `username/renovate-config` repo automatically and will suggest you use it in the `extends` field in onboarding pull requests.

## Local presets

Renovate also supports local presets, e.g. presets that are hosted on the same platform as the target repository.
This is especially helpful in self-hosted scenarios where public presets cannot be used.
Local presets are specified either by leaving out any prefix, e.g. `owner/name`, or explicitly by adding a `local>` prefix, e.g. `local>owner/name`.
Renovate will determine the current platform and look up the preset from there.

## Presets and Private Modules

Using your own preset config along with private npm modules can present a chicken and egg problem.
You want to configure the encrypted token just once, which means in the preset.
But you also probably want the preset to be private too, so how can the other repos reference it?

The answer is to host your preset using GitHub or GitLab - not npmjs - and make sure you have added the preset's repo to Renovate too.
GitHub will then allow Renovate to access the preset repo whenever it is processing any other repos within the same account/org.

## Contributing to presets

Have you configured a rule that you think others might benefit from?
Please consider contributing it to the [Renovate](https://github.com/renovatebot/renovate) repository so that it gains higher visibility and saves others from reinventing the same thing.

## Organization level presets

Whenever repository onboarding happens, Renovate checks if the current user/group/org contains a default config to extend.
It looks for:

- A repository called `renovate-config` under the same user/group/org with either `default.json` or `renovate.json`, or
- A repository named like `.{{platform}}` (e.g. `.github`) under the same user/group/org with `renovate-config.json`

If found, that repository's preset will be suggested as the sole extended preset, and any existing `onboardingConfig` config will be ignored/overridden.
For example the result may be:

```json
{
  "$schema": "https://docs.renovatebot.com/renovate-schema.json",
  "extends": ["local>myorgname/.github:renovate-config"]
}
```

## npm-hosted presets

Using npm-hosted presets is deprecated, we recommend you do not follow these instructions and instead use a `local` preset.

If you manage multiple repositories using Renovate and want the same custom config across all or most of them, then you might want to consider publishing your own preset config so that you can "extend" it in every applicable repository.
That way when you want to change your Renovate configuration you can make the change in one location rather than having to copy/paste it to every repository individually.

Let's say that your username on npm and elsewhere is "fastcore".
In that case, you can choose between publishing your preset config package as `@fastcore/renovate-config` or `renovate-config-fastcore`.
Let's assume you choose `renovate-config-fastcore` as the package name.

You then need to publish the `renovate-config-fastcore` package where the `package.json` contains the field `renovate-config` and then put your config under the field `default`.
For example:

```json
{
  "name": "renovate-config-fastcore",
  "version": "0.0.1",
  ...
  "renovate-config": {
    "default": {
      "extends": ["config:base", "schedule:nonOfficeHours"]
    }
  }
}
```

Then in each of your repositories you can add your Renovate config like:

```json
  "extends": ["fastcore"]
```

Any repository including this config will then adopt the rules of the default `library` preset but schedule it on weeknights or weekends.

Note: if you prefer to publish using the namespace `@fastcore/renovate-config` then you would use the `@` prefix instead:

```json
  "extends": ["@fastcore"]
```<|MERGE_RESOLUTION|>--- conflicted
+++ resolved
@@ -14,11 +14,8 @@
 - Browse [Renovate's default presets](https://docs.renovatebot.com/presets-default/) to find any that are useful to you
 - Publish your own if you wish to reuse them across repositories
 
-<<<<<<< HEAD
 UNSURE IF WANTED HERE: If you create a repository called `renovate-config` in your username namespace, Renovate finds this automatically and will suggest it in the `extends` field in new onboarding pull requests.
-=======
 Shareable config presets can only be used with the JSON format, other formats are not supported.
->>>>>>> 5f325748
 
 ## Goals of Preset Configs
 
