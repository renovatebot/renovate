---
title: Shareable Config Presets
description: Renovate's support for ESLint-like shareable configs
---

# Shareable Config Presets

This page describes how to configure your shared presets.
Read the [Key concepts, presets](./key-concepts/presets.md) page to learn more about presets in general.

Shareable config presets must use the JSON or JSON5 formats, other formats are not supported.

<!-- prettier-ignore -->
<<<<<<< HEAD
!!! warning
    Only use `default.json` for your presets.

<!-- prettier-ignore -->
!!! warning
    We have deprecated using a `renovate.json` file for presets, as this causes issues if the repository configuration _also_ uses a `renovate.json` file.
    If you are using a `renovate.json` file to share your presets, rename it to `default.json`.

<!-- prettier-ignore -->
=======
>>>>>>> 1de69069
!!! tip
    Describe what your preset does in the `"description"` field.
    This way your configuration is self-documenting.

## Extending from a preset

To use a preset put it in an `extends` array within your Renovate config.
Presets can be nested.

## Preset Hosting

Presets should be hosted in repositories, which usually means the same platform host as Renovate is running against.

Alternatively, Renovate can fetch preset files from an HTTP server.

<!-- prettier-ignore -->
!!! warning
    We deprecated npm-based presets.
    We plan to drop the npm-based presets feature in a future major release of Renovate.

You can set a Git tag (like a SemVer) to use a specific release of your shared config.

### Preset File Naming

Presets are repo-hosted, and you can have one or more presets hosted per repository.
If you omit a file name from your preset (e.g. `github>abc/foo`) then Renovate will look for a `default.json` file in the repo.
If you wish to have an alternative file name, you need to specify it (e.g. `github>abc/foo//alternative-name.json5`).

<!-- prettier-ignore -->
!!! warning
    We've deprecated using a `renovate.json` file for the default _preset_ file name in a repository.
    If you're using a `renovate.json` file to share your presets, rename it to `default.json`.

### GitHub

| name                                        | example use                      | preset    | resolves as                  | filename        | Git tag        |
| ------------------------------------------- | -------------------------------- | --------- | ---------------------------- | --------------- | -------------- |
| GitHub default                              | `github>abc/foo`                 | `default` | `https://github.com/abc/foo` | `default.json`  | Default branch |
| GitHub with preset name                     | `github>abc/foo:xyz`             | `xyz`     | `https://github.com/abc/foo` | `xyz.json`      | Default branch |
| GitHub with preset name (JSON5)             | `github>abc/foo:xyz.json5`       | `xyz`     | `https://github.com/abc/foo` | `xyz.json5`     | Default branch |
| GitHub with preset name and path            | `github>abc/foo//path/xyz`       | `xyz`     | `https://github.com/abc/foo` | `path/xyz.json` | Default branch |
| GitHub default with a tag                   | `github>abc/foo#1.2.3`           | `default` | `https://github.com/abc/foo` | `default.json`  | `1.2.3`        |
| GitHub with preset name with a tag          | `github>abc/foo:xyz#1.2.3`       | `xyz`     | `https://github.com/abc/foo` | `xyz.json`      | `1.2.3`        |
| GitHub with preset name and path with a tag | `github>abc/foo//path/xyz#1.2.3` | `xyz`     | `https://github.com/abc/foo` | `path/xyz.json` | `1.2.3`        |
| GitHub with sub-preset name and tag         | `github>abc/foo:xyz/sub#1.2.3`   | `sub`     | `https://github.com/abc/foo` | `xyz.json`      | `1.2.3`        |

### GitLab

| name                                        | example use                      | preset    | resolves as                  | filename        | Git tag        |
| ------------------------------------------- | -------------------------------- | --------- | ---------------------------- | --------------- | -------------- |
| GitLab default                              | `gitlab>abc/foo`                 | `default` | `https://gitlab.com/abc/foo` | `default.json`  | Default branch |
| GitLab with preset name                     | `gitlab>abc/foo:xyz`             | `xyz`     | `https://gitlab.com/abc/foo` | `xyz.json`      | Default branch |
| GitLab with preset name (JSON5)             | `gitlab>abc/foo:xyz.json5`       | `xyz`     | `https://gitlab.com/abc/foo` | `xyz.json5`     | Default branch |
| GitLab default with a tag                   | `gitlab>abc/foo#1.2.3`           | `default` | `https://gitlab.com/abc/foo` | `default.json`  | `1.2.3`        |
| GitLab with preset name with a tag          | `gitlab>abc/foo:xyz#1.2.3`       | `xyz`     | `https://gitlab.com/abc/foo` | `xyz.json`      | `1.2.3`        |
| GitLab with preset name and path with a tag | `gitlab>abc/foo//path/xyz#1.2.3` | `xyz`     | `https://gitlab.com/abc/foo` | `path/xyz.json` | `1.2.3`        |
| GitLab with sub-preset name and tag         | `gitlab>abc/foo:xyz/sub#1.2.3`   | `sub`     | `https://gitlab.com/abc/foo` | `xyz.json`      | `1.2.3`        |

### Gitea

| name                                       | example use                     | preset    | resolves as                 | filename        | Git tag        |
| ------------------------------------------ | ------------------------------- | --------- | --------------------------- | --------------- | -------------- |
| Gitea default                              | `gitea>abc/foo`                 | `default` | `https://gitea.com/abc/foo` | `default.json`  | Default branch |
| Gitea with preset name                     | `gitea>abc/foo:xyz`             | `xyz`     | `https://gitea.com/abc/foo` | `xyz.json`      | Default branch |
| Gitea with preset name (JSON5)             | `gitea>abc/foo:xyz.json5`       | `xyz`     | `https://gitea.com/abc/foo` | `xyz.json5`     | Default branch |
| Gitea default with a tag                   | `gitea>abc/foo#1.2.3`           | `default` | `https://gitea.com/abc/foo` | `default.json`  | `1.2.3`        |
| Gitea with preset name with a tag          | `gitea>abc/foo:xyz#1.2.3`       | `xyz`     | `https://gitea.com/abc/foo` | `xyz.json`      | `1.2.3`        |
| Gitea with preset name and path with a tag | `gitea>abc/foo//path/xyz#1.2.3` | `xyz`     | `https://gitea.com/abc/foo` | `path/xyz.json` | `1.2.3`        |
| Gitea with sub-preset name and tag         | `gitea>abc/foo:xyz/sub#1.2.3`   | `sub`     | `https://gitea.com/abc/foo` | `xyz.json`      | `1.2.3`        |

### Self-hosted Git

| name                                       | example use                     | preset    | resolves as                          | filename        | Git tag        |
| ------------------------------------------ | ------------------------------- | --------- | ------------------------------------ | --------------- | -------------- |
| Local default                              | `local>abc/foo`                 | `default` | `https://github.company.com/abc/foo` | `default.json`  | Default branch |
| Local with preset path                     | `local>abc/foo:xyz`             | `xyz`     | `https://github.company.com/abc/foo` | `xyz.json`      | Default branch |
| Local with preset path (JSON5)             | `local>abc/foo:xyz.json5`       | `xyz`     | `https://github.company.com/abc/foo` | `xyz.json5`     | Default branch |
| Local with preset name and path            | `local>abc/foo//path/xyz`       | `xyz`     | `https://github.company.com/abc/foo` | `path/xyz.json` | Default branch |
| Local default with a tag                   | `local>abc/foo#1.2.3`           | `default` | `https://github.company.com/abc/foo` | `default.json`  | `1.2.3`        |
| Local with preset name with a tag          | `local>abc/foo:xyz#1.2.3`       | `xyz`     | `https://github.company.com/abc/foo` | `xyz.json`      | `1.2.3`        |
| Local with preset name and path with a tag | `local>abc/foo//path/xyz#1.2.3` | `xyz`     | `https://github.company.com/abc/foo` | `path/xyz.json` | `1.2.3`        |
| Local with sub-preset name and tag         | `local>abc/foo:xyz/sub#1.2.3`   | `sub`     | `https://github.company.com/abc/foo` | `xyz.json`      | `1.2.3`        |

<!-- prettier-ignore -->
!!! tip
    You can not combine the path and sub-preset syntaxes.
    This means that anything in the form `provider>owner/repo//path/to/file:subsubpreset` is not supported.
    One workaround is to use distinct files instead of sub-presets.

## Example configs

An example of a small rule is `:preserveSemverRanges`, which has the description "Preserve (but continue to upgrade) any existing SemVer ranges.".
It simply sets the configuration option `rangeStrategy` to `replace`.

An example of a full config is `config:recommended`, which is Renovate's default configuration.
It mostly uses Renovate config defaults but adds a few smart customizations such as grouping monorepo packages together.

<!-- prettier-ignore -->
!!! note
    The `:xyz` naming convention (with `:` prefix) is shorthand for the `default:` presets.
    For example: `:xyz` is the same as `default:xyz`.

## How to Use Preset Configs

By default, Renovate App's onboarding PR suggests the `["config:recommended]"` preset.
If you are self-hosting, and want to use the `config:recommended` preset, then you must add `"onboardingConfig": { "extends": ["config:recommended"] }` to your bot's config.

Read the [Full Config Presets](./presets-config.md) page to learn more about our `config:` presets.

A typical onboarding `renovate.json` looks like this:

```json
{
  "extends": ["config:recommended"]
}
```

Here is an example of using presets to change Renovate's behavior.
You are happy with the `config:recommended` preset, but want Renovate to create PRs when you are not at the office.
You look at our `schedule:` presets, and find the `schedule:nonOfficeHours` preset.
You put `schedule:nonOfficeHours` in the `extends` array of your `renovate.json` file, like this:

```json
{
  "extends": ["config:recommended", "schedule:nonOfficeHours"]
}
```

## Preset Parameters

If you browse the "default" presets, you will see some that have parameters, e.g.:

```json
{
  "labels": {
    "description": "Apply labels <code>{{arg0}}</code> and <code>{{arg1}}</code> to PRs",
    "labels": ["{{arg0}}", "{{arg1}}"]
  },
  "assignee": {
    "description": "Assign PRs to <code>{{arg0}}</code>",
    "assignees": ["{{arg0}}"]
  }
}
```

Here is how you would use these in your Renovate config:

```json
{
  "extends": [":labels(dependencies,devops)", ":assignee(rarkins)"]
}
```

In short, the number of `{{argx}}` parameters in the definition is how many parameters you need to provide.
Parameters must be strings, non-quoted, and separated by commas if there are more than one.

If you find that you are repeating config a lot, you might consider publishing one of these types of parameterized presets yourself.
Or if you think your preset would be valuable for others, please contribute a PR to the Renovate repository, see [Contributing to presets](#contributing-to-presets).

## GitHub-hosted Presets

To host your preset config on GitHub:

- Create a new repository. Normally you would call it `renovate-config` but it can be named anything
- Add configuration files to this new repo for any presets you want to share. For the default preset, `default.json` will be checked. For named presets, `<preset-name>.json` will be loaded. For example, loading preset `library` would load `library.json`. No other files are necessary.
- In other repos, reference it in an extends array like `github>owner/name`, for example:

  ```json
  {
    "extends": ["github>rarkins/renovate-config"]
  }
  ```

From then on Renovate will use the Renovate config from the preset repo's default branch.
You do not need to add it as a devDependency or add any other files to the preset repo.

## GitLab-hosted Presets

For a private GitLab repository Renovate requires at least `Reporter` level access.

To host your preset config on GitLab:

- Create a new repository on GitLab. Normally you would call it `renovate-config` but it can be named anything
- Add a `default.json` to this new repo containing the preset config. No other files are necessary
- In other repos, reference it in an extends array like "gitlab>owner/name", e.g. "gitlab>rarkins/renovate-config"

## Gitea-hosted Presets

To host your preset config on Gitea:

- Create a new repository on Gitea. Normally you would call it `renovate-config` but you can use any name you want
- Add a `default.json` to this new repository containing the preset config. No other files are necessary
- In other repositories, reference it in an extends array like `"gitea>owner/name"`, e.g. `"gitea>rarkins/renovate-config"`

## Local presets

Renovate also supports local presets, e.g. presets that are hosted on the same platform as the target repository.
This is especially helpful in self-hosted scenarios where public presets cannot be used.
Local presets are specified either by leaving out any prefix, e.g. `owner/name`, or explicitly by adding a `local>` prefix, e.g. `local>owner/name`.
Renovate will determine the current platform and look up the preset from there.

## Fetching presets from an HTTP server

If your desired platform is not yet supported, or if you want presets to work when you run Renovate with `--platform=local`, you can specify presets using HTTP URLs:

```json
{
  "extends": [
    "http://my.server/users/me/repos/renovate-presets/raw/default.json?at=refs%2Fheads%2Fmain"
  ]
}
```

Parameters are supported similar to other methods:

```json
{
  "extends": [
    "http://my.server/users/me/repos/renovate-presets/raw/default.json?at=refs%2Fheads%2Fmain(param)"
  ]
}
```

## Templating presets

You can use [Handlebars](https://handlebarsjs.com/) templates to be flexible with your presets.
This can be handy when you want to include presets conditionally.

<!-- prettier-ignore -->
!!! note
    The template only supports a small subset of options, but you can extend them via `customEnvVariables`.

Read the [templates](./templates.md) section to learn more.

### Example use-case

The following example shows a self-hosted Renovate preset located in a GitLab repository called `renovate/presets`.

```json
{
  "extends": ["local>renovate/presets"]
}
```

Usually you want to validate the preset before you put it in your Renovate configuration
Here is an example of how you can use templating to validate and load the preset on a branch level:

```javascript
// config.js
module.exports = {
  customEnvVariables: {
    GITLAB_REF: process.env.CI_COMMIT_REF_NAME || 'main',
  },
  extends: ['local>renovate/presets#{{ env.GITLAB_REF }}'],
};
```

## Contributing to presets

Have you configured a rule that could help others?
Please consider contributing it to the [Renovate repository](https://github.com/renovatebot/renovate/tree/main/lib/config/presets/internal) so that it gains higher visibility and saves others from reinventing the same thing.

Create a [discussion](https://github.com/renovatebot/renovate/discussions) to propose your preset to the Renovate maintainers.
The maintainers can also help improve the preset, and let you know where to put it in the code.
If you are proposing a "monorepo" preset addition then it's OK to raise a PR directly as that can be more efficient than a GitHub Discussion.

## Group/Organization level presets

Whenever repository onboarding happens, Renovate checks for a default config to extend.
Renovate will check for a repository called `renovate-config` with a `default.json` file in the parent user/group/org of the repository.
On platforms that support nested groups (e.g. GitLab), Renovate will check for this repository at each level of grouping, from nearest to furthest, and use the first one it finds.
On all platforms, it will then look for a repository named like `.{{platform}}` (e.g. `.github`) with a `renovate-config.json`, under the same top-level user/group/org.

If found, that repository's preset will be suggested as the sole extended preset, and any existing `onboardingConfig` config will be ignored/overridden.
For example the result may be:

```json
{
  "$schema": "https://docs.renovatebot.com/renovate-schema.json",
  "extends": ["local>myorgname/.github:renovate-config"]
}
```

## npm-hosted presets

<!-- prettier-ignore -->
!!! warning
    Using npm-hosted presets is deprecated, we recommend you do not follow these instructions and instead use a `local` preset.

If you manage multiple repositories using Renovate and want the same custom config across all or most of them, then you might want to consider publishing your own preset config so that you can "extend" it in every applicable repository.
That way when you want to change your Renovate configuration you can make the change in one location rather than having to copy/paste it to every repository individually.

Let's say that your username on npm and elsewhere is "fastcore".
In that case, you can choose between publishing your preset config package as `@fastcore/renovate-config` or `renovate-config-fastcore`.
Let's assume you choose `renovate-config-fastcore` as the package name.

You then need to publish the `renovate-config-fastcore` package where the `package.json` has the field `renovate-config` and then put your config under the field `default`.
For example:

```json
{
  "name": "renovate-config-fastcore",
  "version": "0.0.1",
  "renovate-config": {
    "default": {
      "extends": ["config:recommended", "schedule:nonOfficeHours"]
    }
  }
}
```

Then in each of your repositories you can add your Renovate config like:

```json
{
  "extends": ["fastcore"]
}
```

Any repository including this config will then adopt the rules of the default `library` preset but schedule it on weeknights or weekends.

If you prefer to publish using the namespace `@fastcore/renovate-config` then you would use the `@` prefix instead:

```json
{
  "extends": ["@fastcore"]
}
```<|MERGE_RESOLUTION|>--- conflicted
+++ resolved
@@ -11,18 +11,6 @@
 Shareable config presets must use the JSON or JSON5 formats, other formats are not supported.
 
 <!-- prettier-ignore -->
-<<<<<<< HEAD
-!!! warning
-    Only use `default.json` for your presets.
-
-<!-- prettier-ignore -->
-!!! warning
-    We have deprecated using a `renovate.json` file for presets, as this causes issues if the repository configuration _also_ uses a `renovate.json` file.
-    If you are using a `renovate.json` file to share your presets, rename it to `default.json`.
-
-<!-- prettier-ignore -->
-=======
->>>>>>> 1de69069
 !!! tip
     Describe what your preset does in the `"description"` field.
     This way your configuration is self-documenting.
