--- conflicted
+++ resolved
@@ -161,12 +161,7 @@
 
 ### Schedule when to update specific dependencies
 
-<<<<<<< HEAD
-You can limit updates to "noisy packages" that are updated frequently, such as `aws-sdk`.
-For example:
-=======
 The scheduling feature can be very useful for "noisy" packages that are updated frequently, such as the AWS SDK.
->>>>>>> dbabbdc5
 
 ```json title="Restrict AWS SDK to weekly updates"
 {
