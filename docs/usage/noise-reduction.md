---
title: Noise Reduction
description: How to reduce the "noise" associated with module updates
---

# Noise Reduction

Generally, the first reaction people have to automated dependency updates like Renovate is "oh great/feel the power of automation".
The next reaction a few days or weeks later is often "this is getting overwhelming".
Indeed, if you leave Renovate on its default settings of raising a PR every single time any dependency receives any update.. you will get a lot of PRs and related notifications.
This document will give you some ideas of how to reduce the amount of "noise" in your repository and the Pros/Cons of each approach.

Of course, please keep in mind that people's definitions of "noise" may differ.
For some people, it's noisy only if they get a notification or email from GitHub.
For others, too many commits in their `master` branch may be "noise".
In other words, your mileage may vary.
If you have any ideas on this topic, please contact the author by starting a [new discussion on the Renovate repository](https://github.com/renovatebot/renovate/discussions).

## Package Grouping

To reduce noise, you can reduce the number of updates in total, and a good way to do that is via intelligent grouping of related packages.

As an example, our default `":app"` and `":library"` [presets](/config-presets/) include the rule `"group:monorepos"`, which means that "sibling" packages from known monorepos will always be grouped into the same branch/PR by renovate.
For example, all `@angular/*` packages that are updated at the same time will be raised in a "Renovate angular monorepo packages" PR.
And every package in the React monorepo will be grouped together in a React monorepo PR too.

You may wish to take this further, for example you might want to group together all packages related to `eslint`, even if they come from separate repositories/authors.
In that case you might create a config like this:

```json
  "packageRules": [
    {
      "matchPackagePatterns": [ "eslint" ],
      "groupName": "eslint"
    }
  ]
```

<<<<<<< HEAD
By setting `matchPackagePatterns` to "eslint", it means that any package with eslint anywhere in its name will be grouped into a `renovate/eslint` branch and related PR.
=======
By setting `packagePatterns` to "eslint", it means that any package with ESLint anywhere in its name will be grouped into a `renovate/eslint` branch and related PR.
>>>>>>> 8c974915

**Caution**: Any time you group dependencies together, you naturally increase the chance that the branch will have an error ("break" your build).
When you have more than one package upgrade in a PR, it's going to take you longer to work out which one broke than if they were all in separate PRs.
Also, you will be held up upgrading all those dependencies until they all pass.
If you weren't grouping, then you could keep upgrading all dependencies except the one that fails, instead of being held up.
You will also have less flexibility about what to do when one or more in the group have a major upgrade and may break the others.

## Scheduling Renovate

On its own, the Renovate CLI tool runs once and then exits.
Hence, it only runs as often as its administrator sets it to (e.g. via `cron`).
For the [Renovate app on GitHub](https://github.com/apps/renovate), it currently runs continuously using a job queue that gets refreshed hourly, or when you make relevant commits to your repository.
Therefore, you can expect to get PRs at any time of the day, e.g. soon after versions are published to npm.

Receiving PRs at any hour can increase the feeling of being "overwhelmed" by updates and possibly interrupt your flow during working hours, so many Renovate users also consider reducing Renovate's schedule to be outside their normal working hours, for example weeknights and weekends.
This is achievable by configuring `schedule` in your Renovate config and optionally `timezone` (Renovate's default time zone is UTC, so you may find it easier to write schedules if you override `timezone` to your local one).

Another example of adjusting schedules to fit with your workflow might be if your company performs releases every Monday.
In that case, you might schedule Renovate to run every Tuesday after midnight to pick up new dependency updates that you can test over the following week before the next release.

**Caution**: You need to make sure you leave yourself and Renovate enough time in a week to actually get all your updating and merging done.
There are multiple reasons why Renovate may need to "recreate" PRs after you merge another:

1. Conflict with `package.json` (sometimes)
1. Conflict with lock files (often)
1. If you have configured Renovate or GitHub that PRs must always be kept up-to-date with master

Any of the above reasons can lead to a Renovate branch being considered "stale" and then Renovate needs to rebase it off `master` before you can test and merge again, and Renovate won't do this until it's back in schedule.

#### Selective scheduling

Don't think that you need to apply blanket rules to scheduling.
Remember that Renovate's configuration is highly flexible so you can configure `automerge` anywhere from globally (entire repo) right down to a package/upgrade type level.
You could even configure a nonsensical rule like: "patch updates of `jquery` are for Mondays only".

Remember our example of grouping all `eslint` packages?
If you think about it, updates to `eslint` rules don't exactly need to be applied in real time!
You don't want to get too far behind, so how about we update `eslint` packages only once a month?

```json
  "packageRules": [
    {
      "matchPackagePatterns": [ "eslint" ],
      "groupName": "eslint",
      "schedule": ["on the first day of the month"]
    }
  ]
```

Or perhaps at least weekly:

```json
  "packageRules": [
    {
      "matchPackagePatterns": [ "eslint" ],
      "groupName": "eslint",
      "schedule": ["before 2am on monday"]
    }
  ]
```

If you're wondering what is supported and not, under the hood, the schedule is parsed using [later.js](https://bunkat.github.io/later/) using the `later.parse.text(scheduleString)` API.
[This page](https://bunkat.github.io/later/parsers.html#text) explains the supported syntax or you can experiment on the [RunKit playground](https://npm.runkit.com/later).

## Automerging

Automerging is a Renovate feature that can save you a lot of time/noise directly, while also benefiting grouping and scheduling.
In short: it means that Renovate can merge PRs or even branches itself if they pass your tests.

We recommend that you enable automerge for any type of dependency update where you would just click Merge anyway.
We all know that there are some types of updates that we (nearly) always verify manually before merging, and plenty of others that we don't bother looking at unless tests fail.
Every time you click Merge on a Renovate PR without manually testing it, you should consider if you can enable automerge and save yourself the time in future.

Automerge works particularly well for `devDependencies` and for production `dependencies` that have great test coverage.

For example, if you have `jest` or `mocha` as a dependency, and it has an upgrade with passing tests: automerge them!
If you have a linter like `eslint` or `tslint` and its update passes: automerge them!
If you have an API with 100% test coverage and `express` is updated: automerge it!

#### Branch automerging

Those of you familiar with GitHub might note that even if you automerge PRs, you are still going to get notifications (noise) anyway - one when the PR is created and another when it is merged.
For this reason we recommend you consider setting `automergeType=branch` which will mean:

- Renovate first creates a branch and no PR
- If tests pass, Renovate pushes a commit directly to `master` without PR
- If tests fail, Renovate raises a PR for you to review

The result is that passing updates are essentially "silent" - the only sign of them are the commits to your `master` branch.

#### Automerging and scheduling

Automerging is particularly beneficial if you have configured a schedule, because Renovate on its own may be able to automerge the majority of your updates.
And this is especially so if your repository needs rebasing, e.g. because you use lock files. e.g. let's say you have dependencies `abc` and `xyz` with upgrades, and you use a `yarn.lock` file.

- At the start of the schedule, `Renovate` will create branches for `abc` and `xyz` upgrades, including `yarn.lock` updates
- After `abc` passes tests, `Renovate` will automerge it to `master`
- The `xyz` branch probably now has `yarn.lock` conflicts
- Renovate will immediately check all other branches and rebase them
- The change to `xyz` branch will trigger another round of CI tests
- After the updated `xyz` branch passes, Renovate will automerge it too

This is a lot better than you waking up to two PRs and then having to deal with conflicts yourself after you merge the first one.

Remember our running `eslint` example?
Let's automerge it if all the linting updates pass:

```json
  "packageRules": [
    {
      "matchPackagePatterns": [ "eslint" ],
      "groupName": "eslint",
      "schedule": ["before 2am on monday"],
      "automerge": true,
      "automergeType": "branch"
    }
  ]
```

Have you come up with a rule that you think others would benefit from?
How about a PR back to [renovate-config](https://github.com/singapore/renovate-config) with the above rule named `":automergeEslintWeekly"` ?

## Lock file considerations

Using lock files greatly increases the chance that merging one PR will result in a second PR becoming conflicted with `master`.
The table below highlights different noise reduction strategies and their effect on pull request and potential lock file conflicts:

| Action                               | Effect on pull requests  | Chance of lock file conflicts |
| ------------------------------------ | ------------------------ | ----------------------------- |
| Group dependencies together          | Decreases separate PRs   | Decreases                     |
| Automerge dependencies               | Decreases concurrent PRs | Decreases                     |
| Decrease scheduled time for Renovate | Increases concurrent PRs | Increases                     |

## The Future of Noise Reduction

First of all, if you ever have any ideas about how to make Renovate less noisy, please raise or comment on issues in the [main repository](https://github.com/renovatebot/renovate).
Our philosophy is:

1. Nearly everyone should use Renovate-like dependency update automation
1. Over time, you should "see" Renovate less and less

One of our hopes with preset configs is that a set of "sensible" configs can be maintained by the community that combine grouping, scheduling and automerging to reduce the amount of noise in repositories with little downside or increased risk.
Such lists could be maintained and used somewhat like Adblock lists - kept up to date by maintainers but for the majority of users they are simply trusted/automatic/invisible.<|MERGE_RESOLUTION|>--- conflicted
+++ resolved
@@ -36,11 +36,7 @@
   ]
 ```
 
-<<<<<<< HEAD
-By setting `matchPackagePatterns` to "eslint", it means that any package with eslint anywhere in its name will be grouped into a `renovate/eslint` branch and related PR.
-=======
-By setting `packagePatterns` to "eslint", it means that any package with ESLint anywhere in its name will be grouped into a `renovate/eslint` branch and related PR.
->>>>>>> 8c974915
+By setting `matchPackagePatterns` to "eslint", it means that any package with ESLint anywhere in its name will be grouped into a `renovate/eslint` branch and related PR.
 
 **Caution**: Any time you group dependencies together, you naturally increase the chance that the branch will have an error ("break" your build).
 When you have more than one package upgrade in a PR, it's going to take you longer to work out which one broke than if they were all in separate PRs.
