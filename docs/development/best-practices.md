# Best practices

This document explains our best practices.
Follow these best practices when you are working on our code.

## Git branch names

Branch names should start with a [Conventional Commits](https://www.conventionalcommits.org/en/v1.0.0/) scope like `feat/` or `fix/`.
If you are closing an issue with your PR then put the issue number after the scope.
Finally, describe the changes in the branch in a few words.

Some good branch names:

- `feat/13732-cacache-cleanup`
- `fix/15431-gitea-automerge-strategy`
- `refactor/jest-reset-mocks`
- `docs/rewrite-packageRules-section`

Avoid branch names like `patch-1`.

If you do not know the correct Conventional Commit scope: give your branch a descriptive name like `issue-1-feature-foo`.

If you forgot to pick a good branch name when you started work, then rename the branch before creating the pull request.
Read the [GitHub Docs, renaming a branch](https://docs.github.com/en/repositories/configuring-branches-and-merges-in-your-repository/managing-branches-in-your-repository/renaming-a-branch) to learn how to rename your branch on GitHub.

## General

- Prefer full function declarations for readability and better stack traces, so avoid `const func = ():void => {}`
- Prefer `interface` over `type` for TypeScript type declarations
- Avoid [Enums](https://github.com/renovatebot/renovate/issues/13743), use unions or [immutable objects](https://github.com/renovatebot/renovate/blob/5043379847818ac1fa71ff69c098451975e95710/lib/modules/versioning/pep440/range.ts#L8-L20) instead
- Always add unit tests for full code coverage
  - Only use `istanbul` comments for unreachable code coverage that is needed for `codecov` completion
  - Use descriptive `istanbul` comments
- Avoid cast or prefer `x as T` instead of `<T>x` cast
- Prefer `satisfies` operator over `as`, read the [TypeScript release notes for `satisfies` operator](https://www.typescriptlang.org/docs/handbook/release-notes/typescript-4-9.html#the-satisfies-operator) to learn more
- Avoid `Boolean` instead use `is` functions from `@sindresorhus/is` package, for example: `is.string`

```ts
// istanbul ignore next: can never happen
```

### Functions

- Use `function foo(){...}` to declare named functions
- Use function declaration instead of assigning function expression into local variables (`const f = function(){...}`) (TypeScript already prevents rebinding functions)
  - Exception: if the function accesses the outer scope's `this` then use arrow functions assigned to variables instead of function declarations
- Regular functions _should not_ access `this`, but arrow functions and methods may access `this`
- Only use nested functions when the [lexical scope](https://developer.mozilla.org/en-US/docs/Web/JavaScript/Closures) is used

#### Use arrow functions in expressions

Avoid:

```ts
bar(function(){...})
```

Use:

```ts
bar(() => {
  this.doSomething();
});
```

Generally the `this` pointer _should not_ be rebound.
Only use function expressions if you need to dynamically rebind `this`.

Source: [Google TypeScript Style Guide, function declarations](https://google.github.io/styleguide/tsguide.html#function-declarations).

## Code style

### Write understandable code

Write code that is easier to read, review and maintain.
Avoid "clever" code that is hard to understand.

Prefer verbose code which is easier for others to read and maintain than concise code which may be hard or slower for others to understand.
For example, Array `reduce()` functions are often hard to understand first time, and can be replaced with simpler `for` loops.
A `for` loop is just as fast but is simpler to understand and maintain.

#### Write single purpose functions

Single purpose functions are easier to understand, test and debug.

```ts
function caller() {
  // ..code..
  calculateUpdateAndPrint(data)
  // ..code..
}

function calculateUpdateAndPrint(...) { /* code */ }
```

Simplified code:

```ts
function caller() {
    // code..
    const res = calculate(data);
    update(res);
    print(res);
    // code..
}

function calculate(...) { /* code */ }
function update(...)    { /* code */ }
function print(...)     { /* code */ }
```

#### Keep indentation level low

Fail quickly.
Nested code logic is hard to read and prone to logic mistakes.

```ts
function foo(str: string): boolean {
  let result = false;
  if (condition(str)) {
    const x = extractData(str);
    if (x) {
      // do something
      result = true;
    }
  }
  return result;
}
```

Simplified code:

```ts
function foo(str: string): boolean {
  if (!condition(str)) {
    return false;
  }

  const x = extractData(str);
  if (!x) {
    return false;
  }

  // do something
  return true;
}
```

### Refactor one thing at a time

Refactor the code _or_ refactor the tests.

Avoid refactoring the code and tests at the same time, this can mask regression errors.

## Logging

For `WARN`, `ERROR` and `FATAL` log messages use logger metadata.
Also use logger metadata the result is a complex metadata object needing a multiple-line pretty stringification.

<<<<<<< HEAD
For `INFO` log messages inline the metadata into the log message.
Also, inline the metadata if the metadata object is complex.

`WARN`, `ERROR` and `FATAL` messages are often used in metrics or error catching services.
These log messages should have a consistent `msg` component, so they can be automatically grouped or associated.
Metadata that is separate from its message is hard for humans to read.
Try to combine the metadata into the message, unless it is too complex to do so.
=======
For `INFO` and `DEBUG` log messages inline the metadata into the log message where feasible.
It is OK to not inline metadata if it's complex, but in that case first think whether that much information really needs to be logged.

`WARN`, `ERROR` and `FATAL` messages are often used in metrics or error catching services.
These log messages should have a static `msg` component, so they can be automatically grouped or associated.
>>>>>>> 1de69069

Good:

```ts
logger.debug({ config }, 'Full config');
logger.debug(`Generated branchName: ${branchName}`);
logger.warn({ presetName }, 'Failed to look up preset');
```

Avoid:

```ts
logger.debug({ branchName }, 'Generated branchName');
logger.warn(`Failed to look up preset ${presetName}`);
```

## Array constructor

Avoid the `Array()` constructor, with or without `new`, in your TypeScript code.
It has confusing and contradictory usage.
So you should avoid:

```ts
const a = new Array(2); // [undefined, undefined]
const b = new Array(2, 3); // [2, 3];
```

Instead, always use bracket notation to initialize arrays, or `from` to initialize an Array with a certain size.
For example:

```ts
// [0, 0, 0, 0, 0]
Array.from<number>({ length: 5 }).fill(0);
```

[Source](https://google.github.io/styleguide/tsguide.html#array-constructor)

## Iterating objects & containers

Use `for ( ... of ...)` loops instead of `[Array|Set|Map].prototype.forEach` and `for ( ... in ...)`.

- Using `for ( ... in ...)` for objects is error-prone. It will include enumerable properties from the prototype chain
- Using `for ( ... in ...)` to iterate over arrays, will counterintuitively return the array's indices
- Avoid `[Array|Set|Map].prototype.forEach`. It makes code harder to debug and defeats some useful compiler checks like reachability

Only use `Array.prototype.map()` when the return value is used, otherwise use `for ( ... of ...)`.

Source: [Google TypeScript Style Guide, iterating objects](https://google.github.io/styleguide/tsguide.html#iterating-objects)

## Exports

Use named exports in all code.
Avoid default `exports`.
This way all `imports` follow the same pattern.

Source: [Google TypeScript Style Guide, exports](https://google.github.io/styleguide/tsguide.html#exports)

## Imports

Use [ES6 module](https://exploringjs.com/es6/ch_modules.html#sec_basics-of-es6-modules) syntax.
For example:

```ts
import { square, diag } from 'lib';

// You may also use:

import * as lib from 'lib';
```

And avoid `require`:

```ts
import x = require('...');
```

## HTTP & RESTful API request handling

Prefer using `Http` from `util/http` to simplify HTTP request handling and to enable authentication and caching, as our `Http` class will transparently handle host rules.
For example:

```ts
import { Http } from '../../../util/http';

const http = new Http('some-host-type');

try {
    const body = (await http.getJson<Response>(url)).body;
} catch (err) {
  ...
}
```

## Async functions

Never use `Promise.resolve` in async functions.
Never use `Promise.reject` in async functions, instead throw an `Error` class type.

## Dates and times

Use the [`Luxon` package](https://www.npmjs.com/package/luxon) to handle dates and times.
Use `UTC` to be time zone independent.

[Example from our code](https://github.com/renovatebot/renovate/blob/5043379847818ac1fa71ff69c098451975e95710/lib/modules/versioning/distro.ts#L133-L134)
:

```ts
if (end) {
  const now = DateTime.now().toUTC();
  const eol = DateTime.fromISO(end, { zone: 'utc' });
  return eol < now;
}
```

## Unit testing

- Separate the _Arrange_, _Act_ and _Assert_ phases with newlines
- Use `it.each` rather than `test.each`
- Prefer [Tagged Template Literal](https://jestjs.io/docs/api#2-testeachtablename-fn-timeout) style for `it.each`, Prettier will help with formatting
  - See [Example](https://github.com/renovatebot/renovate/blob/768e178419437a98f5ce4996bafd23f169e530b4/lib/modules/platform/util.spec.ts#L8-L18)
- Mock Date/Time when testing a Date/Time dependent module
  - For `Luxon` mocking see [Example](https://github.com/renovatebot/renovate/blob/5043379847818ac1fa71ff69c098451975e95710/lib/modules/versioning/distro.spec.ts#L7-L10)
- Prefer `jest.spyOn` for mocking single functions, or mock entire modules
  - Avoid overwriting functions, for example: (`func = jest.fn();`)
- Prefer `toEqual`
- Use `toMatchObject` for huge objects when only parts need to be tested
- Avoid `toMatchSnapshot`, only use it for:
  - huge strings like the Renovate PR body text
  - huge complex objects where you only need to test parts
- Avoid exporting functions purely for the purpose of testing unless you really need to
- Avoid cast or prefer `x as T` instead of `<T>x` cast
  - Use `partial<T>()` from `test/util` if only a partial object is required

## Fixtures

Use the `Fixture` class to load fixtures.
For example:

```ts
Fixture.get('./file.json'); // for loading string data
Fixture.getJson('./file.json'); // for loading and parsing objects
Fixture.getBinary('./file.json'); // for retrieving a buffer
```

## Working with vanilla JS files (renovate/tools only)

Declare types and function prototypes with [JSDoc](https://jsdoc.app/index.html).

[Example](https://github.com/renovatebot/renovate/blob/5043379847818ac1fa71ff69c098451975e95710/tools/distro-json-generate.mjs#L7-L17)

## Classes

- Use [Typescript getter setters (Accessors) when needed](https://google.github.io/styleguide/tsguide.html#properties-used-outside-of-class-lexical-scope).
  The getter must be a `pure function` i.e.
  - The function return values are identical for identical arguments
  - The function has no side effects

[Source](https://en.wikipedia.org/wiki/Pure_function)

- Omit constructors when defining Static classes
- [No `#private` fields](https://google.github.io/styleguide/tsguide.html#private-fields), use TypeScript's visibility annotations instead
- Avoid underscore suffixes or prefixes like `_prop`, instead use [whole words](https://google.github.io/styleguide/tsguide.html#properties-used-outside-of-class-lexical-scope) as the suffix or prefix like `internalProp`

## regex

Use [Named Capturing Groups](https://www.regular-expressions.info/named.html) when capturing multiple groups, for example: `(?<groupName>CapturedGroup)`.

## Windows

We recommend you set [`core.autocrlf = input`](https://git-scm.com/docs/gitattributes#_text) in your Git config.
You can do this by running this Git command:

```bash
git config --global core.autocrlf input
```

This prevents the carriage return `\r\n` which may confuse Renovate.
You can also set the line endings in your repository by adding `* text=auto eol=lf` to your `.gitattributes` file.<|MERGE_RESOLUTION|>--- conflicted
+++ resolved
@@ -157,21 +157,11 @@
 For `WARN`, `ERROR` and `FATAL` log messages use logger metadata.
 Also use logger metadata the result is a complex metadata object needing a multiple-line pretty stringification.
 
-<<<<<<< HEAD
-For `INFO` log messages inline the metadata into the log message.
-Also, inline the metadata if the metadata object is complex.
-
-`WARN`, `ERROR` and `FATAL` messages are often used in metrics or error catching services.
-These log messages should have a consistent `msg` component, so they can be automatically grouped or associated.
-Metadata that is separate from its message is hard for humans to read.
-Try to combine the metadata into the message, unless it is too complex to do so.
-=======
 For `INFO` and `DEBUG` log messages inline the metadata into the log message where feasible.
 It is OK to not inline metadata if it's complex, but in that case first think whether that much information really needs to be logged.
 
 `WARN`, `ERROR` and `FATAL` messages are often used in metrics or error catching services.
 These log messages should have a static `msg` component, so they can be automatically grouped or associated.
->>>>>>> 1de69069
 
 Good:
 
