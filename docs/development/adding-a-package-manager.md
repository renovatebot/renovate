# Adding a Package Manager

<<<<<<< HEAD
This document describes the steps to take if you want to add a new package manager.
=======
This document explains how to add a new language/package manager.
>>>>>>> 4f5df0a9

## Code structure

Code for package managers goes in the `lib/modules/manager/*` directory.
The package manager code is often tightly coupled to the datasource code in `lib/modules/datasource/*`.

Versioning logic like Semver or PEP 440 goes in `lib/modules/versioning/*`.

Common application logic for Renovate, not specific to particular managers, usually lives under `lib/workers/*`.

## Manager requirements

The manager's `index.ts` file supports the following values or functions:

| Value/function                | Optional | Async |
| ----------------------------- | -------- | ----- |
| `bumpPackageVersion`          | yes      |       |
| `extractPackageFile`          |          | yes   |
| `extractAllPackageFiles`      | yes      | yes   |
| `getRangeStrategy`            | yes      |       |
| `categories`                  | yes      |       |
| `supportsLockFileMaintenance` | yes      |       |
| `updateArtifacts`             | yes      | yes   |
| `updateDependency`            | yes      |       |
| `updateLockedDependency`      | yes      |       |

### `bumpPackageVersion` (optional)

Use this function to allow version bumps of updated packages.
For example:

- to increase the version of a Maven module if a package has been updated
- to bump the Helm chart version, if a subchart version has been updated

### `extractPackageFile(content, packageFile, config)` (async, semi-mandatory)

This function is mandatory, unless you use `extractAllPackageFiles` instead.
It takes as arguments the file's content and optionally the file's full file pathname and config.
The function returns an array of detected or extracted dependencies, including the:

- dependency name
- dependency type (dependencies, devDependencies, etc)
- currentValue
- versioning used (like SemVer, PEP 440)

The `extractPackageFile` function doesn't need to fully _understand_ the file or syntax that it gets.
It needs to understand enough to extract a correct list of dependencies.

In general, we extract _all_ dependencies from each dependency file, even if they have values we don't support.

If the function reads parts of a dependency file that it can't parse, it should give a `skipReason` message to the `extractPackageFile` function.
Make sure the `skipReason` message is helpful to someone reading the logs.

If `extractPackageFile` is passed a file which is a "false match", so not a package file, or a file with no dependencies then it can return `null`.
Downstream this results in the file being ignored and removed from the list of package files.

### `extractAllPackageFiles(packageFiles)` (async, optional)

Normally a package manager parses or extracts all package files in _parallel_, and can thus use the `extractPackageFile` function.
If the package manager you're adding works in _serial_, use this function instead.

For example the npm and Yarn package manager must process the `package.json` and `package-lock` or `yarn.lock` files together.
This allows features like Lerna and Workspaces to work.
This means that for npm or Yarn we need to iterate through all package files after the initial parsing.

As another example, in order for Gradle to extract dependencies Renovate must first call a command via a child process.

The `extractAllPackageFiles` function takes an array of filenames as input.
It returns an array of filenames and dependencies.

### `getRangeStrategy(config)` (optional)

Write this optional function if you want the manager to support "auto" range strategies.
For example, pinning or _not_ pinning a dependency, depending on other values in the package file.

The `npm` manager uses the `getRangeStrategy` function to pin `devDependencies` but not `dependencies`, unless the package file is detected as an app.

If left undefined, then a default `getRangeStrategy` will be used that always returns "replace".

### `supportsLockFileMaintenance` (optional)

Set to `true` if this package manager needs to update lock files in addition to package files.

### `updateArtifacts` (async, optional)

Use `updateArtifacts` to run binaries that in turn will update files.
We often use `updateArtifacts` to update lock files indirectly.

To _directly_ update dependencies in lock files: use `updateLockedDependency` instead.

`updateArtifacts` gets triggered:

- after a dependency update (for a package file), or
- during `lockfileMaintenance`

### `updateDependency` (optional)

Use `updateDependency` if _both_ conditions apply:

- the manager can't be updated to use the standard replacing mechanism
- a custom replacement has to be provided

### `updateLockedDependency` (optional)

Use `updateLockedDependency` to directly update dependencies in lock files.<|MERGE_RESOLUTION|>--- conflicted
+++ resolved
@@ -1,10 +1,6 @@
 # Adding a Package Manager
 
-<<<<<<< HEAD
-This document describes the steps to take if you want to add a new package manager.
-=======
-This document explains how to add a new language/package manager.
->>>>>>> 4f5df0a9
+This document explains how to add a new package manager.
 
 ## Code structure
 
