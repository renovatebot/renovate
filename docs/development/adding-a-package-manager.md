# Adding a Package Manager

This document describes the steps to take if you want to add a new package manager.

## Code structure

Each package manager lives under `lib/modules/manager/*`, and is often tightly coupled to datasources under `lib/modules/datasource/*`.

Versioning logic (e.g. SemVer, PEP 440) lives under `lib/modules/versioning/*`.

Common application logic for Renovate, not specific to particular managers, usually lives under `lib/workers/*`.

## Manager requirements

The manager's `index.ts` file supports the following values/functions:

<<<<<<< HEAD
- extractPackageFile
- extractAllPackageFiles
- getRangeStrategy (optional)
- supportsLockFileMaintenance (optional)
=======
| Value/function                | Optional | Async |
| ----------------------------- | -------- | ----- |
| `bumpPackageVersion`          | yes      |       |
| `extractPackageFile`          |          | yes   |
| `extractAllPackageFiles`      | yes      | yes   |
| `getRangeStrategy`            | yes      |       |
| `language`                    | yes      |       |
| `supportsLockFileMaintenance` | yes      |       |
| `updateArtifacts`             | yes      | yes   |
| `updateDependency`            | yes      |       |
| `updateLockedDependency`      | yes      |       |

### `bumpPackageVersion` (optional)

Use this function to allow version bumps of updated packages.
For example, to increase the version of a Maven module if a package has been updated.
Another example would be to bump the Helm chart version, if a subchart version has been updated.
>>>>>>> 546a52cb

### `extractPackageFile(content, packageFile, config)` (async, semi-mandatory)

This function is mandatory unless you use `extractAllPackageFiles` instead.
It takes as arguments the file's content and optionally the file's full file pathname and config.
The function returns an array of detected/extracted dependencies, including:

- dependency name
- dependency type (e.g. dependencies, devDependencies, etc)
- currentValue
- versioning used (e.g. SemVer, PEP 440)

The `extractPackageFile` function doesn't need to fully _understand_ the file or syntax that it gets.
It needs to understand enough to extract an accurate list of dependencies.

As a general approach, we extract _all_ dependencies from each dependency file, even if they have values we don't support.
Any dependency file that has values we cannot renovate, should have a `skipReason` message added to the `extractPackageFile` function.
Make sure the `skipReason` variable string is helpful to someone reading the logs.

Also, if a file is passed to `extractPackageFile` which is a "false match" (e.g. not an actual package file, or has no dependencies) then this function can return `null` to have it ignored and removed from the list of package files.

### `extractAllPackageFiles(packageFiles)` (async, optional)

Use this function instead of `extractPackageFile` if the package manager cannot parse/extract all package files in parallel.

For example, npm/Yarn needs to correlate package files together for features such as Lerna and Workspaces, so it's necessary to iterate through them all together after initial parsing.

As another example, Gradle needs to call a command via a child process in order to extract dependencies, so that must be done first.

The `extractAllPackageFiles` function takes an array of filenames as input.
It returns an array of filenames and dependencies.

### `getRangeStrategy(config)` (optional)

Write this optional function if you want the manager to support "auto" range strategies.
For example, pinning or not pinning a dependency, depending on other values in the package file.

The `npm` manager uses the `getRangeStrategy` function to pin `devDependencies` but not `dependencies` unless the package file is detected as an app.

If left undefined, then a default `getRangeStrategy` will be used that always returns "replace".

### `supportsLockFileMaintenance` (optional)

Set to true if this package manager needs to update lock files in addition to package files.

### `updateArtifacts` (async, optional)

Use `updateArtifacts` to run binaries that in turn will update files.
`updateArtifacts` is often used to indirectly update lock files.

To _directly_ update dependencies in lock files: use `updateLockedDependency` instead.

`updateArtifacts` gets triggered:

- after a dependency update (for a package file), or
- during `lockfileMaintenance`

### `updateDependency` (optional)

Use `updateDependency` if _both_ conditions apply:

- the manager can't be updated to use the standard replacing mechanism
- a custom replacement has to be provided

### `updateLockedDependency` (optional)

Use `updateLockedDependency` to directly update dependencies in lock files.<|MERGE_RESOLUTION|>--- conflicted
+++ resolved
@@ -14,19 +14,13 @@
 
 The manager's `index.ts` file supports the following values/functions:
 
-<<<<<<< HEAD
-- extractPackageFile
-- extractAllPackageFiles
-- getRangeStrategy (optional)
-- supportsLockFileMaintenance (optional)
-=======
 | Value/function                | Optional | Async |
 | ----------------------------- | -------- | ----- |
 | `bumpPackageVersion`          | yes      |       |
 | `extractPackageFile`          |          | yes   |
 | `extractAllPackageFiles`      | yes      | yes   |
 | `getRangeStrategy`            | yes      |       |
-| `language`                    | yes      |       |
+| `categories`                  | yes      |       |
 | `supportsLockFileMaintenance` | yes      |       |
 | `updateArtifacts`             | yes      | yes   |
 | `updateDependency`            | yes      |       |
@@ -37,7 +31,6 @@
 Use this function to allow version bumps of updated packages.
 For example, to increase the version of a Maven module if a package has been updated.
 Another example would be to bump the Helm chart version, if a subchart version has been updated.
->>>>>>> 546a52cb
 
 ### `extractPackageFile(content, packageFile, config)` (async, semi-mandatory)
 
