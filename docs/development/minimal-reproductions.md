# About minimal reproductions

We may ask you to create a "minimal reproduction" repository to help us fix bugs or work on a feature.

<<<<<<< HEAD
This document explains why we need a minimal reproduction, why we will not use your production repository to debug, and how to create a good minimal reproduction.
=======
This document explains:

- why we need a minimal reproduction
- why we will not use your production repository to debug
- how to create a good minimal reproduction
>>>>>>> 1de69069

## Help yourself by creating a minimal reproduction

A minimal reproduction helps us to:

- Fix your bug faster
- Work on your feature request faster
- Confirm the cause of the behavior

It's fastest if you - as the bug reporter or feature requester - create the reproduction.

## How the Renovate developers use your minimal reproduction

<<<<<<< HEAD
The first benefit of a public reproduction is to prove that the problem is not caused by your environment or by a setting you left out of your description, thinking it was not relevant.
If there were any doubts about whether you had found a genuine problem before, they are usually removed once a reproduction is made.
=======
A reproduction confirms the problem is with Renovate, and _not_ with your environment, or your configuration settings.
A reproduction also helps us see where the bug or missing feature is, and to verify that the new code meets the requirements.
>>>>>>> 1de69069

When a reproduction has minimal config, we can oftern narrow down, or identify the root cause.
This helps us suggest workarounds.
Often we can help you from code inspection alone.

<<<<<<< HEAD
Finally, by making the code/dependencies minimal, it usually makes the problem feasible to step through using a debugging if code inspection was not sufficient.
Production repositories or non-minimal reproductions are often very difficult to debug because break points get triggered dozens or hundreds or times.
=======
Finally, with minimal code and dependencies, we can step through with a debugger.
This helps when looking at the code is not enough to find the problem.
Production repositories, or non-minimal reproductions, are hard to debug as break points get triggered often.
>>>>>>> 1de69069

## What is a minimal reproduction?

A minimal reproduction should have the _least_ amount of both code and config to trigger missing or wrong behavior.

## Where to host the minimal reproduction

<<<<<<< HEAD
If you can, use GitHub to host your reproduction.
If the reproduction needs to be on GitLab or Bitbucket, that is also okay.
=======
Please put your reproduction in a public repository on GitHub.com, if possible.

You may put the reproduction on another platform like GitLab or Bitbucket, _if_ the reproduction needs features/behavior of that platform.
>>>>>>> 1de69069

## Creating a minimal reproduction

There are two ways to create a minimal reproduction:

- Start with an empty repository and _copy_ files from your production repository
- Start with a fork of your production repository and _remove_ files and config

General steps:

1. Put your minimal reproduction repository on GitHub, only use GitLab or Bitbucket if needed
1. Use the fewest number of repository files and dependencies
1. Reduce your Renovate config to a minimum
1. Remove private or secret information
1. Create a `readme.md` file that explains the current behavior and expected behavior
1. Set the repository visibility to `public`
1. Give us the link to the repository

### Why we do not use your production repository to debug

You may think:

> Why do you even need a minimal reproduction?
> I already have the reproduction on my production repository and it's public.
> Why not use that to debug?

A production repository usually has:

- many dependencies
- many custom rules in the Renovate configuration file
- many files that are not relevant

Having lots of "moving parts" makes it hard to debug, as debug break points can trigger hundreds of times.

When you have lots of custom config for Renovate, it's hard for us to find the root cause of the behavior.
Bugs are often caused by multiple features interacting.
Reducing the config to a minimum helps us find exactly which config elements are needed to trigger the bug.

### "It's too much work to create a minimal reproduction"

<<<<<<< HEAD
We would love to get down to zero reported bugs or feature requests remaining, but we have a lot to do and must set our priorities.
This means we prefer working on issues with a minimal reproduction, as they allow us to spend our time efficiently.

If you do not create a minimal reproduction, we will not prioritize working on your issue.

Issues without a reproduction will probably stay open until you, or somebody else, creates a minimal reproduction.
After a while, issues without a reproduction may be closed unfixed.
=======
If you do not create a minimal reproduction, the Renovate maintainers will not prioritize working on your issue.
Discussions without a reproduction will probably go stale unless you, or somebody else, creates a minimal reproduction.
>>>>>>> 1de69069

### "I already described what you need in the issue"

Thank you for describing your issue in detail.
<<<<<<< HEAD
But we still need a minimal reproduction in a repository, and we would like you to be the one to make sure it matches both your description and expected behavior.
=======
But we still need a minimal reproduction in a repository.
We'd like you to make sure it matches both your description as well as expected behavior.
>>>>>>> 1de69069

### Forcing Renovate to create a lot of pending updates

Put an old version of a frequently updated dependency in your repository.
<<<<<<< HEAD
Set a high `minimumReleaseAge` for that dependency, for example:
=======
Then set a high `minimumReleaseAge` for that dependency, for example:
>>>>>>> 1de69069

```json
{
  "extends": ["config:best-practices"],
  "packageRules": [
    {
      "description": "Force lots of pending updates for the Prettier package",
      "matchPackageNames": ["prettier"],
      "minimumReleaseAge": "365 days"
    }
  ]
}
```

You will get a lot of pending updates, which you can see on the Dependency Dashboard.<|MERGE_RESOLUTION|>--- conflicted
+++ resolved
@@ -2,15 +2,11 @@
 
 We may ask you to create a "minimal reproduction" repository to help us fix bugs or work on a feature.
 
-<<<<<<< HEAD
-This document explains why we need a minimal reproduction, why we will not use your production repository to debug, and how to create a good minimal reproduction.
-=======
 This document explains:
 
 - why we need a minimal reproduction
 - why we will not use your production repository to debug
 - how to create a good minimal reproduction
->>>>>>> 1de69069
 
 ## Help yourself by creating a minimal reproduction
 
@@ -24,26 +20,16 @@
 
 ## How the Renovate developers use your minimal reproduction
 
-<<<<<<< HEAD
-The first benefit of a public reproduction is to prove that the problem is not caused by your environment or by a setting you left out of your description, thinking it was not relevant.
-If there were any doubts about whether you had found a genuine problem before, they are usually removed once a reproduction is made.
-=======
 A reproduction confirms the problem is with Renovate, and _not_ with your environment, or your configuration settings.
 A reproduction also helps us see where the bug or missing feature is, and to verify that the new code meets the requirements.
->>>>>>> 1de69069
 
 When a reproduction has minimal config, we can oftern narrow down, or identify the root cause.
 This helps us suggest workarounds.
 Often we can help you from code inspection alone.
 
-<<<<<<< HEAD
-Finally, by making the code/dependencies minimal, it usually makes the problem feasible to step through using a debugging if code inspection was not sufficient.
-Production repositories or non-minimal reproductions are often very difficult to debug because break points get triggered dozens or hundreds or times.
-=======
 Finally, with minimal code and dependencies, we can step through with a debugger.
 This helps when looking at the code is not enough to find the problem.
 Production repositories, or non-minimal reproductions, are hard to debug as break points get triggered often.
->>>>>>> 1de69069
 
 ## What is a minimal reproduction?
 
@@ -51,14 +37,9 @@
 
 ## Where to host the minimal reproduction
 
-<<<<<<< HEAD
-If you can, use GitHub to host your reproduction.
-If the reproduction needs to be on GitLab or Bitbucket, that is also okay.
-=======
 Please put your reproduction in a public repository on GitHub.com, if possible.
 
 You may put the reproduction on another platform like GitLab or Bitbucket, _if_ the reproduction needs features/behavior of that platform.
->>>>>>> 1de69069
 
 ## Creating a minimal reproduction
 
@@ -99,37 +80,19 @@
 
 ### "It's too much work to create a minimal reproduction"
 
-<<<<<<< HEAD
-We would love to get down to zero reported bugs or feature requests remaining, but we have a lot to do and must set our priorities.
-This means we prefer working on issues with a minimal reproduction, as they allow us to spend our time efficiently.
-
-If you do not create a minimal reproduction, we will not prioritize working on your issue.
-
-Issues without a reproduction will probably stay open until you, or somebody else, creates a minimal reproduction.
-After a while, issues without a reproduction may be closed unfixed.
-=======
 If you do not create a minimal reproduction, the Renovate maintainers will not prioritize working on your issue.
 Discussions without a reproduction will probably go stale unless you, or somebody else, creates a minimal reproduction.
->>>>>>> 1de69069
 
 ### "I already described what you need in the issue"
 
 Thank you for describing your issue in detail.
-<<<<<<< HEAD
-But we still need a minimal reproduction in a repository, and we would like you to be the one to make sure it matches both your description and expected behavior.
-=======
 But we still need a minimal reproduction in a repository.
 We'd like you to make sure it matches both your description as well as expected behavior.
->>>>>>> 1de69069
 
 ### Forcing Renovate to create a lot of pending updates
 
 Put an old version of a frequently updated dependency in your repository.
-<<<<<<< HEAD
-Set a high `minimumReleaseAge` for that dependency, for example:
-=======
 Then set a high `minimumReleaseAge` for that dependency, for example:
->>>>>>> 1de69069
 
 ```json
 {
