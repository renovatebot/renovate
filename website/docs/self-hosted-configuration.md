--- conflicted
+++ resolved
@@ -63,14 +63,10 @@
 
 ## requireConfig
 
-<<<<<<< HEAD
-## token
-
-## username
-=======
 ## skipInstalls
 
 By default, Renovate will use the most efficient approach to updating package files and lock files, which in most cases skips the need to perform a full module install by the bot. If this is set to false, then a full install of modules will be done. This is currently applicable to `npm` and `lerna`/`npm` only, and only used in cases where bugs in `npm` result in incorrect lock files being updated.
 
 ## token
->>>>>>> 1a5e84fa
+
+## username