--- conflicted
+++ resolved
@@ -197,17 +197,10 @@
 
 ## fileMatch
 
-<<<<<<< HEAD
-## gitAuthor
-
-RFC5322-compliant string if you wish to customise the git author for commits.
-
 ## gitlabci
 
 Add to this configuration setting if you need to override any of the Docker default settings.
 
-=======
->>>>>>> cd9adf76
 ## group
 
 The default configuration for groups are essentially internal to Renovate and you normally shouldn't need to modify them. However, you may choose to _add_ settings to any group by defining your own `group` configuration object.
