--- conflicted
+++ resolved
@@ -19,20 +19,11 @@
         "dbaeumer.vscode-eslint",
         "esbenp.prettier-vscode",
         "orta.vscode-jest",
-        "EditorConfig.editorconfig"
+        "EditorConfig.editorconfig",
+        "github.vscode-github-actions"
       ]
     }
   },
-<<<<<<< HEAD
-  "extensions": [
-    "dbaeumer.vscode-eslint",
-    "esbenp.prettier-vscode",
-    "orta.vscode-jest",
-    "editorconfig.editorconfig",
-    "github.vscode-github-actions"
-  ],
-=======
->>>>>>> b00acdd9
   "runArgs": [
     "--cap-add=SYS_PTRACE",
     "--security-opt",
