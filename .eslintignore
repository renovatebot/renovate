--- conflicted
+++ resolved
@@ -11,12 +11,7 @@
 **/*.d.ts
 /config.js
 
-<<<<<<< HEAD
-# generated typescript code
-**/*.generated.ts
-=======
 # generated code
 **/*.generated.ts
 /tools/dist
-/patches
->>>>>>> 5c334f44
+/patches