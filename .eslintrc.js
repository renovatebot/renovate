module.exports = {
  root: true,
  env: {
    node: true,
  },
  plugins: ['@renovate'],
  extends: [
    'eslint:recommended',
    'plugin:import/errors',
    'plugin:import/warnings',
    'plugin:import/typescript',
    'plugin:jest/recommended',
    'plugin:jest/style',
    // https://github.com/typescript-eslint/typescript-eslint/tree/master/packages/eslint-plugin/src/configs
    'plugin:@typescript-eslint/recommended',
    'plugin:@typescript-eslint/recommended-requiring-type-checking',
    'plugin:promise/recommended',
    'prettier',
  ],
  parserOptions: {
    ecmaVersion: 9,
    tsconfigRootDir: __dirname,
    project: ['./tsconfig.lint.json'],
    extraFileExtensions: ['.mjs'],
  },
  rules: {
    /*
     * checks done by typescript.
     *
     * https://github.com/typescript-eslint/typescript-eslint/blob/master/docs/getting-started/linting/FAQ.md#eslint-plugin-import
     */
    'import/default': 0,
    'import/named': 0,
    'import/namespace': 0,
    'import/no-named-as-default-member': 0,
    'import/prefer-default-export': 0, // no benefit

    // other rules
    'consistent-return': 'error',
<<<<<<< HEAD
    eqeqeq: 'error',
=======
    'no-console': 'error',
>>>>>>> b7dec718
    'no-negated-condition': 'error',
    'no-param-reassign': 'error',
    'no-template-curly-in-string': 'error',
    'sort-imports': [
      'error',
      {
        ignoreCase: false,
        ignoreDeclarationSort: true, // conflicts with our other import ordering rules
        ignoreMemberSort: false,
        memberSyntaxSortOrder: ['none', 'all', 'multiple', 'single'],
      },
    ],

    // mdast is a types only package `@types/mdast`
    'import/no-unresolved': ['error', { ignore: ['^mdast$'] }],
    'import/order': [
      'error',
      {
        alphabetize: {
          order: 'asc',
        },
      },
    ],

    // disallow direct `nock` module usage as it causes memory issues.
    'no-restricted-imports': [2, { paths: ['nock'] }],

    // Makes no sense to allow type inference for expression parameters, but require typing the response
    '@typescript-eslint/explicit-function-return-type': [
      'error',
      { allowExpressions: true, allowTypedFunctionExpressions: true },
    ],

    // TODO: fix lint
    '@typescript-eslint/no-explicit-any': 0,
    '@typescript-eslint/no-non-null-assertion': 2,
    '@typescript-eslint/no-unused-vars': [
      2,
      {
        vars: 'all',
        args: 'none',
        ignoreRestSiblings: false,
      },
    ],
    '@typescript-eslint/prefer-optional-chain': 2,
    '@typescript-eslint/prefer-nullish-coalescing': 2,
    curly: [2, 'all'],
    'require-await': 2,
    // next 2 rules disabled due to https://github.com/microsoft/TypeScript/issues/20024
    '@typescript-eslint/no-unsafe-assignment': 0,
    '@typescript-eslint/no-unsafe-member-access': 0,

    // TODO: fix me
    '@typescript-eslint/no-unsafe-return': 0,
    '@typescript-eslint/no-unsafe-call': 0,
    '@typescript-eslint/no-unsafe-argument': 0, // thousands of errors :-/

    '@typescript-eslint/restrict-template-expressions': [
      1,
      { allowNumber: true, allowBoolean: true },
    ],
    '@typescript-eslint/restrict-plus-operands': 2,

    '@typescript-eslint/naming-convention': [
      2,
      {
        selector: 'enumMember',
        format: ['PascalCase'],
      },
    ],

    '@typescript-eslint/unbound-method': 2,
    '@typescript-eslint/ban-types': 2,
    '@renovate/jest-root-describe': 2,
  },
  settings: {
    'import/parsers': {
      '@typescript-eslint/parser': ['.ts'],
    },
  },
  overrides: [
    {
      files: ['**/*.spec.ts', 'test/**'],
      env: {
        jest: true,
      },
      rules: {
        'no-template-curly-in-string': 0,
        'prefer-destructuring': 0,
        'prefer-promise-reject-errors': 0,
        'import/no-dynamic-require': 0,
        'global-require': 0,

        '@typescript-eslint/no-var-requires': 0,
        '@typescript-eslint/no-object-literal-type-assertion': 0,
        '@typescript-eslint/explicit-function-return-type': 0,
        '@typescript-eslint/unbound-method': 0,

        'jest/valid-title': [0, { ignoreTypeOfDescribeName: true }],
        'max-classes-per-file': 0,
        'class-methods-use-this': 0,
      },
    },
    {
      files: ['**/*.{js,mjs}'],

      rules: {
        '@typescript-eslint/explicit-function-return-type': 0,
        '@typescript-eslint/explicit-module-boundary-types': 0,
        '@typescript-eslint/restrict-template-expressions': 0,
      },
    },
    {
      files: ['tools/**/*.{ts,js,mjs}'],
      env: {
        node: true,
      },
      rules: {
        'import/no-extraneous-dependencies': [
          'error',
          { devDependencies: true },
        ],
      },
    },
    {
      files: ['tools/**/*.js'],
      rules: {
        // need commonjs
        '@typescript-eslint/no-var-requires': 'off',
      },
    },
    {
      files: ['*.mjs'],
      rules: {
        // esm always requires extensions
        'import/extensions': 0,
      },
    },
  ],
};<|MERGE_RESOLUTION|>--- conflicted
+++ resolved
@@ -37,11 +37,8 @@
 
     // other rules
     'consistent-return': 'error',
-<<<<<<< HEAD
     eqeqeq: 'error',
-=======
     'no-console': 'error',
->>>>>>> b7dec718
     'no-negated-condition': 'error',
     'no-param-reassign': 'error',
     'no-template-curly-in-string': 'error',
