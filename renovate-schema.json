--- conflicted
+++ resolved
@@ -1165,14 +1165,15 @@
       },
       "$ref": "#"
     },
-<<<<<<< HEAD
     "helm-values": {
       "description": "Configuration object for helm values.yaml files.",
       "type": "object",
       "default": {
         "commitMessageTopic": "helm values {{depName}}",
         "fileMatch": ["(^|/)values.yaml$"]
-=======
+      },
+      "$ref": "#"
+    },
     "helmfile": {
       "description": "Configuration object for helmfile helmfile.yaml files.",
       "type": "object",
@@ -1182,7 +1183,6 @@
         },
         "commitMessageTopic": "helm chart {{depName}}",
         "fileMatch": ["(^|/)helmfile.yaml$"]
->>>>>>> 7dc04f77
       },
       "$ref": "#"
     },
